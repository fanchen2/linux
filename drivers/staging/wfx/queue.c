--- conflicted
+++ resolved
@@ -97,7 +97,6 @@
 	}
 	spin_unlock_bh(&skb_queue->lock);
 	return true;
-<<<<<<< HEAD
 }
 
 bool wfx_tx_queue_empty(struct wfx_dev *wdev,
@@ -111,21 +110,6 @@
 				struct sk_buff_head *skb_queue, int vif_id,
 				struct sk_buff_head *dropped)
 {
-=======
-}
-
-bool wfx_tx_queue_empty(struct wfx_dev *wdev,
-			struct wfx_queue *queue, int vif_id)
-{
-	return __wfx_tx_queue_empty(wdev, &queue->normal, vif_id) &&
-	       __wfx_tx_queue_empty(wdev, &queue->cab, vif_id);
-}
-
-static void __wfx_tx_queue_drop(struct wfx_dev *wdev,
-				struct sk_buff_head *skb_queue, int vif_id,
-				struct sk_buff_head *dropped)
-{
->>>>>>> 84569f32
 	struct sk_buff *skb, *tmp;
 	struct hif_msg *hif_msg;
 
@@ -262,11 +246,7 @@
 	for (i = 0; i < IEEE80211_NUM_ACS; i++) {
 		sorted_queues[i] = &wdev->tx_queue[i];
 		for (j = i; j > 0; j--)
-<<<<<<< HEAD
-			if (atomic_read(&sorted_queues[j]->pending_frames) >
-=======
 			if (atomic_read(&sorted_queues[j]->pending_frames) <
->>>>>>> 84569f32
 			    atomic_read(&sorted_queues[j - 1]->pending_frames))
 				swap(sorted_queues[j - 1], sorted_queues[j]);
 	}
@@ -311,19 +291,6 @@
 
 	if (atomic_read(&wdev->tx_lock))
 		return NULL;
-<<<<<<< HEAD
-
-	for (;;) {
-		skb = wfx_tx_queues_get_skb(wdev);
-		if (!skb)
-			return NULL;
-		skb_queue_tail(&wdev->tx_pending, skb);
-		wake_up(&wdev->tx_dequeue);
-		tx_priv = wfx_skb_tx_priv(skb);
-		tx_priv->xmit_timestamp = ktime_get();
-		return (struct hif_msg *)skb->data;
-	}
-=======
 	skb = wfx_tx_queues_get_skb(wdev);
 	if (!skb)
 		return NULL;
@@ -332,5 +299,4 @@
 	tx_priv = wfx_skb_tx_priv(skb);
 	tx_priv->xmit_timestamp = ktime_get();
 	return (struct hif_msg *)skb->data;
->>>>>>> 84569f32
 }