/*
 * Copyright 2015 Advanced Micro Devices, Inc.
 *
 * Permission is hereby granted, free of charge, to any person obtaining a
 * copy of this software and associated documentation files (the "Software"),
 * to deal in the Software without restriction, including without limitation
 * the rights to use, copy, modify, merge, publish, distribute, sublicense,
 * and/or sell copies of the Software, and to permit persons to whom the
 * Software is furnished to do so, subject to the following conditions:
 *
 * The above copyright notice and this permission notice shall be included in
 * all copies or substantial portions of the Software.
 *
 * THE SOFTWARE IS PROVIDED "AS IS", WITHOUT WARRANTY OF ANY KIND, EXPRESS OR
 * IMPLIED, INCLUDING BUT NOT LIMITED TO THE WARRANTIES OF MERCHANTABILITY,
 * FITNESS FOR A PARTICULAR PURPOSE AND NONINFRINGEMENT.  IN NO EVENT SHALL
 * THE COPYRIGHT HOLDER(S) OR AUTHOR(S) BE LIABLE FOR ANY CLAIM, DAMAGES OR
 * OTHER LIABILITY, WHETHER IN AN ACTION OF CONTRACT, TORT OR OTHERWISE,
 * ARISING FROM, OUT OF OR IN CONNECTION WITH THE SOFTWARE OR THE USE OR
 * OTHER DEALINGS IN THE SOFTWARE.
 *
 * Authors: AMD
 *
 */

#include <linux/string.h>
#include <linux/acpi.h>
#include <linux/i2c.h>

#include <drm/drm_probe_helper.h>
#include <drm/amdgpu_drm.h>
#include <drm/drm_edid.h>

#include "dm_services.h"
#include "amdgpu.h"
#include "dc.h"
#include "amdgpu_dm.h"
#include "amdgpu_dm_irq.h"
#include "amdgpu_dm_mst_types.h"

#include "dm_helpers.h"
#include "ddc_service_types.h"

struct monitor_patch_info {
	unsigned int manufacturer_id;
	unsigned int product_id;
	void (*patch_func)(struct dc_edid_caps *edid_caps, unsigned int param);
	unsigned int patch_param;
};
static void set_max_dsc_bpp_limit(struct dc_edid_caps *edid_caps, unsigned int param);

static const struct monitor_patch_info monitor_patch_table[] = {
{0x6D1E, 0x5BBF, set_max_dsc_bpp_limit, 15},
{0x6D1E, 0x5B9A, set_max_dsc_bpp_limit, 15},
};

static void set_max_dsc_bpp_limit(struct dc_edid_caps *edid_caps, unsigned int param)
{
	if (edid_caps)
		edid_caps->panel_patch.max_dsc_target_bpp_limit = param;
}

static int amdgpu_dm_patch_edid_caps(struct dc_edid_caps *edid_caps)
{
	int i, ret = 0;

	for (i = 0; i < ARRAY_SIZE(monitor_patch_table); i++)
		if ((edid_caps->manufacturer_id == monitor_patch_table[i].manufacturer_id)
			&&  (edid_caps->product_id == monitor_patch_table[i].product_id)) {
			monitor_patch_table[i].patch_func(edid_caps, monitor_patch_table[i].patch_param);
			ret++;
		}

	return ret;
}

/* dm_helpers_parse_edid_caps
 *
 * Parse edid caps
 *
 * @edid:	[in] pointer to edid
 *  edid_caps:	[in] pointer to edid caps
 * @return
 *	void
 * */
enum dc_edid_status dm_helpers_parse_edid_caps(
		struct dc_link *link,
		const struct dc_edid *edid,
		struct dc_edid_caps *edid_caps)
{
	struct amdgpu_dm_connector *aconnector = link->priv;
	struct drm_connector *connector = &aconnector->base;
	struct edid *edid_buf = edid ? (struct edid *) edid->raw_edid : NULL;
	struct cea_sad *sads;
	int sad_count = -1;
	int sadb_count = -1;
	int i = 0;
	uint8_t *sadb = NULL;

	enum dc_edid_status result = EDID_OK;

	if (!edid_caps || !edid)
		return EDID_BAD_INPUT;

	if (!drm_edid_is_valid(edid_buf))
		result = EDID_BAD_CHECKSUM;

	edid_caps->manufacturer_id = (uint16_t) edid_buf->mfg_id[0] |
					((uint16_t) edid_buf->mfg_id[1])<<8;
	edid_caps->product_id = (uint16_t) edid_buf->prod_code[0] |
					((uint16_t) edid_buf->prod_code[1])<<8;
	edid_caps->serial_number = edid_buf->serial;
	edid_caps->manufacture_week = edid_buf->mfg_week;
	edid_caps->manufacture_year = edid_buf->mfg_year;

	drm_edid_get_monitor_name(edid_buf,
				  edid_caps->display_name,
				  AUDIO_INFO_DISPLAY_NAME_SIZE_IN_CHARS);

	edid_caps->edid_hdmi = connector->display_info.is_hdmi;

	sad_count = drm_edid_to_sad((struct edid *) edid->raw_edid, &sads);
	if (sad_count <= 0)
		return result;

	edid_caps->audio_mode_count = sad_count < DC_MAX_AUDIO_DESC_COUNT ? sad_count : DC_MAX_AUDIO_DESC_COUNT;
	for (i = 0; i < edid_caps->audio_mode_count; ++i) {
		struct cea_sad *sad = &sads[i];

		edid_caps->audio_modes[i].format_code = sad->format;
		edid_caps->audio_modes[i].channel_count = sad->channels + 1;
		edid_caps->audio_modes[i].sample_rate = sad->freq;
		edid_caps->audio_modes[i].sample_size = sad->byte2;
	}

	sadb_count = drm_edid_to_speaker_allocation((struct edid *) edid->raw_edid, &sadb);

	if (sadb_count < 0) {
		DRM_ERROR("Couldn't read Speaker Allocation Data Block: %d\n", sadb_count);
		sadb_count = 0;
	}

	if (sadb_count)
		edid_caps->speaker_flags = sadb[0];
	else
		edid_caps->speaker_flags = DEFAULT_SPEAKER_LOCATION;

	kfree(sads);
	kfree(sadb);

	amdgpu_dm_patch_edid_caps(edid_caps);

	return result;
}

static void get_payload_table(
		struct amdgpu_dm_connector *aconnector,
		struct dp_mst_stream_allocation_table *proposed_table)
{
	int i;
	struct drm_dp_mst_topology_mgr *mst_mgr =
			&aconnector->mst_port->mst_mgr;

	mutex_lock(&mst_mgr->payload_lock);

	proposed_table->stream_count = 0;

	/* number of active streams */
	for (i = 0; i < mst_mgr->max_payloads; i++) {
		if (mst_mgr->payloads[i].num_slots == 0)
			break; /* end of vcp_id table */

		ASSERT(mst_mgr->payloads[i].payload_state !=
				DP_PAYLOAD_DELETE_LOCAL);

		if (mst_mgr->payloads[i].payload_state == DP_PAYLOAD_LOCAL ||
			mst_mgr->payloads[i].payload_state ==
					DP_PAYLOAD_REMOTE) {

			struct dp_mst_stream_allocation *sa =
					&proposed_table->stream_allocations[
						proposed_table->stream_count];

			sa->slot_count = mst_mgr->payloads[i].num_slots;
			sa->vcp_id = mst_mgr->proposed_vcpis[i]->vcpi;
			proposed_table->stream_count++;
		}
	}

	mutex_unlock(&mst_mgr->payload_lock);
}

void dm_helpers_dp_update_branch_info(
	struct dc_context *ctx,
	const struct dc_link *link)
{}

/*
 * Writes payload allocation table in immediate downstream device.
 */
bool dm_helpers_dp_mst_write_payload_allocation_table(
		struct dc_context *ctx,
		const struct dc_stream_state *stream,
		struct dp_mst_stream_allocation_table *proposed_table,
		bool enable)
{
	struct amdgpu_dm_connector *aconnector;
	struct dm_connector_state *dm_conn_state;
	struct drm_dp_mst_topology_mgr *mst_mgr;
	struct drm_dp_mst_port *mst_port;
	bool ret;
	u8 link_coding_cap = DP_8b_10b_ENCODING;

	aconnector = (struct amdgpu_dm_connector *)stream->dm_stream_context;
	/* Accessing the connector state is required for vcpi_slots allocation
	 * and directly relies on behaviour in commit check
	 * that blocks before commit guaranteeing that the state
	 * is not gonna be swapped while still in use in commit tail */

	if (!aconnector || !aconnector->mst_port)
		return false;

	dm_conn_state = to_dm_connector_state(aconnector->base.state);

	mst_mgr = &aconnector->mst_port->mst_mgr;

	if (!mst_mgr->mst_state)
		return false;

	mst_port = aconnector->port;

#if defined(CONFIG_DRM_AMD_DC_DCN)
	link_coding_cap = dc_link_dp_mst_decide_link_encoding_format(aconnector->dc_link);
#endif

	if (enable) {

		ret = drm_dp_mst_allocate_vcpi(mst_mgr, mst_port,
					       dm_conn_state->pbn,
					       dm_conn_state->vcpi_slots);
		if (!ret)
			return false;

	} else {
		drm_dp_mst_reset_vcpi_slots(mst_mgr, mst_port);
	}

	/* It's OK for this to fail */
	drm_dp_update_payload_part1(mst_mgr, (link_coding_cap == DP_CAP_ANSI_128B132B) ? 0:1);

	/* mst_mgr->->payloads are VC payload notify MST branch using DPCD or
	 * AUX message. The sequence is slot 1-63 allocated sequence for each
	 * stream. AMD ASIC stream slot allocation should follow the same
	 * sequence. copy DRM MST allocation to dc */

	get_payload_table(aconnector, proposed_table);

	return true;
}

/*
 * poll pending down reply
 */
void dm_helpers_dp_mst_poll_pending_down_reply(
	struct dc_context *ctx,
	const struct dc_link *link)
{}

/*
 * Clear payload allocation table before enable MST DP link.
 */
void dm_helpers_dp_mst_clear_payload_allocation_table(
	struct dc_context *ctx,
	const struct dc_link *link)
{}

/*
 * Polls for ACT (allocation change trigger) handled and sends
 * ALLOCATE_PAYLOAD message.
 */
enum act_return_status dm_helpers_dp_mst_poll_for_allocation_change_trigger(
		struct dc_context *ctx,
		const struct dc_stream_state *stream)
{
	struct amdgpu_dm_connector *aconnector;
	struct drm_dp_mst_topology_mgr *mst_mgr;
	int ret;

	aconnector = (struct amdgpu_dm_connector *)stream->dm_stream_context;

	if (!aconnector || !aconnector->mst_port)
		return ACT_FAILED;

	mst_mgr = &aconnector->mst_port->mst_mgr;

	if (!mst_mgr->mst_state)
		return ACT_FAILED;

	ret = drm_dp_check_act_status(mst_mgr);

	if (ret)
		return ACT_FAILED;

	return ACT_SUCCESS;
}

bool dm_helpers_dp_mst_send_payload_allocation(
		struct dc_context *ctx,
		const struct dc_stream_state *stream,
		bool enable)
{
	struct amdgpu_dm_connector *aconnector;
	struct drm_dp_mst_topology_mgr *mst_mgr;
	struct drm_dp_mst_port *mst_port;

	aconnector = (struct amdgpu_dm_connector *)stream->dm_stream_context;

	if (!aconnector || !aconnector->mst_port)
		return false;

	mst_port = aconnector->port;

	mst_mgr = &aconnector->mst_port->mst_mgr;

	if (!mst_mgr->mst_state)
		return false;

	/* It's OK for this to fail */
	drm_dp_update_payload_part2(mst_mgr);

	if (!enable)
		drm_dp_mst_deallocate_vcpi(mst_mgr, mst_port);

	return true;
}

void dm_dtn_log_begin(struct dc_context *ctx,
	struct dc_log_buffer_ctx *log_ctx)
{
	static const char msg[] = "[dtn begin]\n";

	if (!log_ctx) {
		pr_info("%s", msg);
		return;
	}

	dm_dtn_log_append_v(ctx, log_ctx, "%s", msg);
}

__printf(3, 4)
void dm_dtn_log_append_v(struct dc_context *ctx,
	struct dc_log_buffer_ctx *log_ctx,
	const char *msg, ...)
{
	va_list args;
	size_t total;
	int n;

	if (!log_ctx) {
		/* No context, redirect to dmesg. */
		struct va_format vaf;

		vaf.fmt = msg;
		vaf.va = &args;

		va_start(args, msg);
		pr_info("%pV", &vaf);
		va_end(args);

		return;
	}

	/* Measure the output. */
	va_start(args, msg);
	n = vsnprintf(NULL, 0, msg, args);
	va_end(args);

	if (n <= 0)
		return;

	/* Reallocate the string buffer as needed. */
	total = log_ctx->pos + n + 1;

	if (total > log_ctx->size) {
		char *buf = (char *)kvcalloc(total, sizeof(char), GFP_KERNEL);

		if (buf) {
			memcpy(buf, log_ctx->buf, log_ctx->pos);
			kfree(log_ctx->buf);

			log_ctx->buf = buf;
			log_ctx->size = total;
		}
	}

	if (!log_ctx->buf)
		return;

	/* Write the formatted string to the log buffer. */
	va_start(args, msg);
	n = vscnprintf(
		log_ctx->buf + log_ctx->pos,
		log_ctx->size - log_ctx->pos,
		msg,
		args);
	va_end(args);

	if (n > 0)
		log_ctx->pos += n;
}

void dm_dtn_log_end(struct dc_context *ctx,
	struct dc_log_buffer_ctx *log_ctx)
{
	static const char msg[] = "[dtn end]\n";

	if (!log_ctx) {
		pr_info("%s", msg);
		return;
	}

	dm_dtn_log_append_v(ctx, log_ctx, "%s", msg);
}

bool dm_helpers_dp_mst_start_top_mgr(
		struct dc_context *ctx,
		const struct dc_link *link,
		bool boot)
{
	struct amdgpu_dm_connector *aconnector = link->priv;

	if (!aconnector) {
		DRM_ERROR("Failed to find connector for link!");
		return false;
	}

	if (boot) {
		DRM_INFO("DM_MST: Differing MST start on aconnector: %p [id: %d]\n",
					aconnector, aconnector->base.base.id);
		return true;
	}

	DRM_INFO("DM_MST: starting TM on aconnector: %p [id: %d]\n",
			aconnector, aconnector->base.base.id);

	return (drm_dp_mst_topology_mgr_set_mst(&aconnector->mst_mgr, true) == 0);
}

bool dm_helpers_dp_mst_stop_top_mgr(
		struct dc_context *ctx,
		struct dc_link *link)
{
	struct amdgpu_dm_connector *aconnector = link->priv;
	uint8_t i;

	if (!aconnector) {
		DRM_ERROR("Failed to find connector for link!");
		return false;
	}

	DRM_INFO("DM_MST: stopping TM on aconnector: %p [id: %d]\n",
			aconnector, aconnector->base.base.id);

	if (aconnector->mst_mgr.mst_state == true) {
		drm_dp_mst_topology_mgr_set_mst(&aconnector->mst_mgr, false);

		for (i = 0; i < MAX_SINKS_PER_LINK; i++) {
			if (link->remote_sinks[i] == NULL)
				continue;

			if (link->remote_sinks[i]->sink_signal ==
			    SIGNAL_TYPE_DISPLAY_PORT_MST) {
				dc_link_remove_remote_sink(link, link->remote_sinks[i]);

				if (aconnector->dc_sink) {
					dc_sink_release(aconnector->dc_sink);
					aconnector->dc_sink = NULL;
					aconnector->dc_link->cur_link_settings.lane_count = 0;
				}
			}
		}
	}

	return false;
}

bool dm_helpers_dp_read_dpcd(
		struct dc_context *ctx,
		const struct dc_link *link,
		uint32_t address,
		uint8_t *data,
		uint32_t size)
{

	struct amdgpu_dm_connector *aconnector = link->priv;

	if (!aconnector) {
		DC_LOG_DC("Failed to find connector for link!\n");
		return false;
	}

	return drm_dp_dpcd_read(&aconnector->dm_dp_aux.aux, address,
			data, size) > 0;
}

bool dm_helpers_dp_write_dpcd(
		struct dc_context *ctx,
		const struct dc_link *link,
		uint32_t address,
		const uint8_t *data,
		uint32_t size)
{
	struct amdgpu_dm_connector *aconnector = link->priv;

	if (!aconnector) {
		DRM_ERROR("Failed to find connector for link!");
		return false;
	}

	return drm_dp_dpcd_write(&aconnector->dm_dp_aux.aux,
			address, (uint8_t *)data, size) > 0;
}

bool dm_helpers_submit_i2c(
		struct dc_context *ctx,
		const struct dc_link *link,
		struct i2c_command *cmd)
{
	struct amdgpu_dm_connector *aconnector = link->priv;
	struct i2c_msg *msgs;
	int i = 0;
	int num = cmd->number_of_payloads;
	bool result;

	if (!aconnector) {
		DRM_ERROR("Failed to find connector for link!");
		return false;
	}

	msgs = kcalloc(num, sizeof(struct i2c_msg), GFP_KERNEL);

	if (!msgs)
		return false;

	for (i = 0; i < num; i++) {
		msgs[i].flags = cmd->payloads[i].write ? 0 : I2C_M_RD;
		msgs[i].addr = cmd->payloads[i].address;
		msgs[i].len = cmd->payloads[i].length;
		msgs[i].buf = cmd->payloads[i].data;
	}

	result = i2c_transfer(&aconnector->i2c->base, msgs, num) == num;

	kfree(msgs);

	return result;
}

#if defined(CONFIG_DRM_AMD_DC_DCN)
static bool execute_synaptics_rc_command(struct drm_dp_aux *aux,
		bool is_write_cmd,
		unsigned char cmd,
		unsigned int length,
		unsigned int offset,
		unsigned char *data)
{
	bool success = false;
	unsigned char rc_data[16] = {0};
	unsigned char rc_offset[4] = {0};
	unsigned char rc_length[2] = {0};
	unsigned char rc_cmd = 0;
	unsigned char rc_result = 0xFF;
	unsigned char i = 0;
	uint8_t ret = 0;

	if (is_write_cmd) {
		// write rc data
		memmove(rc_data, data, length);
		ret = drm_dp_dpcd_write(aux, SYNAPTICS_RC_DATA, rc_data, sizeof(rc_data));
	}

	// write rc offset
	rc_offset[0] = (unsigned char) offset & 0xFF;
	rc_offset[1] = (unsigned char) (offset >> 8) & 0xFF;
	rc_offset[2] = (unsigned char) (offset >> 16) & 0xFF;
	rc_offset[3] = (unsigned char) (offset >> 24) & 0xFF;
	ret = drm_dp_dpcd_write(aux, SYNAPTICS_RC_OFFSET, rc_offset, sizeof(rc_offset));

	// write rc length
	rc_length[0] = (unsigned char) length & 0xFF;
	rc_length[1] = (unsigned char) (length >> 8) & 0xFF;
	ret = drm_dp_dpcd_write(aux, SYNAPTICS_RC_LENGTH, rc_length, sizeof(rc_length));

	// write rc cmd
	rc_cmd = cmd | 0x80;
	ret = drm_dp_dpcd_write(aux, SYNAPTICS_RC_COMMAND, &rc_cmd, sizeof(rc_cmd));

	if (ret < 0) {
		DRM_ERROR("	execute_synaptics_rc_command - write cmd ..., err = %d\n", ret);
		return false;
	}

	// poll until active is 0
	for (i = 0; i < 10; i++) {
		drm_dp_dpcd_read(aux, SYNAPTICS_RC_COMMAND, &rc_cmd, sizeof(rc_cmd));
		if (rc_cmd == cmd)
			// active is 0
			break;
		msleep(10);
	}

	// read rc result
	drm_dp_dpcd_read(aux, SYNAPTICS_RC_RESULT, &rc_result, sizeof(rc_result));
	success = (rc_result == 0);

	if (success && !is_write_cmd) {
		// read rc data
		drm_dp_dpcd_read(aux, SYNAPTICS_RC_DATA, data, length);
	}

	DC_LOG_DC("	execute_synaptics_rc_command - success = %d\n", success);

	return success;
}

static void apply_synaptics_fifo_reset_wa(struct drm_dp_aux *aux)
{
	unsigned char data[16] = {0};

	DC_LOG_DC("Start apply_synaptics_fifo_reset_wa\n");

	// Step 2
	data[0] = 'P';
	data[1] = 'R';
	data[2] = 'I';
	data[3] = 'U';
	data[4] = 'S';

	if (!execute_synaptics_rc_command(aux, true, 0x01, 5, 0, data))
		return;

	// Step 3 and 4
	if (!execute_synaptics_rc_command(aux, false, 0x31, 4, 0x220998, data))
		return;

	data[0] &= (~(1 << 1)); // set bit 1 to 0
	if (!execute_synaptics_rc_command(aux, true, 0x21, 4, 0x220998, data))
		return;

	if (!execute_synaptics_rc_command(aux, false, 0x31, 4, 0x220D98, data))
		return;

	data[0] &= (~(1 << 1)); // set bit 1 to 0
	if (!execute_synaptics_rc_command(aux, true, 0x21, 4, 0x220D98, data))
		return;

	if (!execute_synaptics_rc_command(aux, false, 0x31, 4, 0x221198, data))
		return;

	data[0] &= (~(1 << 1)); // set bit 1 to 0
	if (!execute_synaptics_rc_command(aux, true, 0x21, 4, 0x221198, data))
		return;

	// Step 3 and 5
	if (!execute_synaptics_rc_command(aux, false, 0x31, 4, 0x220998, data))
		return;

	data[0] |= (1 << 1); // set bit 1 to 1
	if (!execute_synaptics_rc_command(aux, true, 0x21, 4, 0x220998, data))
		return;

	if (!execute_synaptics_rc_command(aux, false, 0x31, 4, 0x220D98, data))
		return;

	data[0] |= (1 << 1); // set bit 1 to 1
		return;

	if (!execute_synaptics_rc_command(aux, false, 0x31, 4, 0x221198, data))
		return;

	data[0] |= (1 << 1); // set bit 1 to 1
	if (!execute_synaptics_rc_command(aux, true, 0x21, 4, 0x221198, data))
		return;

	// Step 6
	if (!execute_synaptics_rc_command(aux, true, 0x02, 0, 0, NULL))
		return;

	DC_LOG_DC("Done apply_synaptics_fifo_reset_wa\n");
}

static uint8_t write_dsc_enable_synaptics_non_virtual_dpcd_mst(
		struct drm_dp_aux *aux,
		const struct dc_stream_state *stream,
		bool enable)
{
	uint8_t ret = 0;

	DC_LOG_DC("Configure DSC to non-virtual dpcd synaptics\n");

	if (enable) {
		/* When DSC is enabled on previous boot and reboot with the hub,
		 * there is a chance that Synaptics hub gets stuck during reboot sequence.
		 * Applying a workaround to reset Synaptics SDP fifo before enabling the first stream
		 */
		if (!stream->link->link_status.link_active &&
			memcmp(stream->link->dpcd_caps.branch_dev_name,
				(int8_t *)SYNAPTICS_DEVICE_ID, 4) == 0)
			apply_synaptics_fifo_reset_wa(aux);

		ret = drm_dp_dpcd_write(aux, DP_DSC_ENABLE, &enable, 1);
		DRM_INFO("Send DSC enable to synaptics\n");

	} else {
		/* Synaptics hub not support virtual dpcd,
		 * external monitor occur garbage while disable DSC,
		 * Disable DSC only when entire link status turn to false,
		 */
		if (!stream->link->link_status.link_active) {
			ret = drm_dp_dpcd_write(aux, DP_DSC_ENABLE, &enable, 1);
			DRM_INFO("Send DSC disable to synaptics\n");
		}
	}

	return ret;
}
#endif

bool dm_helpers_dp_write_dsc_enable(
		struct dc_context *ctx,
		const struct dc_stream_state *stream,
		bool enable)
{
	uint8_t enable_dsc = enable ? 1 : 0;
	struct amdgpu_dm_connector *aconnector;
	uint8_t ret = 0;

	if (!stream)
		return false;

	if (stream->signal == SIGNAL_TYPE_DISPLAY_PORT_MST) {
		aconnector = (struct amdgpu_dm_connector *)stream->dm_stream_context;

		if (!aconnector->dsc_aux)
			return false;

#if defined(CONFIG_DRM_AMD_DC_DCN)
		// apply w/a to synaptics
		if (needs_dsc_aux_workaround(aconnector->dc_link) &&
		    (aconnector->mst_downstream_port_present.byte & 0x7) != 0x3)
			return write_dsc_enable_synaptics_non_virtual_dpcd_mst(
				aconnector->dsc_aux, stream, enable_dsc);
#endif

		ret = drm_dp_dpcd_write(aconnector->dsc_aux, DP_DSC_ENABLE, &enable_dsc, 1);
		DC_LOG_DC("Send DSC %s to MST RX\n", enable_dsc ? "enable" : "disable");
	}

	if (stream->signal == SIGNAL_TYPE_DISPLAY_PORT || stream->signal == SIGNAL_TYPE_EDP) {
#if defined(CONFIG_DRM_AMD_DC_DCN)
		if (stream->sink->link->dpcd_caps.dongle_type == DISPLAY_DONGLE_NONE) {
#endif
			ret = dm_helpers_dp_write_dpcd(ctx, stream->link, DP_DSC_ENABLE, &enable_dsc, 1);
			DC_LOG_DC("Send DSC %s to SST RX\n", enable_dsc ? "enable" : "disable");
#if defined(CONFIG_DRM_AMD_DC_DCN)
		} else if (stream->sink->link->dpcd_caps.dongle_type == DISPLAY_DONGLE_DP_HDMI_CONVERTER) {
			ret = dm_helpers_dp_write_dpcd(ctx, stream->link, DP_DSC_ENABLE, &enable_dsc, 1);
			DC_LOG_DC("Send DSC %s to DP-HDMI PCON\n", enable_dsc ? "enable" : "disable");
		}
#endif
	}

	return (ret > 0);
}

bool dm_helpers_is_dp_sink_present(struct dc_link *link)
{
	bool dp_sink_present;
	struct amdgpu_dm_connector *aconnector = link->priv;

	if (!aconnector) {
		BUG_ON("Failed to find connector for link!");
		return true;
	}

	mutex_lock(&aconnector->dm_dp_aux.aux.hw_mutex);
	dp_sink_present = dc_link_is_dp_sink_present(link);
	mutex_unlock(&aconnector->dm_dp_aux.aux.hw_mutex);
	return dp_sink_present;
}

enum dc_edid_status dm_helpers_read_local_edid(
		struct dc_context *ctx,
		struct dc_link *link,
		struct dc_sink *sink)
{
	struct amdgpu_dm_connector *aconnector = link->priv;
	struct drm_connector *connector = &aconnector->base;
	struct i2c_adapter *ddc;
	int retry = 3;
	enum dc_edid_status edid_status;
	struct edid *edid;

	if (link->aux_mode)
		ddc = &aconnector->dm_dp_aux.aux.ddc;
	else
		ddc = &aconnector->i2c->base;

	/* some dongles read edid incorrectly the first time,
	 * do check sum and retry to make sure read correct edid.
	 */
	do {

		edid = drm_get_edid(&aconnector->base, ddc);

		/* DP Compliance Test 4.2.2.6 */
		if (link->aux_mode && connector->edid_corrupt)
			drm_dp_send_real_edid_checksum(&aconnector->dm_dp_aux.aux, connector->real_edid_checksum);

		if (!edid && connector->edid_corrupt) {
			connector->edid_corrupt = false;
			return EDID_BAD_CHECKSUM;
		}

		if (!edid)
			return EDID_NO_RESPONSE;

		sink->dc_edid.length = EDID_LENGTH * (edid->extensions + 1);
		memmove(sink->dc_edid.raw_edid, (uint8_t *)edid, sink->dc_edid.length);

		/* We don't need the original edid anymore */
		kfree(edid);

		edid_status = dm_helpers_parse_edid_caps(
						link,
						&sink->dc_edid,
						&sink->edid_caps);

	} while (edid_status == EDID_BAD_CHECKSUM && --retry > 0);

	if (edid_status != EDID_OK)
		DRM_ERROR("EDID err: %d, on connector: %s",
				edid_status,
				aconnector->base.name);

	/* DP Compliance Test 4.2.2.3 */
	if (link->aux_mode)
		drm_dp_send_real_edid_checksum(&aconnector->dm_dp_aux.aux, sink->dc_edid.raw_edid[sink->dc_edid.length-1]);

	return edid_status;
}
int dm_helper_dmub_aux_transfer_sync(
		struct dc_context *ctx,
		const struct dc_link *link,
		struct aux_payload *payload,
		enum aux_return_code_type *operation_result)
{
	return amdgpu_dm_process_dmub_aux_transfer_sync(true, ctx,
			link->link_index, (void *)payload,
			(void *)operation_result);
}

int dm_helpers_dmub_set_config_sync(struct dc_context *ctx,
		const struct dc_link *link,
		struct set_config_cmd_payload *payload,
		enum set_config_status *operation_result)
{
	return amdgpu_dm_process_dmub_aux_transfer_sync(false, ctx,
			link->link_index, (void *)payload,
			(void *)operation_result);
}

void dm_set_dcn_clocks(struct dc_context *ctx, struct dc_clocks *clks)
{
	/* TODO: something */
}

void dm_helpers_smu_timeout(struct dc_context *ctx, unsigned int msg_id, unsigned int param, unsigned int timeout_us)
{
	// TODO:
	//amdgpu_device_gpu_recover(dc_context->driver-context, NULL);
}

void *dm_helpers_allocate_gpu_mem(
		struct dc_context *ctx,
		enum dc_gpu_mem_alloc_type type,
		size_t size,
		long long *addr)
{
	struct amdgpu_device *adev = ctx->driver_context;
	struct dal_allocation *da;
	u32 domain = (type == DC_MEM_ALLOC_TYPE_GART) ?
		AMDGPU_GEM_DOMAIN_GTT : AMDGPU_GEM_DOMAIN_VRAM;
	int ret;

	da = kzalloc(sizeof(struct dal_allocation), GFP_KERNEL);
	if (!da)
		return NULL;

	ret = amdgpu_bo_create_kernel(adev, size, PAGE_SIZE,
				      domain, &da->bo,
				      &da->gpu_addr, &da->cpu_ptr);

	*addr = da->gpu_addr;

	if (ret) {
		kfree(da);
		return NULL;
	}

	/* add da to list in dm */
	list_add(&da->list, &adev->dm.da_list);

	return da->cpu_ptr;
}

void dm_helpers_free_gpu_mem(
		struct dc_context *ctx,
		enum dc_gpu_mem_alloc_type type,
		void *pvMem)
{
	struct amdgpu_device *adev = ctx->driver_context;
	struct dal_allocation *da;

	/* walk the da list in DM */
	list_for_each_entry(da, &adev->dm.da_list, list) {
		if (pvMem == da->cpu_ptr) {
			amdgpu_bo_free_kernel(&da->bo, &da->gpu_addr, &da->cpu_ptr);
			list_del(&da->list);
			kfree(da);
			break;
		}
	}
}

bool dm_helpers_dmub_outbox_interrupt_control(struct dc_context *ctx, bool enable)
{
	enum dc_irq_source irq_source;
	bool ret;

	irq_source = DC_IRQ_SOURCE_DMCUB_OUTBOX;

	ret = dc_interrupt_set(ctx->dc, irq_source, enable);

	DRM_DEBUG_DRIVER("Dmub trace irq %sabling: r=%d\n",
			 enable ? "en" : "dis", ret);
	return ret;
}

void dm_helpers_mst_enable_stream_features(const struct dc_stream_state *stream)
{
	/* TODO: virtual DPCD */
	struct dc_link *link = stream->link;
	union down_spread_ctrl old_downspread;
	union down_spread_ctrl new_downspread;

	if (link->aux_access_disabled)
		return;

	if (!dm_helpers_dp_read_dpcd(link->ctx, link, DP_DOWNSPREAD_CTRL,
				     &old_downspread.raw,
				     sizeof(old_downspread)))
		return;

	new_downspread.raw = old_downspread.raw;
	new_downspread.bits.IGNORE_MSA_TIMING_PARAM =
		(stream->ignore_msa_timing_param) ? 1 : 0;

	if (new_downspread.raw != old_downspread.raw)
		dm_helpers_dp_write_dpcd(link->ctx, link, DP_DOWNSPREAD_CTRL,
					 &new_downspread.raw,
					 sizeof(new_downspread));
}

void dm_set_phyd32clk(struct dc_context *ctx, int freq_khz)
{
       // TODO
}

<<<<<<< HEAD
#if defined(CONFIG_DRM_AMD_DC_DCN)
void dm_helpers_enable_periodic_detection(struct dc_context *ctx, bool enable)
{
	/* TODO: add periodic detection implementation */
}
#endif
=======
void dm_helpers_enable_periodic_detection(struct dc_context *ctx, bool enable)
{
	/* TODO: add periodic detection implementation */
}
>>>>>>> 88084a3d
<|MERGE_RESOLUTION|>--- conflicted
+++ resolved
@@ -977,16 +977,7 @@
        // TODO
 }
 
-<<<<<<< HEAD
-#if defined(CONFIG_DRM_AMD_DC_DCN)
 void dm_helpers_enable_periodic_detection(struct dc_context *ctx, bool enable)
 {
 	/* TODO: add periodic detection implementation */
-}
-#endif
-=======
-void dm_helpers_enable_periodic_detection(struct dc_context *ctx, bool enable)
-{
-	/* TODO: add periodic detection implementation */
-}
->>>>>>> 88084a3d
+}