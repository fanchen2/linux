/*
 * Virtual network driver for conversing with remote driver backends.
 *
 * Copyright (c) 2002-2005, K A Fraser
 * Copyright (c) 2005, XenSource Ltd
 *
 * This program is free software; you can redistribute it and/or
 * modify it under the terms of the GNU General Public License version 2
 * as published by the Free Software Foundation; or, when distributed
 * separately from the Linux kernel or incorporated into other
 * software packages, subject to the following license:
 *
 * Permission is hereby granted, free of charge, to any person obtaining a copy
 * of this source file (the "Software"), to deal in the Software without
 * restriction, including without limitation the rights to use, copy, modify,
 * merge, publish, distribute, sublicense, and/or sell copies of the Software,
 * and to permit persons to whom the Software is furnished to do so, subject to
 * the following conditions:
 *
 * The above copyright notice and this permission notice shall be included in
 * all copies or substantial portions of the Software.
 *
 * THE SOFTWARE IS PROVIDED "AS IS", WITHOUT WARRANTY OF ANY KIND, EXPRESS OR
 * IMPLIED, INCLUDING BUT NOT LIMITED TO THE WARRANTIES OF MERCHANTABILITY,
 * FITNESS FOR A PARTICULAR PURPOSE AND NONINFRINGEMENT. IN NO EVENT SHALL THE
 * AUTHORS OR COPYRIGHT HOLDERS BE LIABLE FOR ANY CLAIM, DAMAGES OR OTHER
 * LIABILITY, WHETHER IN AN ACTION OF CONTRACT, TORT OR OTHERWISE, ARISING
 * FROM, OUT OF OR IN CONNECTION WITH THE SOFTWARE OR THE USE OR OTHER DEALINGS
 * IN THE SOFTWARE.
 */

#define pr_fmt(fmt) KBUILD_MODNAME ": " fmt

#include <linux/module.h>
#include <linux/kernel.h>
#include <linux/netdevice.h>
#include <linux/etherdevice.h>
#include <linux/skbuff.h>
#include <linux/ethtool.h>
#include <linux/if_ether.h>
#include <net/tcp.h>
#include <linux/udp.h>
#include <linux/moduleparam.h>
#include <linux/mm.h>
#include <linux/slab.h>
#include <net/ip.h>

#include <asm/xen/page.h>
#include <xen/xen.h>
#include <xen/xenbus.h>
#include <xen/events.h>
#include <xen/page.h>
#include <xen/platform_pci.h>
#include <xen/grant_table.h>

#include <xen/interface/io/netif.h>
#include <xen/interface/memory.h>
#include <xen/interface/grant_table.h>

/* Module parameters */
static unsigned int xennet_max_queues;
module_param_named(max_queues, xennet_max_queues, uint, 0644);
MODULE_PARM_DESC(max_queues,
		 "Maximum number of queues per virtual interface");

static const struct ethtool_ops xennet_ethtool_ops;

struct netfront_cb {
	int pull_to;
};

#define NETFRONT_SKB_CB(skb)	((struct netfront_cb *)((skb)->cb))

#define RX_COPY_THRESHOLD 256

#define GRANT_INVALID_REF	0

#define NET_TX_RING_SIZE __CONST_RING_SIZE(xen_netif_tx, PAGE_SIZE)
#define NET_RX_RING_SIZE __CONST_RING_SIZE(xen_netif_rx, PAGE_SIZE)
#define TX_MAX_TARGET min_t(int, NET_TX_RING_SIZE, 256)

/* Queue name is interface name with "-qNNN" appended */
#define QUEUE_NAME_SIZE (IFNAMSIZ + 6)

/* IRQ name is queue name with "-tx" or "-rx" appended */
#define IRQ_NAME_SIZE (QUEUE_NAME_SIZE + 3)

struct netfront_stats {
	u64			rx_packets;
	u64			tx_packets;
	u64			rx_bytes;
	u64			tx_bytes;
	struct u64_stats_sync	syncp;
};

struct netfront_info;

struct netfront_queue {
	unsigned int id; /* Queue ID, 0-based */
	char name[QUEUE_NAME_SIZE]; /* DEVNAME-qN */
	struct netfront_info *info;

	struct napi_struct napi;

	/* Split event channels support, tx_* == rx_* when using
	 * single event channel.
	 */
	unsigned int tx_evtchn, rx_evtchn;
	unsigned int tx_irq, rx_irq;
	/* Only used when split event channels support is enabled */
	char tx_irq_name[IRQ_NAME_SIZE]; /* DEVNAME-qN-tx */
	char rx_irq_name[IRQ_NAME_SIZE]; /* DEVNAME-qN-rx */

	spinlock_t   tx_lock;
	struct xen_netif_tx_front_ring tx;
	int tx_ring_ref;

	/*
	 * {tx,rx}_skbs store outstanding skbuffs. Free tx_skb entries
	 * are linked from tx_skb_freelist through skb_entry.link.
	 *
	 *  NB. Freelist index entries are always going to be less than
	 *  PAGE_OFFSET, whereas pointers to skbs will always be equal or
	 *  greater than PAGE_OFFSET: we use this property to distinguish
	 *  them.
	 */
	union skb_entry {
		struct sk_buff *skb;
		unsigned long link;
	} tx_skbs[NET_TX_RING_SIZE];
	grant_ref_t gref_tx_head;
	grant_ref_t grant_tx_ref[NET_TX_RING_SIZE];
	struct page *grant_tx_page[NET_TX_RING_SIZE];
	unsigned tx_skb_freelist;

	spinlock_t   rx_lock ____cacheline_aligned_in_smp;
	struct xen_netif_rx_front_ring rx;
	int rx_ring_ref;

	/* Receive-ring batched refills. */
#define RX_MIN_TARGET 8
#define RX_DFL_MIN_TARGET 64
#define RX_MAX_TARGET min_t(int, NET_RX_RING_SIZE, 256)
	unsigned rx_min_target, rx_max_target, rx_target;
	struct sk_buff_head rx_batch;

	struct timer_list rx_refill_timer;

	struct sk_buff *rx_skbs[NET_RX_RING_SIZE];
	grant_ref_t gref_rx_head;
	grant_ref_t grant_rx_ref[NET_RX_RING_SIZE];

	unsigned long rx_pfn_array[NET_RX_RING_SIZE];
	struct multicall_entry rx_mcl[NET_RX_RING_SIZE+1];
	struct mmu_update rx_mmu[NET_RX_RING_SIZE];
};

struct netfront_info {
	struct list_head list;
	struct net_device *netdev;

	struct xenbus_device *xbdev;

	/* Multi-queue support */
	struct netfront_queue *queues;

	/* Statistics */
	struct netfront_stats __percpu *stats;

	atomic_t rx_gso_checksum_fixup;
};

struct netfront_rx_info {
	struct xen_netif_rx_response rx;
	struct xen_netif_extra_info extras[XEN_NETIF_EXTRA_TYPE_MAX - 1];
};

static void skb_entry_set_link(union skb_entry *list, unsigned short id)
{
	list->link = id;
}

static int skb_entry_is_link(const union skb_entry *list)
{
	BUILD_BUG_ON(sizeof(list->skb) != sizeof(list->link));
	return (unsigned long)list->skb < PAGE_OFFSET;
}

/*
 * Access macros for acquiring freeing slots in tx_skbs[].
 */

static void add_id_to_freelist(unsigned *head, union skb_entry *list,
			       unsigned short id)
{
	skb_entry_set_link(&list[id], *head);
	*head = id;
}

static unsigned short get_id_from_freelist(unsigned *head,
					   union skb_entry *list)
{
	unsigned int id = *head;
	*head = list[id].link;
	return id;
}

static int xennet_rxidx(RING_IDX idx)
{
	return idx & (NET_RX_RING_SIZE - 1);
}

static struct sk_buff *xennet_get_rx_skb(struct netfront_queue *queue,
					 RING_IDX ri)
{
	int i = xennet_rxidx(ri);
	struct sk_buff *skb = queue->rx_skbs[i];
	queue->rx_skbs[i] = NULL;
	return skb;
}

static grant_ref_t xennet_get_rx_ref(struct netfront_queue *queue,
					    RING_IDX ri)
{
	int i = xennet_rxidx(ri);
	grant_ref_t ref = queue->grant_rx_ref[i];
	queue->grant_rx_ref[i] = GRANT_INVALID_REF;
	return ref;
}

#ifdef CONFIG_SYSFS
static int xennet_sysfs_addif(struct net_device *netdev);
static void xennet_sysfs_delif(struct net_device *netdev);
#else /* !CONFIG_SYSFS */
#define xennet_sysfs_addif(dev) (0)
#define xennet_sysfs_delif(dev) do { } while (0)
#endif

static bool xennet_can_sg(struct net_device *dev)
{
	return dev->features & NETIF_F_SG;
}


static void rx_refill_timeout(unsigned long data)
{
	struct netfront_queue *queue = (struct netfront_queue *)data;
	napi_schedule(&queue->napi);
}

static int netfront_tx_slot_available(struct netfront_queue *queue)
{
	return (queue->tx.req_prod_pvt - queue->tx.rsp_cons) <
		(TX_MAX_TARGET - MAX_SKB_FRAGS - 2);
}

static void xennet_maybe_wake_tx(struct netfront_queue *queue)
{
	struct net_device *dev = queue->info->netdev;
	struct netdev_queue *dev_queue = netdev_get_tx_queue(dev, queue->id);

	if (unlikely(netif_tx_queue_stopped(dev_queue)) &&
	    netfront_tx_slot_available(queue) &&
	    likely(netif_running(dev)))
		netif_tx_wake_queue(netdev_get_tx_queue(dev, queue->id));
}

static void xennet_alloc_rx_buffers(struct netfront_queue *queue)
{
	unsigned short id;
	struct sk_buff *skb;
	struct page *page;
	int i, batch_target, notify;
	RING_IDX req_prod = queue->rx.req_prod_pvt;
	grant_ref_t ref;
	unsigned long pfn;
	void *vaddr;
	struct xen_netif_rx_request *req;

	if (unlikely(!netif_carrier_ok(queue->info->netdev)))
		return;

	/*
	 * Allocate skbuffs greedily, even though we batch updates to the
	 * receive ring. This creates a less bursty demand on the memory
	 * allocator, so should reduce the chance of failed allocation requests
	 * both for ourself and for other kernel subsystems.
	 */
	batch_target = queue->rx_target - (req_prod - queue->rx.rsp_cons);
	for (i = skb_queue_len(&queue->rx_batch); i < batch_target; i++) {
		skb = __netdev_alloc_skb(queue->info->netdev,
					 RX_COPY_THRESHOLD + NET_IP_ALIGN,
					 GFP_ATOMIC | __GFP_NOWARN);
		if (unlikely(!skb))
			goto no_skb;

		/* Align ip header to a 16 bytes boundary */
		skb_reserve(skb, NET_IP_ALIGN);

		page = alloc_page(GFP_ATOMIC | __GFP_NOWARN);
		if (!page) {
			kfree_skb(skb);
no_skb:
			/* Could not allocate any skbuffs. Try again later. */
			mod_timer(&queue->rx_refill_timer,
				  jiffies + (HZ/10));

			/* Any skbuffs queued for refill? Force them out. */
			if (i != 0)
				goto refill;
			break;
		}

		skb_add_rx_frag(skb, 0, page, 0, 0, PAGE_SIZE);
		__skb_queue_tail(&queue->rx_batch, skb);
	}

	/* Is the batch large enough to be worthwhile? */
	if (i < (queue->rx_target/2)) {
		if (req_prod > queue->rx.sring->req_prod)
			goto push;
		return;
	}

	/* Adjust our fill target if we risked running out of buffers. */
	if (((req_prod - queue->rx.sring->rsp_prod) < (queue->rx_target / 4)) &&
	    ((queue->rx_target *= 2) > queue->rx_max_target))
		queue->rx_target = queue->rx_max_target;

 refill:
	for (i = 0; ; i++) {
		skb = __skb_dequeue(&queue->rx_batch);
		if (skb == NULL)
			break;

		skb->dev = queue->info->netdev;

		id = xennet_rxidx(req_prod + i);

		BUG_ON(queue->rx_skbs[id]);
		queue->rx_skbs[id] = skb;

		ref = gnttab_claim_grant_reference(&queue->gref_rx_head);
		BUG_ON((signed short)ref < 0);
		queue->grant_rx_ref[id] = ref;

		pfn = page_to_pfn(skb_frag_page(&skb_shinfo(skb)->frags[0]));
		vaddr = page_address(skb_frag_page(&skb_shinfo(skb)->frags[0]));

		req = RING_GET_REQUEST(&queue->rx, req_prod + i);
		gnttab_grant_foreign_access_ref(ref,
						queue->info->xbdev->otherend_id,
						pfn_to_mfn(pfn),
						0);

		req->id = id;
		req->gref = ref;
	}

	wmb();		/* barrier so backend seens requests */

	/* Above is a suitable barrier to ensure backend will see requests. */
	queue->rx.req_prod_pvt = req_prod + i;
 push:
	RING_PUSH_REQUESTS_AND_CHECK_NOTIFY(&queue->rx, notify);
	if (notify)
		notify_remote_via_irq(queue->rx_irq);
}

static int xennet_open(struct net_device *dev)
{
	struct netfront_info *np = netdev_priv(dev);
	unsigned int num_queues = dev->real_num_tx_queues;
	unsigned int i = 0;
	struct netfront_queue *queue = NULL;

	for (i = 0; i < num_queues; ++i) {
		queue = &np->queues[i];
		napi_enable(&queue->napi);

		spin_lock_bh(&queue->rx_lock);
		if (netif_carrier_ok(dev)) {
			xennet_alloc_rx_buffers(queue);
			queue->rx.sring->rsp_event = queue->rx.rsp_cons + 1;
			if (RING_HAS_UNCONSUMED_RESPONSES(&queue->rx))
				napi_schedule(&queue->napi);
		}
		spin_unlock_bh(&queue->rx_lock);
	}

	netif_tx_start_all_queues(dev);

	return 0;
}

static void xennet_tx_buf_gc(struct netfront_queue *queue)
{
	RING_IDX cons, prod;
	unsigned short id;
	struct sk_buff *skb;

	BUG_ON(!netif_carrier_ok(queue->info->netdev));

	do {
		prod = queue->tx.sring->rsp_prod;
		rmb(); /* Ensure we see responses up to 'rp'. */

		for (cons = queue->tx.rsp_cons; cons != prod; cons++) {
			struct xen_netif_tx_response *txrsp;

			txrsp = RING_GET_RESPONSE(&queue->tx, cons);
			if (txrsp->status == XEN_NETIF_RSP_NULL)
				continue;

			id  = txrsp->id;
			skb = queue->tx_skbs[id].skb;
			if (unlikely(gnttab_query_foreign_access(
				queue->grant_tx_ref[id]) != 0)) {
				pr_alert("%s: warning -- grant still in use by backend domain\n",
					 __func__);
				BUG();
			}
			gnttab_end_foreign_access_ref(
				queue->grant_tx_ref[id], GNTMAP_readonly);
			gnttab_release_grant_reference(
				&queue->gref_tx_head, queue->grant_tx_ref[id]);
			queue->grant_tx_ref[id] = GRANT_INVALID_REF;
			queue->grant_tx_page[id] = NULL;
			add_id_to_freelist(&queue->tx_skb_freelist, queue->tx_skbs, id);
			dev_kfree_skb_irq(skb);
		}

		queue->tx.rsp_cons = prod;

		/*
		 * Set a new event, then check for race with update of tx_cons.
		 * Note that it is essential to schedule a callback, no matter
		 * how few buffers are pending. Even if there is space in the
		 * transmit ring, higher layers may be blocked because too much
		 * data is outstanding: in such cases notification from Xen is
		 * likely to be the only kick that we'll get.
		 */
		queue->tx.sring->rsp_event =
			prod + ((queue->tx.sring->req_prod - prod) >> 1) + 1;
		mb();		/* update shared area */
	} while ((cons == prod) && (prod != queue->tx.sring->rsp_prod));

	xennet_maybe_wake_tx(queue);
}

static void xennet_make_frags(struct sk_buff *skb, struct netfront_queue *queue,
			      struct xen_netif_tx_request *tx)
{
	char *data = skb->data;
	unsigned long mfn;
	RING_IDX prod = queue->tx.req_prod_pvt;
	int frags = skb_shinfo(skb)->nr_frags;
	unsigned int offset = offset_in_page(data);
	unsigned int len = skb_headlen(skb);
	unsigned int id;
	grant_ref_t ref;
	int i;

	/* While the header overlaps a page boundary (including being
	   larger than a page), split it it into page-sized chunks. */
	while (len > PAGE_SIZE - offset) {
		tx->size = PAGE_SIZE - offset;
		tx->flags |= XEN_NETTXF_more_data;
		len -= tx->size;
		data += tx->size;
		offset = 0;

		id = get_id_from_freelist(&queue->tx_skb_freelist, queue->tx_skbs);
		queue->tx_skbs[id].skb = skb_get(skb);
		tx = RING_GET_REQUEST(&queue->tx, prod++);
		tx->id = id;
		ref = gnttab_claim_grant_reference(&queue->gref_tx_head);
		BUG_ON((signed short)ref < 0);

		mfn = virt_to_mfn(data);
		gnttab_grant_foreign_access_ref(ref, queue->info->xbdev->otherend_id,
						mfn, GNTMAP_readonly);

		queue->grant_tx_page[id] = virt_to_page(data);
		tx->gref = queue->grant_tx_ref[id] = ref;
		tx->offset = offset;
		tx->size = len;
		tx->flags = 0;
	}

	/* Grant backend access to each skb fragment page. */
	for (i = 0; i < frags; i++) {
		skb_frag_t *frag = skb_shinfo(skb)->frags + i;
		struct page *page = skb_frag_page(frag);

		len = skb_frag_size(frag);
		offset = frag->page_offset;

		/* Data must not cross a page boundary. */
		BUG_ON(len + offset > PAGE_SIZE<<compound_order(page));

		/* Skip unused frames from start of page */
		page += offset >> PAGE_SHIFT;
		offset &= ~PAGE_MASK;

		while (len > 0) {
			unsigned long bytes;

			BUG_ON(offset >= PAGE_SIZE);

			bytes = PAGE_SIZE - offset;
			if (bytes > len)
				bytes = len;

			tx->flags |= XEN_NETTXF_more_data;

			id = get_id_from_freelist(&queue->tx_skb_freelist,
						  queue->tx_skbs);
			queue->tx_skbs[id].skb = skb_get(skb);
			tx = RING_GET_REQUEST(&queue->tx, prod++);
			tx->id = id;
			ref = gnttab_claim_grant_reference(&queue->gref_tx_head);
			BUG_ON((signed short)ref < 0);

			mfn = pfn_to_mfn(page_to_pfn(page));
			gnttab_grant_foreign_access_ref(ref,
							queue->info->xbdev->otherend_id,
							mfn, GNTMAP_readonly);

			queue->grant_tx_page[id] = page;
			tx->gref = queue->grant_tx_ref[id] = ref;
			tx->offset = offset;
			tx->size = bytes;
			tx->flags = 0;

			offset += bytes;
			len -= bytes;

			/* Next frame */
			if (offset == PAGE_SIZE && len) {
				BUG_ON(!PageCompound(page));
				page++;
				offset = 0;
			}
		}
	}

	queue->tx.req_prod_pvt = prod;
}

/*
 * Count how many ring slots are required to send the frags of this
 * skb. Each frag might be a compound page.
 */
static int xennet_count_skb_frag_slots(struct sk_buff *skb)
{
	int i, frags = skb_shinfo(skb)->nr_frags;
	int pages = 0;

	for (i = 0; i < frags; i++) {
		skb_frag_t *frag = skb_shinfo(skb)->frags + i;
		unsigned long size = skb_frag_size(frag);
		unsigned long offset = frag->page_offset;

		/* Skip unused frames from start of page */
		offset &= ~PAGE_MASK;

		pages += PFN_UP(offset + size);
	}

	return pages;
}

static u16 xennet_select_queue(struct net_device *dev, struct sk_buff *skb,
			       void *accel_priv, select_queue_fallback_t fallback)
{
	unsigned int num_queues = dev->real_num_tx_queues;
	u32 hash;
	u16 queue_idx;

	/* First, check if there is only one queue */
	if (num_queues == 1) {
		queue_idx = 0;
	} else {
		hash = skb_get_hash(skb);
		queue_idx = hash % num_queues;
	}

	return queue_idx;
}

static int xennet_start_xmit(struct sk_buff *skb, struct net_device *dev)
{
	unsigned short id;
	struct netfront_info *np = netdev_priv(dev);
	struct netfront_stats *stats = this_cpu_ptr(np->stats);
	struct xen_netif_tx_request *tx;
	char *data = skb->data;
	RING_IDX i;
	grant_ref_t ref;
	unsigned long mfn;
	int notify;
	int slots;
	unsigned int offset = offset_in_page(data);
	unsigned int len = skb_headlen(skb);
	unsigned long flags;
	struct netfront_queue *queue = NULL;
	unsigned int num_queues = dev->real_num_tx_queues;
	u16 queue_index;

	/* Drop the packet if no queues are set up */
	if (num_queues < 1)
		goto drop;
	/* Determine which queue to transmit this SKB on */
	queue_index = skb_get_queue_mapping(skb);
	queue = &np->queues[queue_index];

	/* If skb->len is too big for wire format, drop skb and alert
	 * user about misconfiguration.
	 */
	if (unlikely(skb->len > XEN_NETIF_MAX_TX_SIZE)) {
		net_alert_ratelimited(
			"xennet: skb->len = %u, too big for wire format\n",
			skb->len);
		goto drop;
	}

	slots = DIV_ROUND_UP(offset + len, PAGE_SIZE) +
		xennet_count_skb_frag_slots(skb);
	if (unlikely(slots > MAX_SKB_FRAGS + 1)) {
		net_alert_ratelimited(
			"xennet: skb rides the rocket: %d slots\n", slots);
		goto drop;
	}

	spin_lock_irqsave(&queue->tx_lock, flags);

	if (unlikely(!netif_carrier_ok(dev) ||
		     (slots > 1 && !xennet_can_sg(dev)) ||
		     netif_needs_gso(skb, netif_skb_features(skb)))) {
		spin_unlock_irqrestore(&queue->tx_lock, flags);
		goto drop;
	}

	i = queue->tx.req_prod_pvt;

	id = get_id_from_freelist(&queue->tx_skb_freelist, queue->tx_skbs);
	queue->tx_skbs[id].skb = skb;

	tx = RING_GET_REQUEST(&queue->tx, i);

	tx->id   = id;
	ref = gnttab_claim_grant_reference(&queue->gref_tx_head);
	BUG_ON((signed short)ref < 0);
	mfn = virt_to_mfn(data);
	gnttab_grant_foreign_access_ref(
		ref, queue->info->xbdev->otherend_id, mfn, GNTMAP_readonly);
	queue->grant_tx_page[id] = virt_to_page(data);
	tx->gref = queue->grant_tx_ref[id] = ref;
	tx->offset = offset;
	tx->size = len;

	tx->flags = 0;
	if (skb->ip_summed == CHECKSUM_PARTIAL)
		/* local packet? */
		tx->flags |= XEN_NETTXF_csum_blank | XEN_NETTXF_data_validated;
	else if (skb->ip_summed == CHECKSUM_UNNECESSARY)
		/* remote but checksummed. */
		tx->flags |= XEN_NETTXF_data_validated;

	if (skb_shinfo(skb)->gso_size) {
		struct xen_netif_extra_info *gso;

		gso = (struct xen_netif_extra_info *)
			RING_GET_REQUEST(&queue->tx, ++i);

		tx->flags |= XEN_NETTXF_extra_info;

		gso->u.gso.size = skb_shinfo(skb)->gso_size;
		gso->u.gso.type = (skb_shinfo(skb)->gso_type & SKB_GSO_TCPV6) ?
			XEN_NETIF_GSO_TYPE_TCPV6 :
			XEN_NETIF_GSO_TYPE_TCPV4;
		gso->u.gso.pad = 0;
		gso->u.gso.features = 0;

		gso->type = XEN_NETIF_EXTRA_TYPE_GSO;
		gso->flags = 0;
	}

	queue->tx.req_prod_pvt = i + 1;

	xennet_make_frags(skb, queue, tx);
	tx->size = skb->len;

	RING_PUSH_REQUESTS_AND_CHECK_NOTIFY(&queue->tx, notify);
	if (notify)
		notify_remote_via_irq(queue->tx_irq);

	u64_stats_update_begin(&stats->syncp);
	stats->tx_bytes += skb->len;
	stats->tx_packets++;
	u64_stats_update_end(&stats->syncp);

	/* Note: It is not safe to access skb after xennet_tx_buf_gc()! */
	xennet_tx_buf_gc(queue);

	if (!netfront_tx_slot_available(queue))
		netif_tx_stop_queue(netdev_get_tx_queue(dev, queue->id));

	spin_unlock_irqrestore(&queue->tx_lock, flags);

	return NETDEV_TX_OK;

 drop:
	dev->stats.tx_dropped++;
	dev_kfree_skb_any(skb);
	return NETDEV_TX_OK;
}

static int xennet_close(struct net_device *dev)
{
	struct netfront_info *np = netdev_priv(dev);
	unsigned int num_queues = dev->real_num_tx_queues;
	unsigned int i;
	struct netfront_queue *queue;
	netif_tx_stop_all_queues(np->netdev);
	for (i = 0; i < num_queues; ++i) {
		queue = &np->queues[i];
		napi_disable(&queue->napi);
	}
	return 0;
}

static void xennet_move_rx_slot(struct netfront_queue *queue, struct sk_buff *skb,
				grant_ref_t ref)
{
	int new = xennet_rxidx(queue->rx.req_prod_pvt);

	BUG_ON(queue->rx_skbs[new]);
	queue->rx_skbs[new] = skb;
	queue->grant_rx_ref[new] = ref;
	RING_GET_REQUEST(&queue->rx, queue->rx.req_prod_pvt)->id = new;
	RING_GET_REQUEST(&queue->rx, queue->rx.req_prod_pvt)->gref = ref;
	queue->rx.req_prod_pvt++;
}

static int xennet_get_extras(struct netfront_queue *queue,
			     struct xen_netif_extra_info *extras,
			     RING_IDX rp)

{
	struct xen_netif_extra_info *extra;
	struct device *dev = &queue->info->netdev->dev;
	RING_IDX cons = queue->rx.rsp_cons;
	int err = 0;

	do {
		struct sk_buff *skb;
		grant_ref_t ref;

		if (unlikely(cons + 1 == rp)) {
			if (net_ratelimit())
				dev_warn(dev, "Missing extra info\n");
			err = -EBADR;
			break;
		}

		extra = (struct xen_netif_extra_info *)
			RING_GET_RESPONSE(&queue->rx, ++cons);

		if (unlikely(!extra->type ||
			     extra->type >= XEN_NETIF_EXTRA_TYPE_MAX)) {
			if (net_ratelimit())
				dev_warn(dev, "Invalid extra type: %d\n",
					extra->type);
			err = -EINVAL;
		} else {
			memcpy(&extras[extra->type - 1], extra,
			       sizeof(*extra));
		}

		skb = xennet_get_rx_skb(queue, cons);
		ref = xennet_get_rx_ref(queue, cons);
		xennet_move_rx_slot(queue, skb, ref);
	} while (extra->flags & XEN_NETIF_EXTRA_FLAG_MORE);

	queue->rx.rsp_cons = cons;
	return err;
}

static int xennet_get_responses(struct netfront_queue *queue,
				struct netfront_rx_info *rinfo, RING_IDX rp,
				struct sk_buff_head *list)
{
	struct xen_netif_rx_response *rx = &rinfo->rx;
	struct xen_netif_extra_info *extras = rinfo->extras;
	struct device *dev = &queue->info->netdev->dev;
	RING_IDX cons = queue->rx.rsp_cons;
	struct sk_buff *skb = xennet_get_rx_skb(queue, cons);
	grant_ref_t ref = xennet_get_rx_ref(queue, cons);
	int max = MAX_SKB_FRAGS + (rx->status <= RX_COPY_THRESHOLD);
	int slots = 1;
	int err = 0;
	unsigned long ret;

	if (rx->flags & XEN_NETRXF_extra_info) {
		err = xennet_get_extras(queue, extras, rp);
		cons = queue->rx.rsp_cons;
	}

	for (;;) {
		if (unlikely(rx->status < 0 ||
			     rx->offset + rx->status > PAGE_SIZE)) {
			if (net_ratelimit())
				dev_warn(dev, "rx->offset: %x, size: %u\n",
					 rx->offset, rx->status);
			xennet_move_rx_slot(queue, skb, ref);
			err = -EINVAL;
			goto next;
		}

		/*
		 * This definitely indicates a bug, either in this driver or in
		 * the backend driver. In future this should flag the bad
		 * situation to the system controller to reboot the backend.
		 */
		if (ref == GRANT_INVALID_REF) {
			if (net_ratelimit())
				dev_warn(dev, "Bad rx response id %d.\n",
					 rx->id);
			err = -EINVAL;
			goto next;
		}

		ret = gnttab_end_foreign_access_ref(ref, 0);
		BUG_ON(!ret);

		gnttab_release_grant_reference(&queue->gref_rx_head, ref);

		__skb_queue_tail(list, skb);

next:
		if (!(rx->flags & XEN_NETRXF_more_data))
			break;

		if (cons + slots == rp) {
			if (net_ratelimit())
				dev_warn(dev, "Need more slots\n");
			err = -ENOENT;
			break;
		}

		rx = RING_GET_RESPONSE(&queue->rx, cons + slots);
		skb = xennet_get_rx_skb(queue, cons + slots);
		ref = xennet_get_rx_ref(queue, cons + slots);
		slots++;
	}

	if (unlikely(slots > max)) {
		if (net_ratelimit())
			dev_warn(dev, "Too many slots\n");
		err = -E2BIG;
	}

	if (unlikely(err))
		queue->rx.rsp_cons = cons + slots;

	return err;
}

static int xennet_set_skb_gso(struct sk_buff *skb,
			      struct xen_netif_extra_info *gso)
{
	if (!gso->u.gso.size) {
		if (net_ratelimit())
			pr_warn("GSO size must not be zero\n");
		return -EINVAL;
	}

	if (gso->u.gso.type != XEN_NETIF_GSO_TYPE_TCPV4 &&
	    gso->u.gso.type != XEN_NETIF_GSO_TYPE_TCPV6) {
		if (net_ratelimit())
			pr_warn("Bad GSO type %d\n", gso->u.gso.type);
		return -EINVAL;
	}

	skb_shinfo(skb)->gso_size = gso->u.gso.size;
	skb_shinfo(skb)->gso_type =
		(gso->u.gso.type == XEN_NETIF_GSO_TYPE_TCPV4) ?
		SKB_GSO_TCPV4 :
		SKB_GSO_TCPV6;

	/* Header must be checked, and gso_segs computed. */
	skb_shinfo(skb)->gso_type |= SKB_GSO_DODGY;
	skb_shinfo(skb)->gso_segs = 0;

	return 0;
}

static RING_IDX xennet_fill_frags(struct netfront_queue *queue,
				  struct sk_buff *skb,
				  struct sk_buff_head *list)
{
	struct skb_shared_info *shinfo = skb_shinfo(skb);
	RING_IDX cons = queue->rx.rsp_cons;
	struct sk_buff *nskb;

	while ((nskb = __skb_dequeue(list))) {
		struct xen_netif_rx_response *rx =
			RING_GET_RESPONSE(&queue->rx, ++cons);
		skb_frag_t *nfrag = &skb_shinfo(nskb)->frags[0];

		if (shinfo->nr_frags == MAX_SKB_FRAGS) {
			unsigned int pull_to = NETFRONT_SKB_CB(skb)->pull_to;

			BUG_ON(pull_to <= skb_headlen(skb));
			__pskb_pull_tail(skb, pull_to - skb_headlen(skb));
		}
		BUG_ON(shinfo->nr_frags >= MAX_SKB_FRAGS);

		skb_add_rx_frag(skb, shinfo->nr_frags, skb_frag_page(nfrag),
				rx->offset, rx->status, PAGE_SIZE);

		skb_shinfo(nskb)->nr_frags = 0;
		kfree_skb(nskb);
	}

	return cons;
}

static int checksum_setup(struct net_device *dev, struct sk_buff *skb)
{
	bool recalculate_partial_csum = false;

	/*
	 * A GSO SKB must be CHECKSUM_PARTIAL. However some buggy
	 * peers can fail to set NETRXF_csum_blank when sending a GSO
	 * frame. In this case force the SKB to CHECKSUM_PARTIAL and
	 * recalculate the partial checksum.
	 */
	if (skb->ip_summed != CHECKSUM_PARTIAL && skb_is_gso(skb)) {
		struct netfront_info *np = netdev_priv(dev);
		atomic_inc(&np->rx_gso_checksum_fixup);
		skb->ip_summed = CHECKSUM_PARTIAL;
		recalculate_partial_csum = true;
	}

	/* A non-CHECKSUM_PARTIAL SKB does not require setup. */
	if (skb->ip_summed != CHECKSUM_PARTIAL)
		return 0;

	return skb_checksum_setup(skb, recalculate_partial_csum);
}

static int handle_incoming_queue(struct netfront_queue *queue,
				 struct sk_buff_head *rxq)
{
	struct netfront_stats *stats = this_cpu_ptr(queue->info->stats);
	int packets_dropped = 0;
	struct sk_buff *skb;

	while ((skb = __skb_dequeue(rxq)) != NULL) {
		int pull_to = NETFRONT_SKB_CB(skb)->pull_to;

		if (pull_to > skb_headlen(skb))
			__pskb_pull_tail(skb, pull_to - skb_headlen(skb));

		/* Ethernet work: Delayed to here as it peeks the header. */
		skb->protocol = eth_type_trans(skb, queue->info->netdev);
		skb_reset_network_header(skb);

		if (checksum_setup(queue->info->netdev, skb)) {
			kfree_skb(skb);
			packets_dropped++;
			queue->info->netdev->stats.rx_errors++;
			continue;
		}

		u64_stats_update_begin(&stats->syncp);
		stats->rx_packets++;
		stats->rx_bytes += skb->len;
		u64_stats_update_end(&stats->syncp);

		/* Pass it up. */
		napi_gro_receive(&queue->napi, skb);
	}

	return packets_dropped;
}

static int xennet_poll(struct napi_struct *napi, int budget)
{
	struct netfront_queue *queue = container_of(napi, struct netfront_queue, napi);
	struct net_device *dev = queue->info->netdev;
	struct sk_buff *skb;
	struct netfront_rx_info rinfo;
	struct xen_netif_rx_response *rx = &rinfo.rx;
	struct xen_netif_extra_info *extras = rinfo.extras;
	RING_IDX i, rp;
	int work_done;
	struct sk_buff_head rxq;
	struct sk_buff_head errq;
	struct sk_buff_head tmpq;
	unsigned long flags;
	int err;

	spin_lock(&queue->rx_lock);

	skb_queue_head_init(&rxq);
	skb_queue_head_init(&errq);
	skb_queue_head_init(&tmpq);

	rp = queue->rx.sring->rsp_prod;
	rmb(); /* Ensure we see queued responses up to 'rp'. */

	i = queue->rx.rsp_cons;
	work_done = 0;
	while ((i != rp) && (work_done < budget)) {
		memcpy(rx, RING_GET_RESPONSE(&queue->rx, i), sizeof(*rx));
		memset(extras, 0, sizeof(rinfo.extras));

		err = xennet_get_responses(queue, &rinfo, rp, &tmpq);

		if (unlikely(err)) {
err:
			while ((skb = __skb_dequeue(&tmpq)))
				__skb_queue_tail(&errq, skb);
			dev->stats.rx_errors++;
			i = queue->rx.rsp_cons;
			continue;
		}

		skb = __skb_dequeue(&tmpq);

		if (extras[XEN_NETIF_EXTRA_TYPE_GSO - 1].type) {
			struct xen_netif_extra_info *gso;
			gso = &extras[XEN_NETIF_EXTRA_TYPE_GSO - 1];

			if (unlikely(xennet_set_skb_gso(skb, gso))) {
				__skb_queue_head(&tmpq, skb);
				queue->rx.rsp_cons += skb_queue_len(&tmpq);
				goto err;
			}
		}

		NETFRONT_SKB_CB(skb)->pull_to = rx->status;
		if (NETFRONT_SKB_CB(skb)->pull_to > RX_COPY_THRESHOLD)
			NETFRONT_SKB_CB(skb)->pull_to = RX_COPY_THRESHOLD;

		skb_shinfo(skb)->frags[0].page_offset = rx->offset;
		skb_frag_size_set(&skb_shinfo(skb)->frags[0], rx->status);
		skb->data_len = rx->status;
		skb->len += rx->status;

		i = xennet_fill_frags(queue, skb, &tmpq);

		if (rx->flags & XEN_NETRXF_csum_blank)
			skb->ip_summed = CHECKSUM_PARTIAL;
		else if (rx->flags & XEN_NETRXF_data_validated)
			skb->ip_summed = CHECKSUM_UNNECESSARY;

		__skb_queue_tail(&rxq, skb);

		queue->rx.rsp_cons = ++i;
		work_done++;
	}

	__skb_queue_purge(&errq);

	work_done -= handle_incoming_queue(queue, &rxq);

	/* If we get a callback with very few responses, reduce fill target. */
	/* NB. Note exponential increase, linear decrease. */
	if (((queue->rx.req_prod_pvt - queue->rx.sring->rsp_prod) >
	     ((3*queue->rx_target) / 4)) &&
	    (--queue->rx_target < queue->rx_min_target))
		queue->rx_target = queue->rx_min_target;

	xennet_alloc_rx_buffers(queue);

	if (work_done < budget) {
		int more_to_do = 0;

		napi_gro_flush(napi, false);

		local_irq_save(flags);

		RING_FINAL_CHECK_FOR_RESPONSES(&queue->rx, more_to_do);
		if (!more_to_do)
			__napi_complete(napi);

		local_irq_restore(flags);
	}

	spin_unlock(&queue->rx_lock);

	return work_done;
}

static int xennet_change_mtu(struct net_device *dev, int mtu)
{
	int max = xennet_can_sg(dev) ?
		XEN_NETIF_MAX_TX_SIZE - MAX_TCP_HEADER : ETH_DATA_LEN;

	if (mtu > max)
		return -EINVAL;
	dev->mtu = mtu;
	return 0;
}

static struct rtnl_link_stats64 *xennet_get_stats64(struct net_device *dev,
						    struct rtnl_link_stats64 *tot)
{
	struct netfront_info *np = netdev_priv(dev);
	int cpu;

	for_each_possible_cpu(cpu) {
		struct netfront_stats *stats = per_cpu_ptr(np->stats, cpu);
		u64 rx_packets, rx_bytes, tx_packets, tx_bytes;
		unsigned int start;

		do {
			start = u64_stats_fetch_begin_irq(&stats->syncp);

			rx_packets = stats->rx_packets;
			tx_packets = stats->tx_packets;
			rx_bytes = stats->rx_bytes;
			tx_bytes = stats->tx_bytes;
		} while (u64_stats_fetch_retry_irq(&stats->syncp, start));

		tot->rx_packets += rx_packets;
		tot->tx_packets += tx_packets;
		tot->rx_bytes   += rx_bytes;
		tot->tx_bytes   += tx_bytes;
	}

	tot->rx_errors  = dev->stats.rx_errors;
	tot->tx_dropped = dev->stats.tx_dropped;

	return tot;
}

static void xennet_release_tx_bufs(struct netfront_queue *queue)
{
	struct sk_buff *skb;
	int i;

	for (i = 0; i < NET_TX_RING_SIZE; i++) {
		/* Skip over entries which are actually freelist references */
		if (skb_entry_is_link(&queue->tx_skbs[i]))
			continue;

		skb = queue->tx_skbs[i].skb;
		get_page(queue->grant_tx_page[i]);
		gnttab_end_foreign_access(queue->grant_tx_ref[i],
					  GNTMAP_readonly,
					  (unsigned long)page_address(queue->grant_tx_page[i]));
		queue->grant_tx_page[i] = NULL;
		queue->grant_tx_ref[i] = GRANT_INVALID_REF;
		add_id_to_freelist(&queue->tx_skb_freelist, queue->tx_skbs, i);
		dev_kfree_skb_irq(skb);
	}
}

static void xennet_release_rx_bufs(struct netfront_queue *queue)
{
	int id, ref;

	spin_lock_bh(&queue->rx_lock);

	for (id = 0; id < NET_RX_RING_SIZE; id++) {
		struct sk_buff *skb;
		struct page *page;

		skb = queue->rx_skbs[id];
		if (!skb)
			continue;

		ref = queue->grant_rx_ref[id];
		if (ref == GRANT_INVALID_REF)
			continue;

		page = skb_frag_page(&skb_shinfo(skb)->frags[0]);

		/* gnttab_end_foreign_access() needs a page ref until
		 * foreign access is ended (which may be deferred).
		 */
		get_page(page);
		gnttab_end_foreign_access(ref, 0,
					  (unsigned long)page_address(page));
		queue->grant_rx_ref[id] = GRANT_INVALID_REF;

		kfree_skb(skb);
	}

	spin_unlock_bh(&queue->rx_lock);
}

static void xennet_uninit(struct net_device *dev)
{
	struct netfront_info *np = netdev_priv(dev);
	unsigned int num_queues = dev->real_num_tx_queues;
	struct netfront_queue *queue;
	unsigned int i;

	for (i = 0; i < num_queues; ++i) {
		queue = &np->queues[i];
		xennet_release_tx_bufs(queue);
		xennet_release_rx_bufs(queue);
		gnttab_free_grant_references(queue->gref_tx_head);
		gnttab_free_grant_references(queue->gref_rx_head);
	}
}

static netdev_features_t xennet_fix_features(struct net_device *dev,
	netdev_features_t features)
{
	struct netfront_info *np = netdev_priv(dev);
	int val;

	if (features & NETIF_F_SG) {
		if (xenbus_scanf(XBT_NIL, np->xbdev->otherend, "feature-sg",
				 "%d", &val) < 0)
			val = 0;

		if (!val)
			features &= ~NETIF_F_SG;
	}

	if (features & NETIF_F_IPV6_CSUM) {
		if (xenbus_scanf(XBT_NIL, np->xbdev->otherend,
				 "feature-ipv6-csum-offload", "%d", &val) < 0)
			val = 0;

		if (!val)
			features &= ~NETIF_F_IPV6_CSUM;
	}

	if (features & NETIF_F_TSO) {
		if (xenbus_scanf(XBT_NIL, np->xbdev->otherend,
				 "feature-gso-tcpv4", "%d", &val) < 0)
			val = 0;

		if (!val)
			features &= ~NETIF_F_TSO;
	}

	if (features & NETIF_F_TSO6) {
		if (xenbus_scanf(XBT_NIL, np->xbdev->otherend,
				 "feature-gso-tcpv6", "%d", &val) < 0)
			val = 0;

		if (!val)
			features &= ~NETIF_F_TSO6;
	}

	return features;
}

static int xennet_set_features(struct net_device *dev,
	netdev_features_t features)
{
	if (!(features & NETIF_F_SG) && dev->mtu > ETH_DATA_LEN) {
		netdev_info(dev, "Reducing MTU because no SG offload");
		dev->mtu = ETH_DATA_LEN;
	}

	return 0;
}

static irqreturn_t xennet_tx_interrupt(int irq, void *dev_id)
{
	struct netfront_queue *queue = dev_id;
	unsigned long flags;

	spin_lock_irqsave(&queue->tx_lock, flags);
	xennet_tx_buf_gc(queue);
	spin_unlock_irqrestore(&queue->tx_lock, flags);

	return IRQ_HANDLED;
}

static irqreturn_t xennet_rx_interrupt(int irq, void *dev_id)
{
	struct netfront_queue *queue = dev_id;
	struct net_device *dev = queue->info->netdev;

	if (likely(netif_carrier_ok(dev) &&
		   RING_HAS_UNCONSUMED_RESPONSES(&queue->rx)))
		napi_schedule(&queue->napi);

	return IRQ_HANDLED;
}

static irqreturn_t xennet_interrupt(int irq, void *dev_id)
{
	xennet_tx_interrupt(irq, dev_id);
	xennet_rx_interrupt(irq, dev_id);
	return IRQ_HANDLED;
}

#ifdef CONFIG_NET_POLL_CONTROLLER
static void xennet_poll_controller(struct net_device *dev)
{
	/* Poll each queue */
	struct netfront_info *info = netdev_priv(dev);
	unsigned int num_queues = dev->real_num_tx_queues;
	unsigned int i;
	for (i = 0; i < num_queues; ++i)
		xennet_interrupt(0, &info->queues[i]);
}
#endif

static const struct net_device_ops xennet_netdev_ops = {
	.ndo_open            = xennet_open,
	.ndo_uninit          = xennet_uninit,
	.ndo_stop            = xennet_close,
	.ndo_start_xmit      = xennet_start_xmit,
	.ndo_change_mtu	     = xennet_change_mtu,
	.ndo_get_stats64     = xennet_get_stats64,
	.ndo_set_mac_address = eth_mac_addr,
	.ndo_validate_addr   = eth_validate_addr,
	.ndo_fix_features    = xennet_fix_features,
	.ndo_set_features    = xennet_set_features,
	.ndo_select_queue    = xennet_select_queue,
#ifdef CONFIG_NET_POLL_CONTROLLER
	.ndo_poll_controller = xennet_poll_controller,
#endif
};

static struct net_device *xennet_create_dev(struct xenbus_device *dev)
{
	int err;
	struct net_device *netdev;
	struct netfront_info *np;

	netdev = alloc_etherdev_mq(sizeof(struct netfront_info), xennet_max_queues);
	if (!netdev)
		return ERR_PTR(-ENOMEM);

	np                   = netdev_priv(netdev);
	np->xbdev            = dev;

	/* No need to use rtnl_lock() before the call below as it
	 * happens before register_netdev().
	 */
	netif_set_real_num_tx_queues(netdev, 0);
	np->queues = NULL;

	err = -ENOMEM;
	np->stats = netdev_alloc_pcpu_stats(struct netfront_stats);
	if (np->stats == NULL)
		goto exit;

	netdev->netdev_ops	= &xennet_netdev_ops;

	netdev->features        = NETIF_F_IP_CSUM | NETIF_F_RXCSUM |
				  NETIF_F_GSO_ROBUST;
	netdev->hw_features	= NETIF_F_SG |
				  NETIF_F_IPV6_CSUM |
				  NETIF_F_TSO | NETIF_F_TSO6;

	/*
         * Assume that all hw features are available for now. This set
         * will be adjusted by the call to netdev_update_features() in
         * xennet_connect() which is the earliest point where we can
         * negotiate with the backend regarding supported features.
         */
	netdev->features |= netdev->hw_features;

	netdev->ethtool_ops = &xennet_ethtool_ops;
	SET_NETDEV_DEV(netdev, &dev->dev);

	netif_set_gso_max_size(netdev, XEN_NETIF_MAX_TX_SIZE - MAX_TCP_HEADER);

	np->netdev = netdev;

	netif_carrier_off(netdev);

	return netdev;

 exit:
	free_netdev(netdev);
	return ERR_PTR(err);
}

/**
 * Entry point to this code when a new device is created.  Allocate the basic
 * structures and the ring buffers for communication with the backend, and
 * inform the backend of the appropriate details for those.
 */
static int netfront_probe(struct xenbus_device *dev,
			  const struct xenbus_device_id *id)
{
	int err;
	struct net_device *netdev;
	struct netfront_info *info;

	netdev = xennet_create_dev(dev);
	if (IS_ERR(netdev)) {
		err = PTR_ERR(netdev);
		xenbus_dev_fatal(dev, err, "creating netdev");
		return err;
	}

	info = netdev_priv(netdev);
	dev_set_drvdata(&dev->dev, info);

	err = register_netdev(info->netdev);
	if (err) {
		pr_warn("%s: register_netdev err=%d\n", __func__, err);
		goto fail;
	}

	err = xennet_sysfs_addif(info->netdev);
	if (err) {
		unregister_netdev(info->netdev);
		pr_warn("%s: add sysfs failed err=%d\n", __func__, err);
		goto fail;
	}

	return 0;

 fail:
	free_netdev(netdev);
	dev_set_drvdata(&dev->dev, NULL);
	return err;
}

static void xennet_end_access(int ref, void *page)
{
	/* This frees the page as a side-effect */
	if (ref != GRANT_INVALID_REF)
		gnttab_end_foreign_access(ref, 0, (unsigned long)page);
}

static void xennet_disconnect_backend(struct netfront_info *info)
{
	unsigned int i = 0;
	unsigned int num_queues = info->netdev->real_num_tx_queues;

	netif_carrier_off(info->netdev);

	for (i = 0; i < num_queues; ++i) {
		struct netfront_queue *queue = &info->queues[i];
<<<<<<< HEAD

		/* Stop old i/f to prevent errors whilst we rebuild the state. */
		spin_lock_bh(&queue->rx_lock);
		spin_lock_irq(&queue->tx_lock);
		netif_carrier_off(queue->info->netdev);
		spin_unlock_irq(&queue->tx_lock);
		spin_unlock_bh(&queue->rx_lock);
=======
>>>>>>> b6603fe5

		if (queue->tx_irq && (queue->tx_irq == queue->rx_irq))
			unbind_from_irqhandler(queue->tx_irq, queue);
		if (queue->tx_irq && (queue->tx_irq != queue->rx_irq)) {
			unbind_from_irqhandler(queue->tx_irq, queue);
			unbind_from_irqhandler(queue->rx_irq, queue);
		}
		queue->tx_evtchn = queue->rx_evtchn = 0;
		queue->tx_irq = queue->rx_irq = 0;

		napi_synchronize(&queue->napi);

		/* End access and free the pages */
		xennet_end_access(queue->tx_ring_ref, queue->tx.sring);
		xennet_end_access(queue->rx_ring_ref, queue->rx.sring);

		queue->tx_ring_ref = GRANT_INVALID_REF;
		queue->rx_ring_ref = GRANT_INVALID_REF;
		queue->tx.sring = NULL;
		queue->rx.sring = NULL;
	}
}

/**
 * We are reconnecting to the backend, due to a suspend/resume, or a backend
 * driver restart.  We tear down our netif structure and recreate it, but
 * leave the device-layer structures intact so that this is transparent to the
 * rest of the kernel.
 */
static int netfront_resume(struct xenbus_device *dev)
{
	struct netfront_info *info = dev_get_drvdata(&dev->dev);

	dev_dbg(&dev->dev, "%s\n", dev->nodename);

	xennet_disconnect_backend(info);
	return 0;
}

static int xen_net_read_mac(struct xenbus_device *dev, u8 mac[])
{
	char *s, *e, *macstr;
	int i;

	macstr = s = xenbus_read(XBT_NIL, dev->nodename, "mac", NULL);
	if (IS_ERR(macstr))
		return PTR_ERR(macstr);

	for (i = 0; i < ETH_ALEN; i++) {
		mac[i] = simple_strtoul(s, &e, 16);
		if ((s == e) || (*e != ((i == ETH_ALEN-1) ? '\0' : ':'))) {
			kfree(macstr);
			return -ENOENT;
		}
		s = e+1;
	}

	kfree(macstr);
	return 0;
}

static int setup_netfront_single(struct netfront_queue *queue)
{
	int err;

	err = xenbus_alloc_evtchn(queue->info->xbdev, &queue->tx_evtchn);
	if (err < 0)
		goto fail;

	err = bind_evtchn_to_irqhandler(queue->tx_evtchn,
					xennet_interrupt,
					0, queue->info->netdev->name, queue);
	if (err < 0)
		goto bind_fail;
	queue->rx_evtchn = queue->tx_evtchn;
	queue->rx_irq = queue->tx_irq = err;

	return 0;

bind_fail:
	xenbus_free_evtchn(queue->info->xbdev, queue->tx_evtchn);
	queue->tx_evtchn = 0;
fail:
	return err;
}

static int setup_netfront_split(struct netfront_queue *queue)
{
	int err;

	err = xenbus_alloc_evtchn(queue->info->xbdev, &queue->tx_evtchn);
	if (err < 0)
		goto fail;
	err = xenbus_alloc_evtchn(queue->info->xbdev, &queue->rx_evtchn);
	if (err < 0)
		goto alloc_rx_evtchn_fail;

	snprintf(queue->tx_irq_name, sizeof(queue->tx_irq_name),
		 "%s-tx", queue->name);
	err = bind_evtchn_to_irqhandler(queue->tx_evtchn,
					xennet_tx_interrupt,
					0, queue->tx_irq_name, queue);
	if (err < 0)
		goto bind_tx_fail;
	queue->tx_irq = err;

	snprintf(queue->rx_irq_name, sizeof(queue->rx_irq_name),
		 "%s-rx", queue->name);
	err = bind_evtchn_to_irqhandler(queue->rx_evtchn,
					xennet_rx_interrupt,
					0, queue->rx_irq_name, queue);
	if (err < 0)
		goto bind_rx_fail;
	queue->rx_irq = err;

	return 0;

bind_rx_fail:
	unbind_from_irqhandler(queue->tx_irq, queue);
	queue->tx_irq = 0;
bind_tx_fail:
	xenbus_free_evtchn(queue->info->xbdev, queue->rx_evtchn);
	queue->rx_evtchn = 0;
alloc_rx_evtchn_fail:
	xenbus_free_evtchn(queue->info->xbdev, queue->tx_evtchn);
	queue->tx_evtchn = 0;
fail:
	return err;
}

static int setup_netfront(struct xenbus_device *dev,
			struct netfront_queue *queue, unsigned int feature_split_evtchn)
{
	struct xen_netif_tx_sring *txs;
	struct xen_netif_rx_sring *rxs;
	int err;

	queue->tx_ring_ref = GRANT_INVALID_REF;
	queue->rx_ring_ref = GRANT_INVALID_REF;
	queue->rx.sring = NULL;
	queue->tx.sring = NULL;

	txs = (struct xen_netif_tx_sring *)get_zeroed_page(GFP_NOIO | __GFP_HIGH);
	if (!txs) {
		err = -ENOMEM;
		xenbus_dev_fatal(dev, err, "allocating tx ring page");
		goto fail;
	}
	SHARED_RING_INIT(txs);
	FRONT_RING_INIT(&queue->tx, txs, PAGE_SIZE);

	err = xenbus_grant_ring(dev, virt_to_mfn(txs));
	if (err < 0)
		goto grant_tx_ring_fail;
	queue->tx_ring_ref = err;

	rxs = (struct xen_netif_rx_sring *)get_zeroed_page(GFP_NOIO | __GFP_HIGH);
	if (!rxs) {
		err = -ENOMEM;
		xenbus_dev_fatal(dev, err, "allocating rx ring page");
		goto alloc_rx_ring_fail;
	}
	SHARED_RING_INIT(rxs);
	FRONT_RING_INIT(&queue->rx, rxs, PAGE_SIZE);

	err = xenbus_grant_ring(dev, virt_to_mfn(rxs));
	if (err < 0)
		goto grant_rx_ring_fail;
	queue->rx_ring_ref = err;

	if (feature_split_evtchn)
		err = setup_netfront_split(queue);
	/* setup single event channel if
	 *  a) feature-split-event-channels == 0
	 *  b) feature-split-event-channels == 1 but failed to setup
	 */
	if (!feature_split_evtchn || (feature_split_evtchn && err))
		err = setup_netfront_single(queue);

	if (err)
		goto alloc_evtchn_fail;

	return 0;

	/* If we fail to setup netfront, it is safe to just revoke access to
	 * granted pages because backend is not accessing it at this point.
	 */
alloc_evtchn_fail:
	gnttab_end_foreign_access_ref(queue->rx_ring_ref, 0);
grant_rx_ring_fail:
	free_page((unsigned long)rxs);
alloc_rx_ring_fail:
	gnttab_end_foreign_access_ref(queue->tx_ring_ref, 0);
grant_tx_ring_fail:
	free_page((unsigned long)txs);
fail:
	return err;
}

/* Queue-specific initialisation
 * This used to be done in xennet_create_dev() but must now
 * be run per-queue.
 */
static int xennet_init_queue(struct netfront_queue *queue)
{
	unsigned short i;
	int err = 0;

	spin_lock_init(&queue->tx_lock);
	spin_lock_init(&queue->rx_lock);

	skb_queue_head_init(&queue->rx_batch);
	queue->rx_target     = RX_DFL_MIN_TARGET;
	queue->rx_min_target = RX_DFL_MIN_TARGET;
	queue->rx_max_target = RX_MAX_TARGET;

	init_timer(&queue->rx_refill_timer);
	queue->rx_refill_timer.data = (unsigned long)queue;
	queue->rx_refill_timer.function = rx_refill_timeout;

	snprintf(queue->name, sizeof(queue->name), "%s-q%u",
		 queue->info->netdev->name, queue->id);

	/* Initialise tx_skbs as a free chain containing every entry. */
	queue->tx_skb_freelist = 0;
	for (i = 0; i < NET_TX_RING_SIZE; i++) {
		skb_entry_set_link(&queue->tx_skbs[i], i+1);
		queue->grant_tx_ref[i] = GRANT_INVALID_REF;
		queue->grant_tx_page[i] = NULL;
	}

	/* Clear out rx_skbs */
	for (i = 0; i < NET_RX_RING_SIZE; i++) {
		queue->rx_skbs[i] = NULL;
		queue->grant_rx_ref[i] = GRANT_INVALID_REF;
	}

	/* A grant for every tx ring slot */
	if (gnttab_alloc_grant_references(TX_MAX_TARGET,
					  &queue->gref_tx_head) < 0) {
		pr_alert("can't alloc tx grant refs\n");
		err = -ENOMEM;
		goto exit;
	}

	/* A grant for every rx ring slot */
	if (gnttab_alloc_grant_references(RX_MAX_TARGET,
					  &queue->gref_rx_head) < 0) {
		pr_alert("can't alloc rx grant refs\n");
		err = -ENOMEM;
		goto exit_free_tx;
	}

	return 0;

 exit_free_tx:
	gnttab_free_grant_references(queue->gref_tx_head);
 exit:
	return err;
}

static int write_queue_xenstore_keys(struct netfront_queue *queue,
			   struct xenbus_transaction *xbt, int write_hierarchical)
{
	/* Write the queue-specific keys into XenStore in the traditional
	 * way for a single queue, or in a queue subkeys for multiple
	 * queues.
	 */
	struct xenbus_device *dev = queue->info->xbdev;
	int err;
	const char *message;
	char *path;
	size_t pathsize;

	/* Choose the correct place to write the keys */
	if (write_hierarchical) {
		pathsize = strlen(dev->nodename) + 10;
		path = kzalloc(pathsize, GFP_KERNEL);
		if (!path) {
			err = -ENOMEM;
			message = "out of memory while writing ring references";
			goto error;
		}
		snprintf(path, pathsize, "%s/queue-%u",
				dev->nodename, queue->id);
	} else {
		path = (char *)dev->nodename;
	}

	/* Write ring references */
	err = xenbus_printf(*xbt, path, "tx-ring-ref", "%u",
			queue->tx_ring_ref);
	if (err) {
		message = "writing tx-ring-ref";
		goto error;
	}

	err = xenbus_printf(*xbt, path, "rx-ring-ref", "%u",
			queue->rx_ring_ref);
	if (err) {
		message = "writing rx-ring-ref";
		goto error;
	}

	/* Write event channels; taking into account both shared
	 * and split event channel scenarios.
	 */
	if (queue->tx_evtchn == queue->rx_evtchn) {
		/* Shared event channel */
		err = xenbus_printf(*xbt, path,
				"event-channel", "%u", queue->tx_evtchn);
		if (err) {
			message = "writing event-channel";
			goto error;
		}
	} else {
		/* Split event channels */
		err = xenbus_printf(*xbt, path,
				"event-channel-tx", "%u", queue->tx_evtchn);
		if (err) {
			message = "writing event-channel-tx";
			goto error;
		}

		err = xenbus_printf(*xbt, path,
				"event-channel-rx", "%u", queue->rx_evtchn);
		if (err) {
			message = "writing event-channel-rx";
			goto error;
		}
	}

	if (write_hierarchical)
		kfree(path);
	return 0;

error:
	if (write_hierarchical)
		kfree(path);
	xenbus_dev_fatal(dev, err, "%s", message);
	return err;
}

static void xennet_destroy_queues(struct netfront_info *info)
{
	unsigned int i;

	rtnl_lock();

	for (i = 0; i < info->netdev->real_num_tx_queues; i++) {
		struct netfront_queue *queue = &info->queues[i];

		if (netif_running(info->netdev))
			napi_disable(&queue->napi);
		netif_napi_del(&queue->napi);
	}

	rtnl_unlock();

	kfree(info->queues);
	info->queues = NULL;
}

static int xennet_create_queues(struct netfront_info *info,
				unsigned int num_queues)
{
	unsigned int i;
	int ret;

	info->queues = kcalloc(num_queues, sizeof(struct netfront_queue),
			       GFP_KERNEL);
	if (!info->queues)
		return -ENOMEM;

	rtnl_lock();

	for (i = 0; i < num_queues; i++) {
		struct netfront_queue *queue = &info->queues[i];

		queue->id = i;
		queue->info = info;

		ret = xennet_init_queue(queue);
		if (ret < 0) {
			dev_warn(&info->netdev->dev, "only created %d queues\n",
				 num_queues);
			num_queues = i;
			break;
		}

		netif_napi_add(queue->info->netdev, &queue->napi,
			       xennet_poll, 64);
		if (netif_running(info->netdev))
			napi_enable(&queue->napi);
	}

	netif_set_real_num_tx_queues(info->netdev, num_queues);

	rtnl_unlock();

	if (num_queues == 0) {
		dev_err(&info->netdev->dev, "no queues\n");
		return -EINVAL;
	}
	return 0;
}

/* Common code used when first setting up, and when resuming. */
static int talk_to_netback(struct xenbus_device *dev,
			   struct netfront_info *info)
{
	const char *message;
	struct xenbus_transaction xbt;
	int err;
	unsigned int feature_split_evtchn;
	unsigned int i = 0;
	unsigned int max_queues = 0;
	struct netfront_queue *queue = NULL;
	unsigned int num_queues = 1;

	info->netdev->irq = 0;

	/* Check if backend supports multiple queues */
	err = xenbus_scanf(XBT_NIL, info->xbdev->otherend,
			   "multi-queue-max-queues", "%u", &max_queues);
	if (err < 0)
		max_queues = 1;
	num_queues = min(max_queues, xennet_max_queues);

	/* Check feature-split-event-channels */
	err = xenbus_scanf(XBT_NIL, info->xbdev->otherend,
			   "feature-split-event-channels", "%u",
			   &feature_split_evtchn);
	if (err < 0)
		feature_split_evtchn = 0;

	/* Read mac addr. */
	err = xen_net_read_mac(dev, info->netdev->dev_addr);
	if (err) {
		xenbus_dev_fatal(dev, err, "parsing %s/mac", dev->nodename);
		goto out;
	}

	if (info->queues)
		xennet_destroy_queues(info);

	err = xennet_create_queues(info, num_queues);
	if (err < 0)
		goto destroy_ring;

	/* Create shared ring, alloc event channel -- for each queue */
	for (i = 0; i < num_queues; ++i) {
		queue = &info->queues[i];
		err = setup_netfront(dev, queue, feature_split_evtchn);
		if (err) {
			/* setup_netfront() will tidy up the current
			 * queue on error, but we need to clean up
			 * those already allocated.
			 */
			if (i > 0) {
				rtnl_lock();
				netif_set_real_num_tx_queues(info->netdev, i);
				rtnl_unlock();
				goto destroy_ring;
			} else {
				goto out;
			}
		}
	}

again:
	err = xenbus_transaction_start(&xbt);
	if (err) {
		xenbus_dev_fatal(dev, err, "starting transaction");
		goto destroy_ring;
	}

	if (num_queues == 1) {
		err = write_queue_xenstore_keys(&info->queues[0], &xbt, 0); /* flat */
		if (err)
			goto abort_transaction_no_dev_fatal;
	} else {
		/* Write the number of queues */
		err = xenbus_printf(xbt, dev->nodename, "multi-queue-num-queues",
				    "%u", num_queues);
		if (err) {
			message = "writing multi-queue-num-queues";
			goto abort_transaction_no_dev_fatal;
		}

		/* Write the keys for each queue */
		for (i = 0; i < num_queues; ++i) {
			queue = &info->queues[i];
			err = write_queue_xenstore_keys(queue, &xbt, 1); /* hierarchical */
			if (err)
				goto abort_transaction_no_dev_fatal;
		}
	}

	/* The remaining keys are not queue-specific */
	err = xenbus_printf(xbt, dev->nodename, "request-rx-copy", "%u",
			    1);
	if (err) {
		message = "writing request-rx-copy";
		goto abort_transaction;
	}

	err = xenbus_printf(xbt, dev->nodename, "feature-rx-notify", "%d", 1);
	if (err) {
		message = "writing feature-rx-notify";
		goto abort_transaction;
	}

	err = xenbus_printf(xbt, dev->nodename, "feature-sg", "%d", 1);
	if (err) {
		message = "writing feature-sg";
		goto abort_transaction;
	}

	err = xenbus_printf(xbt, dev->nodename, "feature-gso-tcpv4", "%d", 1);
	if (err) {
		message = "writing feature-gso-tcpv4";
		goto abort_transaction;
	}

	err = xenbus_write(xbt, dev->nodename, "feature-gso-tcpv6", "1");
	if (err) {
		message = "writing feature-gso-tcpv6";
		goto abort_transaction;
	}

	err = xenbus_write(xbt, dev->nodename, "feature-ipv6-csum-offload",
			   "1");
	if (err) {
		message = "writing feature-ipv6-csum-offload";
		goto abort_transaction;
	}

	err = xenbus_transaction_end(xbt, 0);
	if (err) {
		if (err == -EAGAIN)
			goto again;
		xenbus_dev_fatal(dev, err, "completing transaction");
		goto destroy_ring;
	}

	return 0;

 abort_transaction:
	xenbus_dev_fatal(dev, err, "%s", message);
abort_transaction_no_dev_fatal:
	xenbus_transaction_end(xbt, 1);
 destroy_ring:
	xennet_disconnect_backend(info);
	kfree(info->queues);
	info->queues = NULL;
	rtnl_lock();
	netif_set_real_num_tx_queues(info->netdev, 0);
	rtnl_lock();
 out:
	return err;
}

static int xennet_connect(struct net_device *dev)
{
	struct netfront_info *np = netdev_priv(dev);
	unsigned int num_queues = 0;
	int i, requeue_idx, err;
	struct sk_buff *skb;
	grant_ref_t ref;
	struct xen_netif_rx_request *req;
	unsigned int feature_rx_copy;
	unsigned int j = 0;
	struct netfront_queue *queue = NULL;

	err = xenbus_scanf(XBT_NIL, np->xbdev->otherend,
			   "feature-rx-copy", "%u", &feature_rx_copy);
	if (err != 1)
		feature_rx_copy = 0;

	if (!feature_rx_copy) {
		dev_info(&dev->dev,
			 "backend does not support copying receive path\n");
		return -ENODEV;
	}

	err = talk_to_netback(np->xbdev, np);
	if (err)
		return err;

	/* talk_to_netback() sets the correct number of queues */
	num_queues = dev->real_num_tx_queues;

	rtnl_lock();
	netdev_update_features(dev);
	rtnl_unlock();

	/* By now, the queue structures have been set up */
	for (j = 0; j < num_queues; ++j) {
		queue = &np->queues[j];

		/* Step 1: Discard all pending TX packet fragments. */
		spin_lock_irq(&queue->tx_lock);
		xennet_release_tx_bufs(queue);
		spin_unlock_irq(&queue->tx_lock);

		/* Step 2: Rebuild the RX buffer freelist and the RX ring itself. */
		spin_lock_bh(&queue->rx_lock);

		for (requeue_idx = 0, i = 0; i < NET_RX_RING_SIZE; i++) {
			skb_frag_t *frag;
			const struct page *page;
			if (!queue->rx_skbs[i])
				continue;

			skb = queue->rx_skbs[requeue_idx] = xennet_get_rx_skb(queue, i);
			ref = queue->grant_rx_ref[requeue_idx] = xennet_get_rx_ref(queue, i);
			req = RING_GET_REQUEST(&queue->rx, requeue_idx);

			frag = &skb_shinfo(skb)->frags[0];
			page = skb_frag_page(frag);
			gnttab_grant_foreign_access_ref(
				ref, queue->info->xbdev->otherend_id,
				pfn_to_mfn(page_to_pfn(page)),
				0);
			req->gref = ref;
			req->id   = requeue_idx;

			requeue_idx++;
		}

		queue->rx.req_prod_pvt = requeue_idx;

		spin_unlock_bh(&queue->rx_lock);
	}

	/*
	 * Step 3: All public and private state should now be sane.  Get
	 * ready to start sending and receiving packets and give the driver
	 * domain a kick because we've probably just requeued some
	 * packets.
	 */
	netif_carrier_on(np->netdev);
	for (j = 0; j < num_queues; ++j) {
		queue = &np->queues[j];

		notify_remote_via_irq(queue->tx_irq);
		if (queue->tx_irq != queue->rx_irq)
			notify_remote_via_irq(queue->rx_irq);

		spin_lock_irq(&queue->tx_lock);
		xennet_tx_buf_gc(queue);
		spin_unlock_irq(&queue->tx_lock);

		spin_lock_bh(&queue->rx_lock);
		xennet_alloc_rx_buffers(queue);
		spin_unlock_bh(&queue->rx_lock);
	}

	return 0;
}

/**
 * Callback received when the backend's state changes.
 */
static void netback_changed(struct xenbus_device *dev,
			    enum xenbus_state backend_state)
{
	struct netfront_info *np = dev_get_drvdata(&dev->dev);
	struct net_device *netdev = np->netdev;

	dev_dbg(&dev->dev, "%s\n", xenbus_strstate(backend_state));

	switch (backend_state) {
	case XenbusStateInitialising:
	case XenbusStateInitialised:
	case XenbusStateReconfiguring:
	case XenbusStateReconfigured:
	case XenbusStateUnknown:
		break;

	case XenbusStateInitWait:
		if (dev->state != XenbusStateInitialising)
			break;
		if (xennet_connect(netdev) != 0)
			break;
		xenbus_switch_state(dev, XenbusStateConnected);
		break;

	case XenbusStateConnected:
		netdev_notify_peers(netdev);
		break;

	case XenbusStateClosed:
		if (dev->state == XenbusStateClosed)
			break;
		/* Missed the backend's CLOSING state -- fallthrough */
	case XenbusStateClosing:
		xenbus_frontend_closed(dev);
		break;
	}
}

static const struct xennet_stat {
	char name[ETH_GSTRING_LEN];
	u16 offset;
} xennet_stats[] = {
	{
		"rx_gso_checksum_fixup",
		offsetof(struct netfront_info, rx_gso_checksum_fixup)
	},
};

static int xennet_get_sset_count(struct net_device *dev, int string_set)
{
	switch (string_set) {
	case ETH_SS_STATS:
		return ARRAY_SIZE(xennet_stats);
	default:
		return -EINVAL;
	}
}

static void xennet_get_ethtool_stats(struct net_device *dev,
				     struct ethtool_stats *stats, u64 * data)
{
	void *np = netdev_priv(dev);
	int i;

	for (i = 0; i < ARRAY_SIZE(xennet_stats); i++)
		data[i] = atomic_read((atomic_t *)(np + xennet_stats[i].offset));
}

static void xennet_get_strings(struct net_device *dev, u32 stringset, u8 * data)
{
	int i;

	switch (stringset) {
	case ETH_SS_STATS:
		for (i = 0; i < ARRAY_SIZE(xennet_stats); i++)
			memcpy(data + i * ETH_GSTRING_LEN,
			       xennet_stats[i].name, ETH_GSTRING_LEN);
		break;
	}
}

static const struct ethtool_ops xennet_ethtool_ops =
{
	.get_link = ethtool_op_get_link,

	.get_sset_count = xennet_get_sset_count,
	.get_ethtool_stats = xennet_get_ethtool_stats,
	.get_strings = xennet_get_strings,
};

#ifdef CONFIG_SYSFS
static ssize_t show_rxbuf_min(struct device *dev,
			      struct device_attribute *attr, char *buf)
{
	struct net_device *netdev = to_net_dev(dev);
	struct netfront_info *info = netdev_priv(netdev);
	unsigned int num_queues = netdev->real_num_tx_queues;

	if (num_queues)
		return sprintf(buf, "%u\n", info->queues[0].rx_min_target);
	else
		return sprintf(buf, "%u\n", RX_MIN_TARGET);
}

static ssize_t store_rxbuf_min(struct device *dev,
			       struct device_attribute *attr,
			       const char *buf, size_t len)
{
	struct net_device *netdev = to_net_dev(dev);
	struct netfront_info *np = netdev_priv(netdev);
	unsigned int num_queues = netdev->real_num_tx_queues;
	char *endp;
	unsigned long target;
	unsigned int i;
	struct netfront_queue *queue;

	if (!capable(CAP_NET_ADMIN))
		return -EPERM;

	target = simple_strtoul(buf, &endp, 0);
	if (endp == buf)
		return -EBADMSG;

	if (target < RX_MIN_TARGET)
		target = RX_MIN_TARGET;
	if (target > RX_MAX_TARGET)
		target = RX_MAX_TARGET;

	for (i = 0; i < num_queues; ++i) {
		queue = &np->queues[i];
		spin_lock_bh(&queue->rx_lock);
		if (target > queue->rx_max_target)
			queue->rx_max_target = target;
		queue->rx_min_target = target;
		if (target > queue->rx_target)
			queue->rx_target = target;

		xennet_alloc_rx_buffers(queue);

		spin_unlock_bh(&queue->rx_lock);
	}
	return len;
}

static ssize_t show_rxbuf_max(struct device *dev,
			      struct device_attribute *attr, char *buf)
{
	struct net_device *netdev = to_net_dev(dev);
	struct netfront_info *info = netdev_priv(netdev);
	unsigned int num_queues = netdev->real_num_tx_queues;

	if (num_queues)
		return sprintf(buf, "%u\n", info->queues[0].rx_max_target);
	else
		return sprintf(buf, "%u\n", RX_MAX_TARGET);
}

static ssize_t store_rxbuf_max(struct device *dev,
			       struct device_attribute *attr,
			       const char *buf, size_t len)
{
	struct net_device *netdev = to_net_dev(dev);
	struct netfront_info *np = netdev_priv(netdev);
	unsigned int num_queues = netdev->real_num_tx_queues;
	char *endp;
	unsigned long target;
	unsigned int i = 0;
	struct netfront_queue *queue = NULL;

	if (!capable(CAP_NET_ADMIN))
		return -EPERM;

	target = simple_strtoul(buf, &endp, 0);
	if (endp == buf)
		return -EBADMSG;

	if (target < RX_MIN_TARGET)
		target = RX_MIN_TARGET;
	if (target > RX_MAX_TARGET)
		target = RX_MAX_TARGET;

	for (i = 0; i < num_queues; ++i) {
		queue = &np->queues[i];
		spin_lock_bh(&queue->rx_lock);
		if (target < queue->rx_min_target)
			queue->rx_min_target = target;
		queue->rx_max_target = target;
		if (target < queue->rx_target)
			queue->rx_target = target;

		xennet_alloc_rx_buffers(queue);

		spin_unlock_bh(&queue->rx_lock);
	}
	return len;
}

static ssize_t show_rxbuf_cur(struct device *dev,
			      struct device_attribute *attr, char *buf)
{
	struct net_device *netdev = to_net_dev(dev);
	struct netfront_info *info = netdev_priv(netdev);
	unsigned int num_queues = netdev->real_num_tx_queues;

	if (num_queues)
		return sprintf(buf, "%u\n", info->queues[0].rx_target);
	else
		return sprintf(buf, "0\n");
}

static struct device_attribute xennet_attrs[] = {
	__ATTR(rxbuf_min, S_IRUGO|S_IWUSR, show_rxbuf_min, store_rxbuf_min),
	__ATTR(rxbuf_max, S_IRUGO|S_IWUSR, show_rxbuf_max, store_rxbuf_max),
	__ATTR(rxbuf_cur, S_IRUGO, show_rxbuf_cur, NULL),
};

static int xennet_sysfs_addif(struct net_device *netdev)
{
	int i;
	int err;

	for (i = 0; i < ARRAY_SIZE(xennet_attrs); i++) {
		err = device_create_file(&netdev->dev,
					   &xennet_attrs[i]);
		if (err)
			goto fail;
	}
	return 0;

 fail:
	while (--i >= 0)
		device_remove_file(&netdev->dev, &xennet_attrs[i]);
	return err;
}

static void xennet_sysfs_delif(struct net_device *netdev)
{
	int i;

	for (i = 0; i < ARRAY_SIZE(xennet_attrs); i++)
		device_remove_file(&netdev->dev, &xennet_attrs[i]);
}

#endif /* CONFIG_SYSFS */

static const struct xenbus_device_id netfront_ids[] = {
	{ "vif" },
	{ "" }
};


static int xennet_remove(struct xenbus_device *dev)
{
	struct netfront_info *info = dev_get_drvdata(&dev->dev);
	unsigned int num_queues = info->netdev->real_num_tx_queues;
	struct netfront_queue *queue = NULL;
	unsigned int i = 0;

	dev_dbg(&dev->dev, "%s\n", dev->nodename);

	xennet_disconnect_backend(info);

	xennet_sysfs_delif(info->netdev);

	unregister_netdev(info->netdev);

	for (i = 0; i < num_queues; ++i) {
		queue = &info->queues[i];
		del_timer_sync(&queue->rx_refill_timer);
	}

	if (num_queues) {
		kfree(info->queues);
		info->queues = NULL;
	}

	free_percpu(info->stats);

	free_netdev(info->netdev);

	return 0;
}

static DEFINE_XENBUS_DRIVER(netfront, ,
	.probe = netfront_probe,
	.remove = xennet_remove,
	.resume = netfront_resume,
	.otherend_changed = netback_changed,
);

static int __init netif_init(void)
{
	if (!xen_domain())
		return -ENODEV;

	if (!xen_has_pv_nic_devices())
		return -ENODEV;

	pr_info("Initialising Xen virtual ethernet driver\n");

	/* Allow as many queues as there are CPUs, by default */
	xennet_max_queues = num_online_cpus();

	return xenbus_register_frontend(&netfront_driver);
}
module_init(netif_init);


static void __exit netif_exit(void)
{
	xenbus_unregister_driver(&netfront_driver);
}
module_exit(netif_exit);

MODULE_DESCRIPTION("Xen virtual network device frontend");
MODULE_LICENSE("GPL");
MODULE_ALIAS("xen:vif");
MODULE_ALIAS("xennet");<|MERGE_RESOLUTION|>--- conflicted
+++ resolved
@@ -1443,16 +1443,6 @@
 
 	for (i = 0; i < num_queues; ++i) {
 		struct netfront_queue *queue = &info->queues[i];
-<<<<<<< HEAD
-
-		/* Stop old i/f to prevent errors whilst we rebuild the state. */
-		spin_lock_bh(&queue->rx_lock);
-		spin_lock_irq(&queue->tx_lock);
-		netif_carrier_off(queue->info->netdev);
-		spin_unlock_irq(&queue->tx_lock);
-		spin_unlock_bh(&queue->rx_lock);
-=======
->>>>>>> b6603fe5
 
 		if (queue->tx_irq && (queue->tx_irq == queue->rx_irq))
 			unbind_from_irqhandler(queue->tx_irq, queue);
