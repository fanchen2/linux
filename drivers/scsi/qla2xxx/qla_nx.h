--- conflicted
+++ resolved
@@ -1173,11 +1173,8 @@
 
 static const int MD_MIU_TEST_AGT_RDDATA[] = { 0x410000A8, 0x410000AC,
 	0x410000B8, 0x410000BC };
-<<<<<<< HEAD
-=======
 
 #define CRB_NIU_XG_PAUSE_CTL_P0        0x1
 #define CRB_NIU_XG_PAUSE_CTL_P1        0x8
 
->>>>>>> 6350323a
 #endif