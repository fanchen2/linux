--- conflicted
+++ resolved
@@ -1701,17 +1701,8 @@
 		struct list_head tmp;
 		struct blk_plug plug;
 
-<<<<<<< HEAD
 		if (unlikely(freezing(current)))
-			refrigerator();
-=======
-		if (unlikely(freezing(current))) {
-			set_bit(XBT_FORCE_SLEEP, &target->bt_flags);
 			try_to_freeze();
-		} else {
-			clear_bit(XBT_FORCE_SLEEP, &target->bt_flags);
-		}
->>>>>>> c233523b
 
 		/* sleep for a long time if there is nothing to do. */
 		if (list_empty(&target->bt_delwri_queue))
