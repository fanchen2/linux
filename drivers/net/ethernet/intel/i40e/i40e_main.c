--- conflicted
+++ resolved
@@ -27,11 +27,7 @@
 
 #define DRV_VERSION_MAJOR 2
 #define DRV_VERSION_MINOR 8
-<<<<<<< HEAD
-#define DRV_VERSION_BUILD 10
-=======
 #define DRV_VERSION_BUILD 20
->>>>>>> 0ecfebd2
 #define DRV_VERSION __stringify(DRV_VERSION_MAJOR) "." \
 	     __stringify(DRV_VERSION_MINOR) "." \
 	     __stringify(DRV_VERSION_BUILD)    DRV_KERN
@@ -14020,8 +14016,6 @@
 }
 
 /**
-<<<<<<< HEAD
-=======
  * i40e_check_recovery_mode - check if we are running transition firmware
  * @pf: board private structure
  *
@@ -14141,7 +14135,6 @@
 }
 
 /**
->>>>>>> 0ecfebd2
  * i40e_probe - Device initialization routine
  * @pdev: PCI device information struct
  * @ent: entry in i40e_pci_tbl
