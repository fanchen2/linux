--- conflicted
+++ resolved
@@ -1276,13 +1276,10 @@
 				if (!rts_thresh || (len > rts_thresh))
 					rts = true;
 			}
-<<<<<<< HEAD
-=======
 
 			if (!aggr)
 				len = fi->framelen;
 
->>>>>>> d8ec26d7
 			ath_buf_set_rate(sc, bf, &info, len, rts);
 		}
 
@@ -1361,7 +1358,6 @@
 		return false;
 
 	INIT_LIST_HEAD(&bf_q);
-<<<<<<< HEAD
 
 	bf = ath_tx_get_tid_subframe(sc, txq, tid, &tid_q);
 	if (!bf)
@@ -1390,36 +1386,6 @@
 		tx_info->flags |= IEEE80211_TX_CTL_CLEAR_PS_FILT;
 	}
 
-=======
-
-	bf = ath_tx_get_tid_subframe(sc, txq, tid, &tid_q);
-	if (!bf)
-		return false;
-
-	tx_info = IEEE80211_SKB_CB(bf->bf_mpdu);
-	aggr = !!(tx_info->flags & IEEE80211_TX_CTL_AMPDU);
-	if ((aggr && txq->axq_ampdu_depth >= ATH_AGGR_MIN_QDEPTH) ||
-		(!aggr && txq->axq_depth >= ATH_NON_AGGR_MIN_QDEPTH)) {
-		*stop = true;
-		return false;
-	}
-
-	ath_set_rates(tid->an->vif, tid->an->sta, bf);
-	if (aggr)
-		last = ath_tx_form_aggr(sc, txq, tid, &bf_q, bf,
-					tid_q, &aggr_len);
-	else
-		ath_tx_form_burst(sc, txq, tid, &bf_q, bf, tid_q);
-
-	if (list_empty(&bf_q))
-		return false;
-
-	if (tid->ac->clear_ps_filter || tid->an->no_ps_filter) {
-		tid->ac->clear_ps_filter = false;
-		tx_info->flags |= IEEE80211_TX_CTL_CLEAR_PS_FILT;
-	}
-
->>>>>>> d8ec26d7
 	ath_tx_fill_desc(sc, bf, txq, aggr_len);
 	ath_tx_txqaddbuf(sc, txq, &bf_q, false);
 	return true;
