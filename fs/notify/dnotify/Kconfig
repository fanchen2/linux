config DNOTIFY
	bool "Dnotify support"
<<<<<<< HEAD
	depends on FSNOTIFY
=======
	select FSNOTIFY
>>>>>>> 80ffb3cc
	default y
	help
	  Dnotify is a directory-based per-fd file change notification system
	  that uses signals to communicate events to user-space.  There exist
	  superior alternatives, but some applications may still rely on
	  dnotify.

	  If unsure, say Y.<|MERGE_RESOLUTION|>--- conflicted
+++ resolved
@@ -1,10 +1,6 @@
 config DNOTIFY
 	bool "Dnotify support"
-<<<<<<< HEAD
-	depends on FSNOTIFY
-=======
 	select FSNOTIFY
->>>>>>> 80ffb3cc
 	default y
 	help
 	  Dnotify is a directory-based per-fd file change notification system
