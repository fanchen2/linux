/*
 * ARM/ARM64 generic CPU idle driver.
 *
 * Copyright (C) 2014 ARM Ltd.
 * Author: Lorenzo Pieralisi <lorenzo.pieralisi@arm.com>
 *
 * This program is free software; you can redistribute it and/or modify
 * it under the terms of the GNU General Public License version 2 as
 * published by the Free Software Foundation.
 */

#define pr_fmt(fmt) "CPUidle arm: " fmt

#include <linux/cpuidle.h>
#include <linux/cpumask.h>
#include <linux/cpu_pm.h>
#include <linux/kernel.h>
#include <linux/module.h>
#include <linux/of.h>
#include <linux/slab.h>
#include <linux/topology.h>

#include <asm/cpuidle.h>

#include "dt_idle_states.h"

/*
 * arm_enter_idle_state - Programs CPU to enter the specified state
 *
 * dev: cpuidle device
 * drv: cpuidle driver
 * idx: state index
 *
 * Called from the CPUidle framework to program the device to the
 * specified target state selected by the governor.
 */
static int arm_enter_idle_state(struct cpuidle_device *dev,
				struct cpuidle_driver *drv, int idx)
{
	/*
	 * Pass idle state index to arm_cpuidle_suspend which in turn
	 * will call the CPU ops suspend protocol with idle index as a
	 * parameter.
	 */
	return CPU_PM_CPU_IDLE_ENTER(arm_cpuidle_suspend, idx);
}

static struct cpuidle_driver arm_idle_driver __initdata = {
	.name = "arm_idle",
	.owner = THIS_MODULE,
	/*
	 * State at index 0 is standby wfi and considered standard
	 * on all ARM platforms. If in some platforms simple wfi
	 * can't be used as "state 0", DT bindings must be implemented
	 * to work around this issue and allow installing a special
	 * handler for idle state index 0.
	 */
	.states[0] = {
		.enter                  = arm_enter_idle_state,
		.exit_latency           = 1,
		.target_residency       = 1,
		.power_usage		= UINT_MAX,
		.name                   = "WFI",
		.desc                   = "ARM WFI",
	}
};

static const struct of_device_id arm_idle_state_match[] __initconst = {
	{ .compatible = "arm,idle-state",
	  .data = arm_enter_idle_state },
	{ },
};

/*
 * arm_idle_init
 *
 * Registers the arm specific cpuidle driver with the cpuidle
 * framework. It relies on core code to parse the idle states
 * and initialize them using driver data structures accordingly.
 */
static int __init arm_idle_init(void)
{
	int cpu, ret;
	struct cpuidle_driver *drv;
	struct cpuidle_device *dev;

	for_each_possible_cpu(cpu) {

		drv = kmemdup(&arm_idle_driver, sizeof(*drv), GFP_KERNEL);
		if (!drv) {
			ret = -ENOMEM;
			goto out_fail;
		}

		drv->cpumask = (struct cpumask *)cpumask_of(cpu);

		/*
		 * Initialize idle states data, starting at index 1.  This
		 * driver is DT only, if no DT idle states are detected (ret
		 * == 0) let the driver initialization fail accordingly since
		 * there is no reason to initialize the idle driver if only
		 * wfi is supported.
		 */
		ret = dt_init_idle_driver(drv, arm_idle_state_match, 1);
		if (ret <= 0) {
			ret = ret ? : -ENODEV;
<<<<<<< HEAD
			goto out_fail;
=======
			goto init_fail;
>>>>>>> bb176f67
		}

		ret = cpuidle_register_driver(drv);
		if (ret) {
			pr_err("Failed to register cpuidle driver\n");
<<<<<<< HEAD
			goto out_fail;
=======
			goto init_fail;
>>>>>>> bb176f67
		}

		/*
		 * Call arch CPU operations in order to initialize
		 * idle states suspend back-end specific data
		 */
		ret = arm_cpuidle_init(cpu);

		/*
		 * Skip the cpuidle device initialization if the reported
		 * failure is a HW misconfiguration/breakage (-ENXIO).
		 */
		if (ret == -ENXIO)
			continue;

		if (ret) {
			pr_err("CPU %d failed to init idle CPU ops\n", cpu);
			goto out_fail;
		}

		dev = kzalloc(sizeof(*dev), GFP_KERNEL);
		if (!dev) {
			pr_err("Failed to allocate cpuidle device\n");
			ret = -ENOMEM;
			goto out_fail;
		}
		dev->cpu = cpu;

		ret = cpuidle_register_device(dev);
		if (ret) {
			pr_err("Failed to register cpuidle device for CPU %d\n",
			       cpu);
			kfree(dev);
			goto out_fail;
		}
	}

	return 0;
init_fail:
	kfree(drv);
out_fail:
	while (--cpu >= 0) {
		dev = per_cpu(cpuidle_devices, cpu);
		cpuidle_unregister_device(dev);
		kfree(dev);
		drv = cpuidle_get_driver();
		cpuidle_unregister_driver(drv);
		kfree(drv);
	}

	return ret;
}
device_initcall(arm_idle_init);<|MERGE_RESOLUTION|>--- conflicted
+++ resolved
@@ -104,21 +104,13 @@
 		ret = dt_init_idle_driver(drv, arm_idle_state_match, 1);
 		if (ret <= 0) {
 			ret = ret ? : -ENODEV;
-<<<<<<< HEAD
-			goto out_fail;
-=======
 			goto init_fail;
->>>>>>> bb176f67
 		}
 
 		ret = cpuidle_register_driver(drv);
 		if (ret) {
 			pr_err("Failed to register cpuidle driver\n");
-<<<<<<< HEAD
-			goto out_fail;
-=======
 			goto init_fail;
->>>>>>> bb176f67
 		}
 
 		/*
