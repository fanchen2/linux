/proc/sys/net/ipv4/* Variables:

ip_forward - BOOLEAN
	0 - disabled (default)
	not 0 - enabled

	Forward Packets between interfaces.

	This variable is special, its change resets all configuration
	parameters to their default state (RFC1122 for hosts, RFC1812
	for routers)

ip_default_ttl - INTEGER
	Default value of TTL field (Time To Live) for outgoing (but not
	forwarded) IP packets. Should be between 1 and 255 inclusive.
	Default: 64 (as recommended by RFC1700)

ip_no_pmtu_disc - BOOLEAN
	Disable Path MTU Discovery.
	default FALSE

min_pmtu - INTEGER
	default 552 - minimum discovered Path MTU

route/max_size - INTEGER
	Maximum number of routes allowed in the kernel.  Increase
	this when using large numbers of interfaces and/or routes.

neigh/default/gc_thresh3 - INTEGER
	Maximum number of neighbor entries allowed.  Increase this
	when using large numbers of interfaces and when communicating
	with large numbers of directly-connected peers.
	Default: 1024

neigh/default/unres_qlen_bytes - INTEGER
	The maximum number of bytes which may be used by packets
	queued for each	unresolved address by other network layers.
	(added in linux 3.3)
	Setting negative value is meaningless and will return error.
	Default: 65536 Bytes(64KB)

neigh/default/unres_qlen - INTEGER
	The maximum number of packets which may be queued for each
	unresolved address by other network layers.
	(deprecated in linux 3.3) : use unres_qlen_bytes instead.
	Prior to linux 3.3, the default value is 3 which may cause
	unexpected packet loss. The current default value is calculated
	according to default value of unres_qlen_bytes and true size of
	packet.
	Default: 31

mtu_expires - INTEGER
	Time, in seconds, that cached PMTU information is kept.

min_adv_mss - INTEGER
	The advertised MSS depends on the first hop route MTU, but will
	never be lower than this setting.

IP Fragmentation:

ipfrag_high_thresh - INTEGER
	Maximum memory used to reassemble IP fragments. When
	ipfrag_high_thresh bytes of memory is allocated for this purpose,
	the fragment handler will toss packets until ipfrag_low_thresh
	is reached.

ipfrag_low_thresh - INTEGER
	See ipfrag_high_thresh

ipfrag_time - INTEGER
	Time in seconds to keep an IP fragment in memory.

ipfrag_secret_interval - INTEGER
	Regeneration interval (in seconds) of the hash secret (or lifetime
	for the hash secret) for IP fragments.
	Default: 600

ipfrag_max_dist - INTEGER
	ipfrag_max_dist is a non-negative integer value which defines the
	maximum "disorder" which is allowed among fragments which share a
	common IP source address. Note that reordering of packets is
	not unusual, but if a large number of fragments arrive from a source
	IP address while a particular fragment queue remains incomplete, it
	probably indicates that one or more fragments belonging to that queue
	have been lost. When ipfrag_max_dist is positive, an additional check
	is done on fragments before they are added to a reassembly queue - if
	ipfrag_max_dist (or more) fragments have arrived from a particular IP
	address between additions to any IP fragment queue using that source
	address, it's presumed that one or more fragments in the queue are
	lost. The existing fragment queue will be dropped, and a new one
	started. An ipfrag_max_dist value of zero disables this check.

	Using a very small value, e.g. 1 or 2, for ipfrag_max_dist can
	result in unnecessarily dropping fragment queues when normal
	reordering of packets occurs, which could lead to poor application
	performance. Using a very large value, e.g. 50000, increases the
	likelihood of incorrectly reassembling IP fragments that originate
	from different IP datagrams, which could result in data corruption.
	Default: 64

INET peer storage:

inet_peer_threshold - INTEGER
	The approximate size of the storage.  Starting from this threshold
	entries will be thrown aggressively.  This threshold also determines
	entries' time-to-live and time intervals between garbage collection
	passes.  More entries, less time-to-live, less GC interval.

inet_peer_minttl - INTEGER
	Minimum time-to-live of entries.  Should be enough to cover fragment
	time-to-live on the reassembling side.  This minimum time-to-live  is
	guaranteed if the pool size is less than inet_peer_threshold.
	Measured in seconds.

inet_peer_maxttl - INTEGER
	Maximum time-to-live of entries.  Unused entries will expire after
	this period of time if there is no memory pressure on the pool (i.e.
	when the number of entries in the pool is very small).
	Measured in seconds.

TCP variables:

somaxconn - INTEGER
	Limit of socket listen() backlog, known in userspace as SOMAXCONN.
	Defaults to 128.  See also tcp_max_syn_backlog for additional tuning
	for TCP sockets.

tcp_abc - INTEGER
	Controls Appropriate Byte Count (ABC) defined in RFC3465.
	ABC is a way of increasing congestion window (cwnd) more slowly
	in response to partial acknowledgments.
	Possible values are:
		0 increase cwnd once per acknowledgment (no ABC)
		1 increase cwnd once per acknowledgment of full sized segment
		2 allow increase cwnd by two if acknowledgment is
		  of two segments to compensate for delayed acknowledgments.
	Default: 0 (off)

tcp_abort_on_overflow - BOOLEAN
	If listening service is too slow to accept new connections,
	reset them. Default state is FALSE. It means that if overflow
	occurred due to a burst, connection will recover. Enable this
	option _only_ if you are really sure that listening daemon
	cannot be tuned to accept connections faster. Enabling this
	option can harm clients of your server.

tcp_adv_win_scale - INTEGER
	Count buffering overhead as bytes/2^tcp_adv_win_scale
	(if tcp_adv_win_scale > 0) or bytes-bytes/2^(-tcp_adv_win_scale),
	if it is <= 0.
	Possible values are [-31, 31], inclusive.
	Default: 1

tcp_allowed_congestion_control - STRING
	Show/set the congestion control choices available to non-privileged
	processes. The list is a subset of those listed in
	tcp_available_congestion_control.
	Default is "reno" and the default setting (tcp_congestion_control).

tcp_app_win - INTEGER
	Reserve max(window/2^tcp_app_win, mss) of window for application
	buffer. Value 0 is special, it means that nothing is reserved.
	Default: 31

tcp_available_congestion_control - STRING
	Shows the available congestion control choices that are registered.
	More congestion control algorithms may be available as modules,
	but not loaded.

tcp_base_mss - INTEGER
	The initial value of search_low to be used by the packetization layer
	Path MTU discovery (MTU probing).  If MTU probing is enabled,
	this is the initial MSS used by the connection.

tcp_congestion_control - STRING
	Set the congestion control algorithm to be used for new
	connections. The algorithm "reno" is always available, but
	additional choices may be available based on kernel configuration.
	Default is set as part of kernel configuration.
	For passive connections, the listener congestion control choice
	is inherited.
	[see setsockopt(listenfd, SOL_TCP, TCP_CONGESTION, "name" ...) ]

tcp_cookie_size - INTEGER
	Default size of TCP Cookie Transactions (TCPCT) option, that may be
	overridden on a per socket basis by the TCPCT socket option.
	Values greater than the maximum (16) are interpreted as the maximum.
	Values greater than zero and less than the minimum (8) are interpreted
	as the minimum.  Odd values are interpreted as the next even value.
	Default: 0 (off).

tcp_dsack - BOOLEAN
	Allows TCP to send "duplicate" SACKs.

tcp_early_retrans - INTEGER
	Enable Early Retransmit (ER), per RFC 5827. ER lowers the threshold
	for triggering fast retransmit when the amount of outstanding data is
	small and when no previously unsent data can be transmitted (such
	that limited transmit could be used).
	Possible values:
		0 disables ER
		1 enables ER
		2 enables ER but delays fast recovery and fast retransmit
		  by a fourth of RTT. This mitigates connection falsely
		  recovers when network has a small degree of reordering
		  (less than 3 packets).
	Default: 2

tcp_ecn - INTEGER
	Control use of Explicit Congestion Notification (ECN) by TCP.
	ECN is used only when both ends of the TCP connection indicate
	support for it.  This feature is useful in avoiding losses due
	to congestion by allowing supporting routers to signal
	congestion before having to drop packets.
	Possible values are:
		0 Disable ECN.  Neither initiate nor accept ECN.
<<<<<<< HEAD
		1 Enable ECN when requested by incoming connections and
		  also request ECN on outgoing connection attempts.
=======
		1 Always request ECN on outgoing connection attempts.
>>>>>>> daf3ec68
		2 Enable ECN when requested by incoming connections
		  but do not request ECN on outgoing connections.
	Default: 2

tcp_fack - BOOLEAN
	Enable FACK congestion avoidance and fast retransmission.
	The value is not used, if tcp_sack is not enabled.

tcp_fin_timeout - INTEGER
	The length of time an orphaned (no longer referenced by any
	application) connection will remain in the FIN_WAIT_2 state
	before it is aborted at the local end.  While a perfectly
	valid "receive only" state for an un-orphaned connection, an
	orphaned connection in FIN_WAIT_2 state could otherwise wait
	forever for the remote to close its end of the connection.
	Cf. tcp_max_orphans
	Default: 60 seconds

tcp_frto - INTEGER
	Enables Forward RTO-Recovery (F-RTO) defined in RFC4138.
	F-RTO is an enhanced recovery algorithm for TCP retransmission
	timeouts.  It is particularly beneficial in wireless environments
	where packet loss is typically due to random radio interference
	rather than intermediate router congestion.  F-RTO is sender-side
	only modification. Therefore it does not require any support from
	the peer.

	If set to 1, basic version is enabled.  2 enables SACK enhanced
	F-RTO if flow uses SACK.  The basic version can be used also when
	SACK is in use though scenario(s) with it exists where F-RTO
	interacts badly with the packet counting of the SACK enabled TCP
	flow.

tcp_frto_response - INTEGER
	When F-RTO has detected that a TCP retransmission timeout was
	spurious (i.e, the timeout would have been avoided had TCP set a
	longer retransmission timeout), TCP has several options what to do
	next. Possible values are:
		0 Rate halving based; a smooth and conservative response,
		  results in halved cwnd and ssthresh after one RTT
		1 Very conservative response; not recommended because even
		  though being valid, it interacts poorly with the rest of
		  Linux TCP, halves cwnd and ssthresh immediately
		2 Aggressive response; undoes congestion control measures
		  that are now known to be unnecessary (ignoring the
		  possibility of a lost retransmission that would require
		  TCP to be more cautious), cwnd and ssthresh are restored
		  to the values prior timeout
	Default: 0 (rate halving based)

tcp_keepalive_time - INTEGER
	How often TCP sends out keepalive messages when keepalive is enabled.
	Default: 2hours.

tcp_keepalive_probes - INTEGER
	How many keepalive probes TCP sends out, until it decides that the
	connection is broken. Default value: 9.

tcp_keepalive_intvl - INTEGER
	How frequently the probes are send out. Multiplied by
	tcp_keepalive_probes it is time to kill not responding connection,
	after probes started. Default value: 75sec i.e. connection
	will be aborted after ~11 minutes of retries.

tcp_low_latency - BOOLEAN
	If set, the TCP stack makes decisions that prefer lower
	latency as opposed to higher throughput.  By default, this
	option is not set meaning that higher throughput is preferred.
	An example of an application where this default should be
	changed would be a Beowulf compute cluster.
	Default: 0

tcp_max_orphans - INTEGER
	Maximal number of TCP sockets not attached to any user file handle,
	held by system.	If this number is exceeded orphaned connections are
	reset immediately and warning is printed. This limit exists
	only to prevent simple DoS attacks, you _must_ not rely on this
	or lower the limit artificially, but rather increase it
	(probably, after increasing installed memory),
	if network conditions require more than default value,
	and tune network services to linger and kill such states
	more aggressively. Let me to remind again: each orphan eats
	up to ~64K of unswappable memory.

tcp_max_ssthresh - INTEGER
	Limited Slow-Start for TCP with large congestion windows (cwnd) defined in
	RFC3742. Limited slow-start is a mechanism to limit growth of the cwnd
	on the region where cwnd is larger than tcp_max_ssthresh. TCP increases cwnd
	by at most tcp_max_ssthresh segments, and by at least tcp_max_ssthresh/2
	segments per RTT when the cwnd is above tcp_max_ssthresh.
	If TCP connection increased cwnd to thousands (or tens of thousands) segments,
	and thousands of packets were being dropped during slow-start, you can set
	tcp_max_ssthresh to improve performance for new TCP connection.
	Default: 0 (off)

tcp_max_syn_backlog - INTEGER
	Maximal number of remembered connection requests, which have not
	received an acknowledgment from connecting client.
	The minimal value is 128 for low memory machines, and it will
	increase in proportion to the memory of machine.
	If server suffers from overload, try increasing this number.

tcp_max_tw_buckets - INTEGER
	Maximal number of timewait sockets held by system simultaneously.
	If this number is exceeded time-wait socket is immediately destroyed
	and warning is printed. This limit exists only to prevent
	simple DoS attacks, you _must_ not lower the limit artificially,
	but rather increase it (probably, after increasing installed memory),
	if network conditions require more than default value.

tcp_mem - vector of 3 INTEGERs: min, pressure, max
	min: below this number of pages TCP is not bothered about its
	memory appetite.

	pressure: when amount of memory allocated by TCP exceeds this number
	of pages, TCP moderates its memory consumption and enters memory
	pressure mode, which is exited when memory consumption falls
	under "min".

	max: number of pages allowed for queueing by all TCP sockets.

	Defaults are calculated at boot time from amount of available
	memory.

tcp_moderate_rcvbuf - BOOLEAN
	If set, TCP performs receive buffer auto-tuning, attempting to
	automatically size the buffer (no greater than tcp_rmem[2]) to
	match the size required by the path for full throughput.  Enabled by
	default.

tcp_mtu_probing - INTEGER
	Controls TCP Packetization-Layer Path MTU Discovery.  Takes three
	values:
	  0 - Disabled
	  1 - Disabled by default, enabled when an ICMP black hole detected
	  2 - Always enabled, use initial MSS of tcp_base_mss.

tcp_no_metrics_save - BOOLEAN
	By default, TCP saves various connection metrics in the route cache
	when the connection closes, so that connections established in the
	near future can use these to set initial conditions.  Usually, this
	increases overall performance, but may sometimes cause performance
	degradation.  If set, TCP will not cache metrics on closing
	connections.

tcp_orphan_retries - INTEGER
	This value influences the timeout of a locally closed TCP connection,
	when RTO retransmissions remain unacknowledged.
	See tcp_retries2 for more details.

	The default value is 8.
	If your machine is a loaded WEB server,
	you should think about lowering this value, such sockets
	may consume significant resources. Cf. tcp_max_orphans.

tcp_reordering - INTEGER
	Maximal reordering of packets in a TCP stream.
	Default: 3

tcp_retrans_collapse - BOOLEAN
	Bug-to-bug compatibility with some broken printers.
	On retransmit try to send bigger packets to work around bugs in
	certain TCP stacks.

tcp_retries1 - INTEGER
	This value influences the time, after which TCP decides, that
	something is wrong due to unacknowledged RTO retransmissions,
	and reports this suspicion to the network layer.
	See tcp_retries2 for more details.

	RFC 1122 recommends at least 3 retransmissions, which is the
	default.

tcp_retries2 - INTEGER
	This value influences the timeout of an alive TCP connection,
	when RTO retransmissions remain unacknowledged.
	Given a value of N, a hypothetical TCP connection following
	exponential backoff with an initial RTO of TCP_RTO_MIN would
	retransmit N times before killing the connection at the (N+1)th RTO.

	The default value of 15 yields a hypothetical timeout of 924.6
	seconds and is a lower bound for the effective timeout.
	TCP will effectively time out at the first RTO which exceeds the
	hypothetical timeout.

	RFC 1122 recommends at least 100 seconds for the timeout,
	which corresponds to a value of at least 8.

tcp_rfc1337 - BOOLEAN
	If set, the TCP stack behaves conforming to RFC1337. If unset,
	we are not conforming to RFC, but prevent TCP TIME_WAIT
	assassination.
	Default: 0

tcp_rmem - vector of 3 INTEGERs: min, default, max
	min: Minimal size of receive buffer used by TCP sockets.
	It is guaranteed to each TCP socket, even under moderate memory
	pressure.
	Default: 1 page

	default: initial size of receive buffer used by TCP sockets.
	This value overrides net.core.rmem_default used by other protocols.
	Default: 87380 bytes. This value results in window of 65535 with
	default setting of tcp_adv_win_scale and tcp_app_win:0 and a bit
	less for default tcp_app_win. See below about these variables.

	max: maximal size of receive buffer allowed for automatically
	selected receiver buffers for TCP socket. This value does not override
	net.core.rmem_max.  Calling setsockopt() with SO_RCVBUF disables
	automatic tuning of that socket's receive buffer size, in which
	case this value is ignored.
	Default: between 87380B and 6MB, depending on RAM size.

tcp_sack - BOOLEAN
	Enable select acknowledgments (SACKS).

tcp_slow_start_after_idle - BOOLEAN
	If set, provide RFC2861 behavior and time out the congestion
	window after an idle period.  An idle period is defined at
	the current RTO.  If unset, the congestion window will not
	be timed out after an idle period.
	Default: 1

tcp_stdurg - BOOLEAN
	Use the Host requirements interpretation of the TCP urgent pointer field.
	Most hosts use the older BSD interpretation, so if you turn this on
	Linux might not communicate correctly with them.
	Default: FALSE

tcp_synack_retries - INTEGER
	Number of times SYNACKs for a passive TCP connection attempt will
	be retransmitted. Should not be higher than 255. Default value
	is 5, which corresponds to 31seconds till the last retransmission
	with the current initial RTO of 1second. With this the final timeout
	for a passive TCP connection will happen after 63seconds.

tcp_syncookies - BOOLEAN
	Only valid when the kernel was compiled with CONFIG_SYNCOOKIES
	Send out syncookies when the syn backlog queue of a socket
	overflows. This is to prevent against the common 'SYN flood attack'
	Default: FALSE

	Note, that syncookies is fallback facility.
	It MUST NOT be used to help highly loaded servers to stand
	against legal connection rate. If you see SYN flood warnings
	in your logs, but investigation	shows that they occur
	because of overload with legal connections, you should tune
	another parameters until this warning disappear.
	See: tcp_max_syn_backlog, tcp_synack_retries, tcp_abort_on_overflow.

	syncookies seriously violate TCP protocol, do not allow
	to use TCP extensions, can result in serious degradation
	of some services (f.e. SMTP relaying), visible not by you,
	but your clients and relays, contacting you. While you see
	SYN flood warnings in logs not being really flooded, your server
	is seriously misconfigured.

tcp_fastopen - INTEGER
	Enable TCP Fast Open feature (draft-ietf-tcpm-fastopen) to send data
	in the opening SYN packet. To use this feature, the client application
	must use sendmsg() or sendto() with MSG_FASTOPEN flag rather than
	connect() to perform a TCP handshake automatically.

	The values (bitmap) are
	1: Enables sending data in the opening SYN on the client.
	2: Enables TCP Fast Open on the server side, i.e., allowing data in
	   a SYN packet to be accepted and passed to the application before
	   3-way hand shake finishes.
	4: Send data in the opening SYN regardless of cookie availability and
	   without a cookie option.
	0x100: Accept SYN data w/o validating the cookie.
	0x200: Accept data-in-SYN w/o any cookie option present.
	0x400/0x800: Enable Fast Open on all listeners regardless of the
	   TCP_FASTOPEN socket option. The two different flags designate two
	   different ways of setting max_qlen without the TCP_FASTOPEN socket
	   option.

	Default: 0

	Note that the client & server side Fast Open flags (1 and 2
	respectively) must be also enabled before the rest of flags can take
	effect.

	See include/net/tcp.h and the code for more details.

tcp_syn_retries - INTEGER
	Number of times initial SYNs for an active TCP connection attempt
	will be retransmitted. Should not be higher than 255. Default value
	is 6, which corresponds to 63seconds till the last retransmission
	with the current initial RTO of 1second. With this the final timeout
	for an active TCP connection attempt will happen after 127seconds.

tcp_timestamps - BOOLEAN
	Enable timestamps as defined in RFC1323.

tcp_tso_win_divisor - INTEGER
	This allows control over what percentage of the congestion window
	can be consumed by a single TSO frame.
	The setting of this parameter is a choice between burstiness and
	building larger TSO frames.
	Default: 3

tcp_tw_recycle - BOOLEAN
	Enable fast recycling TIME-WAIT sockets. Default value is 0.
	It should not be changed without advice/request of technical
	experts.

tcp_tw_reuse - BOOLEAN
	Allow to reuse TIME-WAIT sockets for new connections when it is
	safe from protocol viewpoint. Default value is 0.
	It should not be changed without advice/request of technical
	experts.

tcp_window_scaling - BOOLEAN
	Enable window scaling as defined in RFC1323.

tcp_wmem - vector of 3 INTEGERs: min, default, max
	min: Amount of memory reserved for send buffers for TCP sockets.
	Each TCP socket has rights to use it due to fact of its birth.
	Default: 1 page

	default: initial size of send buffer used by TCP sockets.  This
	value overrides net.core.wmem_default used by other protocols.
	It is usually lower than net.core.wmem_default.
	Default: 16K

	max: Maximal amount of memory allowed for automatically tuned
	send buffers for TCP sockets. This value does not override
	net.core.wmem_max.  Calling setsockopt() with SO_SNDBUF disables
	automatic tuning of that socket's send buffer size, in which case
	this value is ignored.
	Default: between 64K and 4MB, depending on RAM size.

tcp_workaround_signed_windows - BOOLEAN
	If set, assume no receipt of a window scaling option means the
	remote TCP is broken and treats the window as a signed quantity.
	If unset, assume the remote TCP is not broken even if we do
	not receive a window scaling option from them.
	Default: 0

tcp_dma_copybreak - INTEGER
	Lower limit, in bytes, of the size of socket reads that will be
	offloaded to a DMA copy engine, if one is present in the system
	and CONFIG_NET_DMA is enabled.
	Default: 4096

tcp_thin_linear_timeouts - BOOLEAN
	Enable dynamic triggering of linear timeouts for thin streams.
	If set, a check is performed upon retransmission by timeout to
	determine if the stream is thin (less than 4 packets in flight).
	As long as the stream is found to be thin, up to 6 linear
	timeouts may be performed before exponential backoff mode is
	initiated. This improves retransmission latency for
	non-aggressive thin streams, often found to be time-dependent.
	For more information on thin streams, see
	Documentation/networking/tcp-thin.txt
	Default: 0

tcp_thin_dupack - BOOLEAN
	Enable dynamic triggering of retransmissions after one dupACK
	for thin streams. If set, a check is performed upon reception
	of a dupACK to determine if the stream is thin (less than 4
	packets in flight). As long as the stream is found to be thin,
	data is retransmitted on the first received dupACK. This
	improves retransmission latency for non-aggressive thin
	streams, often found to be time-dependent.
	For more information on thin streams, see
	Documentation/networking/tcp-thin.txt
	Default: 0

tcp_limit_output_bytes - INTEGER
	Controls TCP Small Queue limit per tcp socket.
	TCP bulk sender tends to increase packets in flight until it
	gets losses notifications. With SNDBUF autotuning, this can
	result in a large amount of packets queued in qdisc/device
	on the local machine, hurting latency of other flows, for
	typical pfifo_fast qdiscs.
	tcp_limit_output_bytes limits the number of bytes on qdisc
	or device to reduce artificial RTT/cwnd and reduce bufferbloat.
	Note: For GSO/TSO enabled flows, we try to have at least two
	packets in flight. Reducing tcp_limit_output_bytes might also
	reduce the size of individual GSO packet (64KB being the max)
	Default: 131072

tcp_challenge_ack_limit - INTEGER
	Limits number of Challenge ACK sent per second, as recommended
	in RFC 5961 (Improving TCP's Robustness to Blind In-Window Attacks)
	Default: 100

UDP variables:

udp_mem - vector of 3 INTEGERs: min, pressure, max
	Number of pages allowed for queueing by all UDP sockets.

	min: Below this number of pages UDP is not bothered about its
	memory appetite. When amount of memory allocated by UDP exceeds
	this number, UDP starts to moderate memory usage.

	pressure: This value was introduced to follow format of tcp_mem.

	max: Number of pages allowed for queueing by all UDP sockets.

	Default is calculated at boot time from amount of available memory.

udp_rmem_min - INTEGER
	Minimal size of receive buffer used by UDP sockets in moderation.
	Each UDP socket is able to use the size for receiving data, even if
	total pages of UDP sockets exceed udp_mem pressure. The unit is byte.
	Default: 1 page

udp_wmem_min - INTEGER
	Minimal size of send buffer used by UDP sockets in moderation.
	Each UDP socket is able to use the size for sending data, even if
	total pages of UDP sockets exceed udp_mem pressure. The unit is byte.
	Default: 1 page

CIPSOv4 Variables:

cipso_cache_enable - BOOLEAN
	If set, enable additions to and lookups from the CIPSO label mapping
	cache.  If unset, additions are ignored and lookups always result in a
	miss.  However, regardless of the setting the cache is still
	invalidated when required when means you can safely toggle this on and
	off and the cache will always be "safe".
	Default: 1

cipso_cache_bucket_size - INTEGER
	The CIPSO label cache consists of a fixed size hash table with each
	hash bucket containing a number of cache entries.  This variable limits
	the number of entries in each hash bucket; the larger the value the
	more CIPSO label mappings that can be cached.  When the number of
	entries in a given hash bucket reaches this limit adding new entries
	causes the oldest entry in the bucket to be removed to make room.
	Default: 10

cipso_rbm_optfmt - BOOLEAN
	Enable the "Optimized Tag 1 Format" as defined in section 3.4.2.6 of
	the CIPSO draft specification (see Documentation/netlabel for details).
	This means that when set the CIPSO tag will be padded with empty
	categories in order to make the packet data 32-bit aligned.
	Default: 0

cipso_rbm_structvalid - BOOLEAN
	If set, do a very strict check of the CIPSO option when
	ip_options_compile() is called.  If unset, relax the checks done during
	ip_options_compile().  Either way is "safe" as errors are caught else
	where in the CIPSO processing code but setting this to 0 (False) should
	result in less work (i.e. it should be faster) but could cause problems
	with other implementations that require strict checking.
	Default: 0

IP Variables:

ip_local_port_range - 2 INTEGERS
	Defines the local port range that is used by TCP and UDP to
	choose the local port. The first number is the first, the
	second the last local port number. The default values are
	32768 and 61000 respectively.

ip_local_reserved_ports - list of comma separated ranges
	Specify the ports which are reserved for known third-party
	applications. These ports will not be used by automatic port
	assignments (e.g. when calling connect() or bind() with port
	number 0). Explicit port allocation behavior is unchanged.

	The format used for both input and output is a comma separated
	list of ranges (e.g. "1,2-4,10-10" for ports 1, 2, 3, 4 and
	10). Writing to the file will clear all previously reserved
	ports and update the current list with the one given in the
	input.

	Note that ip_local_port_range and ip_local_reserved_ports
	settings are independent and both are considered by the kernel
	when determining which ports are available for automatic port
	assignments.

	You can reserve ports which are not in the current
	ip_local_port_range, e.g.:

	$ cat /proc/sys/net/ipv4/ip_local_port_range
	32000	61000
	$ cat /proc/sys/net/ipv4/ip_local_reserved_ports
	8080,9148

	although this is redundant. However such a setting is useful
	if later the port range is changed to a value that will
	include the reserved ports.

	Default: Empty

ip_nonlocal_bind - BOOLEAN
	If set, allows processes to bind() to non-local IP addresses,
	which can be quite useful - but may break some applications.
	Default: 0

ip_dynaddr - BOOLEAN
	If set non-zero, enables support for dynamic addresses.
	If set to a non-zero value larger than 1, a kernel log
	message will be printed when dynamic address rewriting
	occurs.
	Default: 0

icmp_echo_ignore_all - BOOLEAN
	If set non-zero, then the kernel will ignore all ICMP ECHO
	requests sent to it.
	Default: 0

icmp_echo_ignore_broadcasts - BOOLEAN
	If set non-zero, then the kernel will ignore all ICMP ECHO and
	TIMESTAMP requests sent to it via broadcast/multicast.
	Default: 1

icmp_ratelimit - INTEGER
	Limit the maximal rates for sending ICMP packets whose type matches
	icmp_ratemask (see below) to specific targets.
	0 to disable any limiting,
	otherwise the minimal space between responses in milliseconds.
	Default: 1000

icmp_ratemask - INTEGER
	Mask made of ICMP types for which rates are being limited.
	Significant bits: IHGFEDCBA9876543210
	Default mask:     0000001100000011000 (6168)

	Bit definitions (see include/linux/icmp.h):
		0 Echo Reply
		3 Destination Unreachable *
		4 Source Quench *
		5 Redirect
		8 Echo Request
		B Time Exceeded *
		C Parameter Problem *
		D Timestamp Request
		E Timestamp Reply
		F Info Request
		G Info Reply
		H Address Mask Request
		I Address Mask Reply

	* These are rate limited by default (see default mask above)

icmp_ignore_bogus_error_responses - BOOLEAN
	Some routers violate RFC1122 by sending bogus responses to broadcast
	frames.  Such violations are normally logged via a kernel warning.
	If this is set to TRUE, the kernel will not give such warnings, which
	will avoid log file clutter.
	Default: FALSE

icmp_errors_use_inbound_ifaddr - BOOLEAN

	If zero, icmp error messages are sent with the primary address of
	the exiting interface.

	If non-zero, the message will be sent with the primary address of
	the interface that received the packet that caused the icmp error.
	This is the behaviour network many administrators will expect from
	a router. And it can make debugging complicated network layouts
	much easier.

	Note that if no primary address exists for the interface selected,
	then the primary address of the first non-loopback interface that
	has one will be used regardless of this setting.

	Default: 0

igmp_max_memberships - INTEGER
	Change the maximum number of multicast groups we can subscribe to.
	Default: 20

	Theoretical maximum value is bounded by having to send a membership
	report in a single datagram (i.e. the report can't span multiple
	datagrams, or risk confusing the switch and leaving groups you don't
	intend to).

	The number of supported groups 'M' is bounded by the number of group
	report entries you can fit into a single datagram of 65535 bytes.

	M = 65536-sizeof (ip header)/(sizeof(Group record))

	Group records are variable length, with a minimum of 12 bytes.
	So net.ipv4.igmp_max_memberships should not be set higher than:

	(65536-24) / 12 = 5459

	The value 5459 assumes no IP header options, so in practice
	this number may be lower.

	conf/interface/*  changes special settings per interface (where
	"interface" is the name of your network interface)

	conf/all/*	  is special, changes the settings for all interfaces

log_martians - BOOLEAN
	Log packets with impossible addresses to kernel log.
	log_martians for the interface will be enabled if at least one of
	conf/{all,interface}/log_martians is set to TRUE,
	it will be disabled otherwise

accept_redirects - BOOLEAN
	Accept ICMP redirect messages.
	accept_redirects for the interface will be enabled if:
	- both conf/{all,interface}/accept_redirects are TRUE in the case
	  forwarding for the interface is enabled
	or
	- at least one of conf/{all,interface}/accept_redirects is TRUE in the
	  case forwarding for the interface is disabled
	accept_redirects for the interface will be disabled otherwise
	default TRUE (host)
		FALSE (router)

forwarding - BOOLEAN
	Enable IP forwarding on this interface.

mc_forwarding - BOOLEAN
	Do multicast routing. The kernel needs to be compiled with CONFIG_MROUTE
	and a multicast routing daemon is required.
	conf/all/mc_forwarding must also be set to TRUE to enable multicast
	routing	for the interface

medium_id - INTEGER
	Integer value used to differentiate the devices by the medium they
	are attached to. Two devices can have different id values when
	the broadcast packets are received only on one of them.
	The default value 0 means that the device is the only interface
	to its medium, value of -1 means that medium is not known.

	Currently, it is used to change the proxy_arp behavior:
	the proxy_arp feature is enabled for packets forwarded between
	two devices attached to different media.

proxy_arp - BOOLEAN
	Do proxy arp.
	proxy_arp for the interface will be enabled if at least one of
	conf/{all,interface}/proxy_arp is set to TRUE,
	it will be disabled otherwise

proxy_arp_pvlan - BOOLEAN
	Private VLAN proxy arp.
	Basically allow proxy arp replies back to the same interface
	(from which the ARP request/solicitation was received).

	This is done to support (ethernet) switch features, like RFC
	3069, where the individual ports are NOT allowed to
	communicate with each other, but they are allowed to talk to
	the upstream router.  As described in RFC 3069, it is possible
	to allow these hosts to communicate through the upstream
	router by proxy_arp'ing. Don't need to be used together with
	proxy_arp.

	This technology is known by different names:
	  In RFC 3069 it is called VLAN Aggregation.
	  Cisco and Allied Telesyn call it Private VLAN.
	  Hewlett-Packard call it Source-Port filtering or port-isolation.
	  Ericsson call it MAC-Forced Forwarding (RFC Draft).

shared_media - BOOLEAN
	Send(router) or accept(host) RFC1620 shared media redirects.
	Overrides ip_secure_redirects.
	shared_media for the interface will be enabled if at least one of
	conf/{all,interface}/shared_media is set to TRUE,
	it will be disabled otherwise
	default TRUE

secure_redirects - BOOLEAN
	Accept ICMP redirect messages only for gateways,
	listed in default gateway list.
	secure_redirects for the interface will be enabled if at least one of
	conf/{all,interface}/secure_redirects is set to TRUE,
	it will be disabled otherwise
	default TRUE

send_redirects - BOOLEAN
	Send redirects, if router.
	send_redirects for the interface will be enabled if at least one of
	conf/{all,interface}/send_redirects is set to TRUE,
	it will be disabled otherwise
	Default: TRUE

bootp_relay - BOOLEAN
	Accept packets with source address 0.b.c.d destined
	not to this host as local ones. It is supposed, that
	BOOTP relay daemon will catch and forward such packets.
	conf/all/bootp_relay must also be set to TRUE to enable BOOTP relay
	for the interface
	default FALSE
	Not Implemented Yet.

accept_source_route - BOOLEAN
	Accept packets with SRR option.
	conf/all/accept_source_route must also be set to TRUE to accept packets
	with SRR option on the interface
	default TRUE (router)
		FALSE (host)

accept_local - BOOLEAN
	Accept packets with local source addresses. In combination
	with suitable routing, this can be used to direct packets
	between two local interfaces over the wire and have them
	accepted properly.

	rp_filter must be set to a non-zero value in order for
	accept_local to have an effect.

	default FALSE

route_localnet - BOOLEAN
	Do not consider loopback addresses as martian source or destination
	while routing. This enables the use of 127/8 for local routing purposes.
	default FALSE

rp_filter - INTEGER
	0 - No source validation.
	1 - Strict mode as defined in RFC3704 Strict Reverse Path
	    Each incoming packet is tested against the FIB and if the interface
	    is not the best reverse path the packet check will fail.
	    By default failed packets are discarded.
	2 - Loose mode as defined in RFC3704 Loose Reverse Path
	    Each incoming packet's source address is also tested against the FIB
	    and if the source address is not reachable via any interface
	    the packet check will fail.

	Current recommended practice in RFC3704 is to enable strict mode
	to prevent IP spoofing from DDos attacks. If using asymmetric routing
	or other complicated routing, then loose mode is recommended.

	The max value from conf/{all,interface}/rp_filter is used
	when doing source validation on the {interface}.

	Default value is 0. Note that some distributions enable it
	in startup scripts.

arp_filter - BOOLEAN
	1 - Allows you to have multiple network interfaces on the same
	subnet, and have the ARPs for each interface be answered
	based on whether or not the kernel would route a packet from
	the ARP'd IP out that interface (therefore you must use source
	based routing for this to work). In other words it allows control
	of which cards (usually 1) will respond to an arp request.

	0 - (default) The kernel can respond to arp requests with addresses
	from other interfaces. This may seem wrong but it usually makes
	sense, because it increases the chance of successful communication.
	IP addresses are owned by the complete host on Linux, not by
	particular interfaces. Only for more complex setups like load-
	balancing, does this behaviour cause problems.

	arp_filter for the interface will be enabled if at least one of
	conf/{all,interface}/arp_filter is set to TRUE,
	it will be disabled otherwise

arp_announce - INTEGER
	Define different restriction levels for announcing the local
	source IP address from IP packets in ARP requests sent on
	interface:
	0 - (default) Use any local address, configured on any interface
	1 - Try to avoid local addresses that are not in the target's
	subnet for this interface. This mode is useful when target
	hosts reachable via this interface require the source IP
	address in ARP requests to be part of their logical network
	configured on the receiving interface. When we generate the
	request we will check all our subnets that include the
	target IP and will preserve the source address if it is from
	such subnet. If there is no such subnet we select source
	address according to the rules for level 2.
	2 - Always use the best local address for this target.
	In this mode we ignore the source address in the IP packet
	and try to select local address that we prefer for talks with
	the target host. Such local address is selected by looking
	for primary IP addresses on all our subnets on the outgoing
	interface that include the target IP address. If no suitable
	local address is found we select the first local address
	we have on the outgoing interface or on all other interfaces,
	with the hope we will receive reply for our request and
	even sometimes no matter the source IP address we announce.

	The max value from conf/{all,interface}/arp_announce is used.

	Increasing the restriction level gives more chance for
	receiving answer from the resolved target while decreasing
	the level announces more valid sender's information.

arp_ignore - INTEGER
	Define different modes for sending replies in response to
	received ARP requests that resolve local target IP addresses:
	0 - (default): reply for any local target IP address, configured
	on any interface
	1 - reply only if the target IP address is local address
	configured on the incoming interface
	2 - reply only if the target IP address is local address
	configured on the incoming interface and both with the
	sender's IP address are part from same subnet on this interface
	3 - do not reply for local addresses configured with scope host,
	only resolutions for global and link addresses are replied
	4-7 - reserved
	8 - do not reply for all local addresses

	The max value from conf/{all,interface}/arp_ignore is used
	when ARP request is received on the {interface}

arp_notify - BOOLEAN
	Define mode for notification of address and device changes.
	0 - (default): do nothing
	1 - Generate gratuitous arp requests when device is brought up
	    or hardware address changes.

arp_accept - BOOLEAN
	Define behavior for gratuitous ARP frames who's IP is not
	already present in the ARP table:
	0 - don't create new entries in the ARP table
	1 - create new entries in the ARP table

	Both replies and requests type gratuitous arp will trigger the
	ARP table to be updated, if this setting is on.

	If the ARP table already contains the IP address of the
	gratuitous arp frame, the arp table will be updated regardless
	if this setting is on or off.


app_solicit - INTEGER
	The maximum number of probes to send to the user space ARP daemon
	via netlink before dropping back to multicast probes (see
	mcast_solicit).  Defaults to 0.

disable_policy - BOOLEAN
	Disable IPSEC policy (SPD) for this interface

disable_xfrm - BOOLEAN
	Disable IPSEC encryption on this interface, whatever the policy



tag - INTEGER
	Allows you to write a number, which can be used as required.
	Default value is 0.

Alexey Kuznetsov.
kuznet@ms2.inr.ac.ru

Updated by:
Andi Kleen
ak@muc.de
Nicolas Delon
delon.nicolas@wanadoo.fr




/proc/sys/net/ipv6/* Variables:

IPv6 has no global variables such as tcp_*.  tcp_* settings under ipv4/ also
apply to IPv6 [XXX?].

bindv6only - BOOLEAN
	Default value for IPV6_V6ONLY socket option,
	which restricts use of the IPv6 socket to IPv6 communication
	only.
		TRUE: disable IPv4-mapped address feature
		FALSE: enable IPv4-mapped address feature

	Default: FALSE (as specified in RFC3493)

IPv6 Fragmentation:

ip6frag_high_thresh - INTEGER
	Maximum memory used to reassemble IPv6 fragments. When
	ip6frag_high_thresh bytes of memory is allocated for this purpose,
	the fragment handler will toss packets until ip6frag_low_thresh
	is reached.

ip6frag_low_thresh - INTEGER
	See ip6frag_high_thresh

ip6frag_time - INTEGER
	Time in seconds to keep an IPv6 fragment in memory.

ip6frag_secret_interval - INTEGER
	Regeneration interval (in seconds) of the hash secret (or lifetime
	for the hash secret) for IPv6 fragments.
	Default: 600

conf/default/*:
	Change the interface-specific default settings.


conf/all/*:
	Change all the interface-specific settings.

	[XXX:  Other special features than forwarding?]

conf/all/forwarding - BOOLEAN
	Enable global IPv6 forwarding between all interfaces.

	IPv4 and IPv6 work differently here; e.g. netfilter must be used
	to control which interfaces may forward packets and which not.

	This also sets all interfaces' Host/Router setting
	'forwarding' to the specified value.  See below for details.

	This referred to as global forwarding.

proxy_ndp - BOOLEAN
	Do proxy ndp.

conf/interface/*:
	Change special settings per interface.

	The functional behaviour for certain settings is different
	depending on whether local forwarding is enabled or not.

accept_ra - INTEGER
	Accept Router Advertisements; autoconfigure using them.

	It also determines whether or not to transmit Router
	Solicitations. If and only if the functional setting is to
	accept Router Advertisements, Router Solicitations will be
	transmitted.

	Possible values are:
		0 Do not accept Router Advertisements.
		1 Accept Router Advertisements if forwarding is disabled.
		2 Overrule forwarding behaviour. Accept Router Advertisements
		  even if forwarding is enabled.

	Functional default: enabled if local forwarding is disabled.
			    disabled if local forwarding is enabled.

accept_ra_defrtr - BOOLEAN
	Learn default router in Router Advertisement.

	Functional default: enabled if accept_ra is enabled.
			    disabled if accept_ra is disabled.

accept_ra_pinfo - BOOLEAN
	Learn Prefix Information in Router Advertisement.

	Functional default: enabled if accept_ra is enabled.
			    disabled if accept_ra is disabled.

accept_ra_rt_info_max_plen - INTEGER
	Maximum prefix length of Route Information in RA.

	Route Information w/ prefix larger than or equal to this
	variable shall be ignored.

	Functional default: 0 if accept_ra_rtr_pref is enabled.
			    -1 if accept_ra_rtr_pref is disabled.

accept_ra_rtr_pref - BOOLEAN
	Accept Router Preference in RA.

	Functional default: enabled if accept_ra is enabled.
			    disabled if accept_ra is disabled.

accept_redirects - BOOLEAN
	Accept Redirects.

	Functional default: enabled if local forwarding is disabled.
			    disabled if local forwarding is enabled.

accept_source_route - INTEGER
	Accept source routing (routing extension header).

	>= 0: Accept only routing header type 2.
	< 0: Do not accept routing header.

	Default: 0

autoconf - BOOLEAN
	Autoconfigure addresses using Prefix Information in Router
	Advertisements.

	Functional default: enabled if accept_ra_pinfo is enabled.
			    disabled if accept_ra_pinfo is disabled.

dad_transmits - INTEGER
	The amount of Duplicate Address Detection probes to send.
	Default: 1

forwarding - INTEGER
	Configure interface-specific Host/Router behaviour.

	Note: It is recommended to have the same setting on all
	interfaces; mixed router/host scenarios are rather uncommon.

	Possible values are:
		0 Forwarding disabled
		1 Forwarding enabled

	FALSE (0):

	By default, Host behaviour is assumed.  This means:

	1. IsRouter flag is not set in Neighbour Advertisements.
	2. If accept_ra is TRUE (default), transmit Router
	   Solicitations.
	3. If accept_ra is TRUE (default), accept Router
	   Advertisements (and do autoconfiguration).
	4. If accept_redirects is TRUE (default), accept Redirects.

	TRUE (1):

	If local forwarding is enabled, Router behaviour is assumed.
	This means exactly the reverse from the above:

	1. IsRouter flag is set in Neighbour Advertisements.
	2. Router Solicitations are not sent unless accept_ra is 2.
	3. Router Advertisements are ignored unless accept_ra is 2.
	4. Redirects are ignored.

	Default: 0 (disabled) if global forwarding is disabled (default),
		 otherwise 1 (enabled).

hop_limit - INTEGER
	Default Hop Limit to set.
	Default: 64

mtu - INTEGER
	Default Maximum Transfer Unit
	Default: 1280 (IPv6 required minimum)

router_probe_interval - INTEGER
	Minimum interval (in seconds) between Router Probing described
	in RFC4191.

	Default: 60

router_solicitation_delay - INTEGER
	Number of seconds to wait after interface is brought up
	before sending Router Solicitations.
	Default: 1

router_solicitation_interval - INTEGER
	Number of seconds to wait between Router Solicitations.
	Default: 4

router_solicitations - INTEGER
	Number of Router Solicitations to send until assuming no
	routers are present.
	Default: 3

use_tempaddr - INTEGER
	Preference for Privacy Extensions (RFC3041).
	  <= 0 : disable Privacy Extensions
	  == 1 : enable Privacy Extensions, but prefer public
	         addresses over temporary addresses.
	  >  1 : enable Privacy Extensions and prefer temporary
	         addresses over public addresses.
	Default:  0 (for most devices)
		 -1 (for point-to-point devices and loopback devices)

temp_valid_lft - INTEGER
	valid lifetime (in seconds) for temporary addresses.
	Default: 604800 (7 days)

temp_prefered_lft - INTEGER
	Preferred lifetime (in seconds) for temporary addresses.
	Default: 86400 (1 day)

max_desync_factor - INTEGER
	Maximum value for DESYNC_FACTOR, which is a random value
	that ensures that clients don't synchronize with each
	other and generate new addresses at exactly the same time.
	value is in seconds.
	Default: 600

regen_max_retry - INTEGER
	Number of attempts before give up attempting to generate
	valid temporary addresses.
	Default: 5

max_addresses - INTEGER
	Maximum number of autoconfigured addresses per interface.  Setting
	to zero disables the limitation.  It is not recommended to set this
	value too large (or to zero) because it would be an easy way to
	crash the kernel by allowing too many addresses to be created.
	Default: 16

disable_ipv6 - BOOLEAN
	Disable IPv6 operation.  If accept_dad is set to 2, this value
	will be dynamically set to TRUE if DAD fails for the link-local
	address.
	Default: FALSE (enable IPv6 operation)

	When this value is changed from 1 to 0 (IPv6 is being enabled),
	it will dynamically create a link-local address on the given
	interface and start Duplicate Address Detection, if necessary.

	When this value is changed from 0 to 1 (IPv6 is being disabled),
	it will dynamically delete all address on the given interface.

accept_dad - INTEGER
	Whether to accept DAD (Duplicate Address Detection).
	0: Disable DAD
	1: Enable DAD (default)
	2: Enable DAD, and disable IPv6 operation if MAC-based duplicate
	   link-local address has been found.

force_tllao - BOOLEAN
	Enable sending the target link-layer address option even when
	responding to a unicast neighbor solicitation.
	Default: FALSE

	Quoting from RFC 2461, section 4.4, Target link-layer address:

	"The option MUST be included for multicast solicitations in order to
	avoid infinite Neighbor Solicitation "recursion" when the peer node
	does not have a cache entry to return a Neighbor Advertisements
	message.  When responding to unicast solicitations, the option can be
	omitted since the sender of the solicitation has the correct link-
	layer address; otherwise it would not have be able to send the unicast
	solicitation in the first place. However, including the link-layer
	address in this case adds little overhead and eliminates a potential
	race condition where the sender deletes the cached link-layer address
	prior to receiving a response to a previous solicitation."

ndisc_notify - BOOLEAN
	Define mode for notification of address and device changes.
	0 - (default): do nothing
	1 - Generate unsolicited neighbour advertisements when device is brought
	    up or hardware address changes.

icmp/*:
ratelimit - INTEGER
	Limit the maximal rates for sending ICMPv6 packets.
	0 to disable any limiting,
	otherwise the minimal space between responses in milliseconds.
	Default: 1000


IPv6 Update by:
Pekka Savola <pekkas@netcore.fi>
YOSHIFUJI Hideaki / USAGI Project <yoshfuji@linux-ipv6.org>


/proc/sys/net/bridge/* Variables:

bridge-nf-call-arptables - BOOLEAN
	1 : pass bridged ARP traffic to arptables' FORWARD chain.
	0 : disable this.
	Default: 1

bridge-nf-call-iptables - BOOLEAN
	1 : pass bridged IPv4 traffic to iptables' chains.
	0 : disable this.
	Default: 1

bridge-nf-call-ip6tables - BOOLEAN
	1 : pass bridged IPv6 traffic to ip6tables' chains.
	0 : disable this.
	Default: 1

bridge-nf-filter-vlan-tagged - BOOLEAN
	1 : pass bridged vlan-tagged ARP/IP/IPv6 traffic to {arp,ip,ip6}tables.
	0 : disable this.
	Default: 0

bridge-nf-filter-pppoe-tagged - BOOLEAN
	1 : pass bridged pppoe-tagged IP/IPv6 traffic to {ip,ip6}tables.
	0 : disable this.
	Default: 0

bridge-nf-pass-vlan-input-dev - BOOLEAN
	1: if bridge-nf-filter-vlan-tagged is enabled, try to find a vlan
	interface on the bridge and set the netfilter input device to the vlan.
	This allows use of e.g. "iptables -i br0.1" and makes the REDIRECT
	target work with vlan-on-top-of-bridge interfaces.  When no matching
	vlan interface is found, or this switch is off, the input device is
	set to the bridge interface.
	0: disable bridge netfilter vlan interface lookup.
	Default: 0

proc/sys/net/sctp/* Variables:

addip_enable - BOOLEAN
	Enable or disable extension of  Dynamic Address Reconfiguration
	(ADD-IP) functionality specified in RFC5061.  This extension provides
	the ability to dynamically add and remove new addresses for the SCTP
	associations.

	1: Enable extension.

	0: Disable extension.

	Default: 0

addip_noauth_enable - BOOLEAN
	Dynamic Address Reconfiguration (ADD-IP) requires the use of
	authentication to protect the operations of adding or removing new
	addresses.  This requirement is mandated so that unauthorized hosts
	would not be able to hijack associations.  However, older
	implementations may not have implemented this requirement while
	allowing the ADD-IP extension.  For reasons of interoperability,
	we provide this variable to control the enforcement of the
	authentication requirement.

	1: Allow ADD-IP extension to be used without authentication.  This
	   should only be set in a closed environment for interoperability
	   with older implementations.

	0: Enforce the authentication requirement

	Default: 0

auth_enable - BOOLEAN
	Enable or disable Authenticated Chunks extension.  This extension
	provides the ability to send and receive authenticated chunks and is
	required for secure operation of Dynamic Address Reconfiguration
	(ADD-IP) extension.

	1: Enable this extension.
	0: Disable this extension.

	Default: 0

prsctp_enable - BOOLEAN
	Enable or disable the Partial Reliability extension (RFC3758) which
	is used to notify peers that a given DATA should no longer be expected.

	1: Enable extension
	0: Disable

	Default: 1

max_burst - INTEGER
	The limit of the number of new packets that can be initially sent.  It
	controls how bursty the generated traffic can be.

	Default: 4

association_max_retrans - INTEGER
	Set the maximum number for retransmissions that an association can
	attempt deciding that the remote end is unreachable.  If this value
	is exceeded, the association is terminated.

	Default: 10

max_init_retransmits - INTEGER
	The maximum number of retransmissions of INIT and COOKIE-ECHO chunks
	that an association will attempt before declaring the destination
	unreachable and terminating.

	Default: 8

path_max_retrans - INTEGER
	The maximum number of retransmissions that will be attempted on a given
	path.  Once this threshold is exceeded, the path is considered
	unreachable, and new traffic will use a different path when the
	association is multihomed.

	Default: 5

pf_retrans - INTEGER
	The number of retransmissions that will be attempted on a given path
	before traffic is redirected to an alternate transport (should one
	exist).  Note this is distinct from path_max_retrans, as a path that
	passes the pf_retrans threshold can still be used.  Its only
	deprioritized when a transmission path is selected by the stack.  This
	setting is primarily used to enable fast failover mechanisms without
	having to reduce path_max_retrans to a very low value.  See:
	http://www.ietf.org/id/draft-nishida-tsvwg-sctp-failover-05.txt
	for details.  Note also that a value of pf_retrans > path_max_retrans
	disables this feature

	Default: 0

rto_initial - INTEGER
	The initial round trip timeout value in milliseconds that will be used
	in calculating round trip times.  This is the initial time interval
	for retransmissions.

	Default: 3000

rto_max - INTEGER
	The maximum value (in milliseconds) of the round trip timeout.  This
	is the largest time interval that can elapse between retransmissions.

	Default: 60000

rto_min - INTEGER
	The minimum value (in milliseconds) of the round trip timeout.  This
	is the smallest time interval the can elapse between retransmissions.

	Default: 1000

hb_interval - INTEGER
	The interval (in milliseconds) between HEARTBEAT chunks.  These chunks
	are sent at the specified interval on idle paths to probe the state of
	a given path between 2 associations.

	Default: 30000

sack_timeout - INTEGER
	The amount of time (in milliseconds) that the implementation will wait
	to send a SACK.

	Default: 200

valid_cookie_life - INTEGER
	The default lifetime of the SCTP cookie (in milliseconds).  The cookie
	is used during association establishment.

	Default: 60000

cookie_preserve_enable - BOOLEAN
	Enable or disable the ability to extend the lifetime of the SCTP cookie
	that is used during the establishment phase of SCTP association

	1: Enable cookie lifetime extension.
	0: Disable

	Default: 1

cookie_hmac_alg - STRING
	Select the hmac algorithm used when generating the cookie value sent by
	a listening sctp socket to a connecting client in the INIT-ACK chunk.
	Valid values are:
	* md5
	* sha1
	* none
	Ability to assign md5 or sha1 as the selected alg is predicated on the
	configuration of those algorithms at build time (CONFIG_CRYPTO_MD5 and
	CONFIG_CRYPTO_SHA1).

	Default: Dependent on configuration.  MD5 if available, else SHA1 if
	available, else none.

rcvbuf_policy - INTEGER
	Determines if the receive buffer is attributed to the socket or to
	association.   SCTP supports the capability to create multiple
	associations on a single socket.  When using this capability, it is
	possible that a single stalled association that's buffering a lot
	of data may block other associations from delivering their data by
	consuming all of the receive buffer space.  To work around this,
	the rcvbuf_policy could be set to attribute the receiver buffer space
	to each association instead of the socket.  This prevents the described
	blocking.

	1: rcvbuf space is per association
	0: rcvbuf space is per socket

	Default: 0

sndbuf_policy - INTEGER
	Similar to rcvbuf_policy above, this applies to send buffer space.

	1: Send buffer is tracked per association
	0: Send buffer is tracked per socket.

	Default: 0

sctp_mem - vector of 3 INTEGERs: min, pressure, max
	Number of pages allowed for queueing by all SCTP sockets.

	min: Below this number of pages SCTP is not bothered about its
	memory appetite. When amount of memory allocated by SCTP exceeds
	this number, SCTP starts to moderate memory usage.

	pressure: This value was introduced to follow format of tcp_mem.

	max: Number of pages allowed for queueing by all SCTP sockets.

	Default is calculated at boot time from amount of available memory.

sctp_rmem - vector of 3 INTEGERs: min, default, max
	Only the first value ("min") is used, "default" and "max" are
	ignored.

	min: Minimal size of receive buffer used by SCTP socket.
	It is guaranteed to each SCTP socket (but not association) even
	under moderate memory pressure.

	Default: 1 page

sctp_wmem  - vector of 3 INTEGERs: min, default, max
	Currently this tunable has no effect.

addr_scope_policy - INTEGER
	Control IPv4 address scoping - draft-stewart-tsvwg-sctp-ipv4-00

	0   - Disable IPv4 address scoping
	1   - Enable IPv4 address scoping
	2   - Follow draft but allow IPv4 private addresses
	3   - Follow draft but allow IPv4 link local addresses

	Default: 1


/proc/sys/net/core/*
	Please see: Documentation/sysctl/net.txt for descriptions of these entries.


/proc/sys/net/unix/*
max_dgram_qlen - INTEGER
	The maximum length of dgram socket receive queue

	Default: 10


UNDOCUMENTED:

/proc/sys/net/irda/*
	fast_poll_increase FIXME
	warn_noreply_time FIXME
	discovery_slots FIXME
	slot_timeout FIXME
	max_baud_rate FIXME
	discovery_timeout FIXME
	lap_keepalive_time FIXME
	max_noreply_time FIXME
	max_tx_data_size FIXME
	max_tx_window FIXME
	min_tx_turn_time FIXME<|MERGE_RESOLUTION|>--- conflicted
+++ resolved
@@ -214,12 +214,8 @@
 	congestion before having to drop packets.
 	Possible values are:
 		0 Disable ECN.  Neither initiate nor accept ECN.
-<<<<<<< HEAD
 		1 Enable ECN when requested by incoming connections and
 		  also request ECN on outgoing connection attempts.
-=======
-		1 Always request ECN on outgoing connection attempts.
->>>>>>> daf3ec68
 		2 Enable ECN when requested by incoming connections
 		  but do not request ECN on outgoing connections.
 	Default: 2
