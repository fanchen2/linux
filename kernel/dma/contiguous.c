--- conflicted
+++ resolved
@@ -230,13 +230,7 @@
  */
 struct page *dma_alloc_contiguous(struct device *dev, size_t size, gfp_t gfp)
 {
-<<<<<<< HEAD
-	int node = dev ? dev_to_node(dev) : NUMA_NO_NODE;
-	size_t count = PAGE_ALIGN(size) >> PAGE_SHIFT;
-	size_t align = get_order(PAGE_ALIGN(size));
-=======
 	size_t count = size >> PAGE_SHIFT;
->>>>>>> bb831786
 	struct page *page = NULL;
 	struct cma *cma = NULL;
 
@@ -247,22 +241,12 @@
 
 	/* CMA can be used only in the context which permits sleeping */
 	if (cma && gfpflags_allow_blocking(gfp)) {
-<<<<<<< HEAD
-		align = min_t(size_t, align, CONFIG_CMA_ALIGNMENT);
-		page = cma_alloc(cma, count, align, gfp & __GFP_NOWARN);
-	}
-
-	/* Fallback allocation of normal pages */
-	if (!page)
-		page = alloc_pages_node(node, gfp, align);
-=======
 		size_t align = get_order(size);
 		size_t cma_align = min_t(size_t, align, CONFIG_CMA_ALIGNMENT);
 
 		page = cma_alloc(cma, count, cma_align, gfp & __GFP_NOWARN);
 	}
 
->>>>>>> bb831786
 	return page;
 }
 
@@ -279,12 +263,8 @@
  */
 void dma_free_contiguous(struct device *dev, struct page *page, size_t size)
 {
-<<<<<<< HEAD
-	if (!cma_release(dev_get_cma_area(dev), page, size >> PAGE_SHIFT))
-=======
 	if (!cma_release(dev_get_cma_area(dev), page,
 			 PAGE_ALIGN(size) >> PAGE_SHIFT))
->>>>>>> bb831786
 		__free_pages(page, get_order(size));
 }
 
