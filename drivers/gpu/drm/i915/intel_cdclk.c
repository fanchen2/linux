/*
 * Copyright © 2006-2017 Intel Corporation
 *
 * Permission is hereby granted, free of charge, to any person obtaining a
 * copy of this software and associated documentation files (the "Software"),
 * to deal in the Software without restriction, including without limitation
 * the rights to use, copy, modify, merge, publish, distribute, sublicense,
 * and/or sell copies of the Software, and to permit persons to whom the
 * Software is furnished to do so, subject to the following conditions:
 *
 * The above copyright notice and this permission notice (including the next
 * paragraph) shall be included in all copies or substantial portions of the
 * Software.
 *
 * THE SOFTWARE IS PROVIDED "AS IS", WITHOUT WARRANTY OF ANY KIND, EXPRESS OR
 * IMPLIED, INCLUDING BUT NOT LIMITED TO THE WARRANTIES OF MERCHANTABILITY,
 * FITNESS FOR A PARTICULAR PURPOSE AND NONINFRINGEMENT.  IN NO EVENT SHALL
 * THE AUTHORS OR COPYRIGHT HOLDERS BE LIABLE FOR ANY CLAIM, DAMAGES OR OTHER
 * LIABILITY, WHETHER IN AN ACTION OF CONTRACT, TORT OR OTHERWISE, ARISING
 * FROM, OUT OF OR IN CONNECTION WITH THE SOFTWARE OR THE USE OR OTHER
 * DEALINGS IN THE SOFTWARE.
 */

#include "intel_cdclk.h"
#include "intel_drv.h"

/**
 * DOC: CDCLK / RAWCLK
 *
 * The display engine uses several different clocks to do its work. There
 * are two main clocks involved that aren't directly related to the actual
 * pixel clock or any symbol/bit clock of the actual output port. These
 * are the core display clock (CDCLK) and RAWCLK.
 *
 * CDCLK clocks most of the display pipe logic, and thus its frequency
 * must be high enough to support the rate at which pixels are flowing
 * through the pipes. Downscaling must also be accounted as that increases
 * the effective pixel rate.
 *
 * On several platforms the CDCLK frequency can be changed dynamically
 * to minimize power consumption for a given display configuration.
 * Typically changes to the CDCLK frequency require all the display pipes
 * to be shut down while the frequency is being changed.
 *
 * On SKL+ the DMC will toggle the CDCLK off/on during DC5/6 entry/exit.
 * DMC will not change the active CDCLK frequency however, so that part
 * will still be performed by the driver directly.
 *
 * RAWCLK is a fixed frequency clock, often used by various auxiliary
 * blocks such as AUX CH or backlight PWM. Hence the only thing we
 * really need to know about RAWCLK is its frequency so that various
 * dividers can be programmed correctly.
 */

static void fixed_133mhz_get_cdclk(struct drm_i915_private *dev_priv,
				   struct intel_cdclk_state *cdclk_state)
{
	cdclk_state->cdclk = 133333;
}

static void fixed_200mhz_get_cdclk(struct drm_i915_private *dev_priv,
				   struct intel_cdclk_state *cdclk_state)
{
	cdclk_state->cdclk = 200000;
}

static void fixed_266mhz_get_cdclk(struct drm_i915_private *dev_priv,
				   struct intel_cdclk_state *cdclk_state)
{
	cdclk_state->cdclk = 266667;
}

static void fixed_333mhz_get_cdclk(struct drm_i915_private *dev_priv,
				   struct intel_cdclk_state *cdclk_state)
{
	cdclk_state->cdclk = 333333;
}

static void fixed_400mhz_get_cdclk(struct drm_i915_private *dev_priv,
				   struct intel_cdclk_state *cdclk_state)
{
	cdclk_state->cdclk = 400000;
}

static void fixed_450mhz_get_cdclk(struct drm_i915_private *dev_priv,
				   struct intel_cdclk_state *cdclk_state)
{
	cdclk_state->cdclk = 450000;
}

static void i85x_get_cdclk(struct drm_i915_private *dev_priv,
			   struct intel_cdclk_state *cdclk_state)
{
	struct pci_dev *pdev = dev_priv->drm.pdev;
	u16 hpllcc = 0;

	/*
	 * 852GM/852GMV only supports 133 MHz and the HPLLCC
	 * encoding is different :(
	 * FIXME is this the right way to detect 852GM/852GMV?
	 */
	if (pdev->revision == 0x1) {
		cdclk_state->cdclk = 133333;
		return;
	}

	pci_bus_read_config_word(pdev->bus,
				 PCI_DEVFN(0, 3), HPLLCC, &hpllcc);

	/* Assume that the hardware is in the high speed state.  This
	 * should be the default.
	 */
	switch (hpllcc & GC_CLOCK_CONTROL_MASK) {
	case GC_CLOCK_133_200:
	case GC_CLOCK_133_200_2:
	case GC_CLOCK_100_200:
		cdclk_state->cdclk = 200000;
		break;
	case GC_CLOCK_166_250:
		cdclk_state->cdclk = 250000;
		break;
	case GC_CLOCK_100_133:
		cdclk_state->cdclk = 133333;
		break;
	case GC_CLOCK_133_266:
	case GC_CLOCK_133_266_2:
	case GC_CLOCK_166_266:
		cdclk_state->cdclk = 266667;
		break;
	}
}

static void i915gm_get_cdclk(struct drm_i915_private *dev_priv,
			     struct intel_cdclk_state *cdclk_state)
{
	struct pci_dev *pdev = dev_priv->drm.pdev;
	u16 gcfgc = 0;

	pci_read_config_word(pdev, GCFGC, &gcfgc);

	if (gcfgc & GC_LOW_FREQUENCY_ENABLE) {
		cdclk_state->cdclk = 133333;
		return;
	}

	switch (gcfgc & GC_DISPLAY_CLOCK_MASK) {
	case GC_DISPLAY_CLOCK_333_320_MHZ:
		cdclk_state->cdclk = 333333;
		break;
	default:
	case GC_DISPLAY_CLOCK_190_200_MHZ:
		cdclk_state->cdclk = 190000;
		break;
	}
}

static void i945gm_get_cdclk(struct drm_i915_private *dev_priv,
			     struct intel_cdclk_state *cdclk_state)
{
	struct pci_dev *pdev = dev_priv->drm.pdev;
	u16 gcfgc = 0;

	pci_read_config_word(pdev, GCFGC, &gcfgc);

	if (gcfgc & GC_LOW_FREQUENCY_ENABLE) {
		cdclk_state->cdclk = 133333;
		return;
	}

	switch (gcfgc & GC_DISPLAY_CLOCK_MASK) {
	case GC_DISPLAY_CLOCK_333_320_MHZ:
		cdclk_state->cdclk = 320000;
		break;
	default:
	case GC_DISPLAY_CLOCK_190_200_MHZ:
		cdclk_state->cdclk = 200000;
		break;
	}
}

static unsigned int intel_hpll_vco(struct drm_i915_private *dev_priv)
{
	static const unsigned int blb_vco[8] = {
		[0] = 3200000,
		[1] = 4000000,
		[2] = 5333333,
		[3] = 4800000,
		[4] = 6400000,
	};
	static const unsigned int pnv_vco[8] = {
		[0] = 3200000,
		[1] = 4000000,
		[2] = 5333333,
		[3] = 4800000,
		[4] = 2666667,
	};
	static const unsigned int cl_vco[8] = {
		[0] = 3200000,
		[1] = 4000000,
		[2] = 5333333,
		[3] = 6400000,
		[4] = 3333333,
		[5] = 3566667,
		[6] = 4266667,
	};
	static const unsigned int elk_vco[8] = {
		[0] = 3200000,
		[1] = 4000000,
		[2] = 5333333,
		[3] = 4800000,
	};
	static const unsigned int ctg_vco[8] = {
		[0] = 3200000,
		[1] = 4000000,
		[2] = 5333333,
		[3] = 6400000,
		[4] = 2666667,
		[5] = 4266667,
	};
	const unsigned int *vco_table;
	unsigned int vco;
	u8 tmp = 0;

	/* FIXME other chipsets? */
	if (IS_GM45(dev_priv))
		vco_table = ctg_vco;
	else if (IS_G45(dev_priv))
		vco_table = elk_vco;
	else if (IS_I965GM(dev_priv))
		vco_table = cl_vco;
	else if (IS_PINEVIEW(dev_priv))
		vco_table = pnv_vco;
	else if (IS_G33(dev_priv))
		vco_table = blb_vco;
	else
		return 0;

	tmp = I915_READ(IS_PINEVIEW(dev_priv) || IS_MOBILE(dev_priv) ?
			HPLLVCO_MOBILE : HPLLVCO);

	vco = vco_table[tmp & 0x7];
	if (vco == 0)
		DRM_ERROR("Bad HPLL VCO (HPLLVCO=0x%02x)\n", tmp);
	else
		DRM_DEBUG_KMS("HPLL VCO %u kHz\n", vco);

	return vco;
}

static void g33_get_cdclk(struct drm_i915_private *dev_priv,
			  struct intel_cdclk_state *cdclk_state)
{
	struct pci_dev *pdev = dev_priv->drm.pdev;
	static const u8 div_3200[] = { 12, 10,  8,  7, 5, 16 };
	static const u8 div_4000[] = { 14, 12, 10,  8, 6, 20 };
	static const u8 div_4800[] = { 20, 14, 12, 10, 8, 24 };
	static const u8 div_5333[] = { 20, 16, 12, 12, 8, 28 };
	const u8 *div_table;
	unsigned int cdclk_sel;
	u16 tmp = 0;

	cdclk_state->vco = intel_hpll_vco(dev_priv);

	pci_read_config_word(pdev, GCFGC, &tmp);

	cdclk_sel = (tmp >> 4) & 0x7;

	if (cdclk_sel >= ARRAY_SIZE(div_3200))
		goto fail;

	switch (cdclk_state->vco) {
	case 3200000:
		div_table = div_3200;
		break;
	case 4000000:
		div_table = div_4000;
		break;
	case 4800000:
		div_table = div_4800;
		break;
	case 5333333:
		div_table = div_5333;
		break;
	default:
		goto fail;
	}

	cdclk_state->cdclk = DIV_ROUND_CLOSEST(cdclk_state->vco,
					       div_table[cdclk_sel]);
	return;

fail:
	DRM_ERROR("Unable to determine CDCLK. HPLL VCO=%u kHz, CFGC=0x%08x\n",
		  cdclk_state->vco, tmp);
	cdclk_state->cdclk = 190476;
}

static void pnv_get_cdclk(struct drm_i915_private *dev_priv,
			  struct intel_cdclk_state *cdclk_state)
{
	struct pci_dev *pdev = dev_priv->drm.pdev;
	u16 gcfgc = 0;

	pci_read_config_word(pdev, GCFGC, &gcfgc);

	switch (gcfgc & GC_DISPLAY_CLOCK_MASK) {
	case GC_DISPLAY_CLOCK_267_MHZ_PNV:
		cdclk_state->cdclk = 266667;
		break;
	case GC_DISPLAY_CLOCK_333_MHZ_PNV:
		cdclk_state->cdclk = 333333;
		break;
	case GC_DISPLAY_CLOCK_444_MHZ_PNV:
		cdclk_state->cdclk = 444444;
		break;
	case GC_DISPLAY_CLOCK_200_MHZ_PNV:
		cdclk_state->cdclk = 200000;
		break;
	default:
		DRM_ERROR("Unknown pnv display core clock 0x%04x\n", gcfgc);
		/* fall through */
	case GC_DISPLAY_CLOCK_133_MHZ_PNV:
		cdclk_state->cdclk = 133333;
		break;
	case GC_DISPLAY_CLOCK_167_MHZ_PNV:
		cdclk_state->cdclk = 166667;
		break;
	}
}

static void i965gm_get_cdclk(struct drm_i915_private *dev_priv,
			     struct intel_cdclk_state *cdclk_state)
{
	struct pci_dev *pdev = dev_priv->drm.pdev;
	static const u8 div_3200[] = { 16, 10,  8 };
	static const u8 div_4000[] = { 20, 12, 10 };
	static const u8 div_5333[] = { 24, 16, 14 };
	const u8 *div_table;
	unsigned int cdclk_sel;
	u16 tmp = 0;

	cdclk_state->vco = intel_hpll_vco(dev_priv);

	pci_read_config_word(pdev, GCFGC, &tmp);

	cdclk_sel = ((tmp >> 8) & 0x1f) - 1;

	if (cdclk_sel >= ARRAY_SIZE(div_3200))
		goto fail;

	switch (cdclk_state->vco) {
	case 3200000:
		div_table = div_3200;
		break;
	case 4000000:
		div_table = div_4000;
		break;
	case 5333333:
		div_table = div_5333;
		break;
	default:
		goto fail;
	}

	cdclk_state->cdclk = DIV_ROUND_CLOSEST(cdclk_state->vco,
					       div_table[cdclk_sel]);
	return;

fail:
	DRM_ERROR("Unable to determine CDCLK. HPLL VCO=%u kHz, CFGC=0x%04x\n",
		  cdclk_state->vco, tmp);
	cdclk_state->cdclk = 200000;
}

static void gm45_get_cdclk(struct drm_i915_private *dev_priv,
			   struct intel_cdclk_state *cdclk_state)
{
	struct pci_dev *pdev = dev_priv->drm.pdev;
	unsigned int cdclk_sel;
	u16 tmp = 0;

	cdclk_state->vco = intel_hpll_vco(dev_priv);

	pci_read_config_word(pdev, GCFGC, &tmp);

	cdclk_sel = (tmp >> 12) & 0x1;

	switch (cdclk_state->vco) {
	case 2666667:
	case 4000000:
	case 5333333:
		cdclk_state->cdclk = cdclk_sel ? 333333 : 222222;
		break;
	case 3200000:
		cdclk_state->cdclk = cdclk_sel ? 320000 : 228571;
		break;
	default:
		DRM_ERROR("Unable to determine CDCLK. HPLL VCO=%u, CFGC=0x%04x\n",
			  cdclk_state->vco, tmp);
		cdclk_state->cdclk = 222222;
		break;
	}
}

static void hsw_get_cdclk(struct drm_i915_private *dev_priv,
			  struct intel_cdclk_state *cdclk_state)
{
	u32 lcpll = I915_READ(LCPLL_CTL);
	u32 freq = lcpll & LCPLL_CLK_FREQ_MASK;

	if (lcpll & LCPLL_CD_SOURCE_FCLK)
		cdclk_state->cdclk = 800000;
	else if (I915_READ(FUSE_STRAP) & HSW_CDCLK_LIMIT)
		cdclk_state->cdclk = 450000;
	else if (freq == LCPLL_CLK_FREQ_450)
		cdclk_state->cdclk = 450000;
	else if (IS_HSW_ULT(dev_priv))
		cdclk_state->cdclk = 337500;
	else
		cdclk_state->cdclk = 540000;
}

static int vlv_calc_cdclk(struct drm_i915_private *dev_priv, int min_cdclk)
{
	int freq_320 = (dev_priv->hpll_freq <<  1) % 320000 != 0 ?
		333333 : 320000;

	/*
	 * We seem to get an unstable or solid color picture at 200MHz.
	 * Not sure what's wrong. For now use 200MHz only when all pipes
	 * are off.
	 */
	if (IS_VALLEYVIEW(dev_priv) && min_cdclk > freq_320)
		return 400000;
	else if (min_cdclk > 266667)
		return freq_320;
	else if (min_cdclk > 0)
		return 266667;
	else
		return 200000;
}

static u8 vlv_calc_voltage_level(struct drm_i915_private *dev_priv, int cdclk)
{
	if (IS_VALLEYVIEW(dev_priv)) {
		if (cdclk >= 320000) /* jump to highest voltage for 400MHz too */
			return 2;
		else if (cdclk >= 266667)
			return 1;
		else
			return 0;
	} else {
		/*
		 * Specs are full of misinformation, but testing on actual
		 * hardware has shown that we just need to write the desired
		 * CCK divider into the Punit register.
		 */
		return DIV_ROUND_CLOSEST(dev_priv->hpll_freq << 1, cdclk) - 1;
	}
}

static void vlv_get_cdclk(struct drm_i915_private *dev_priv,
			  struct intel_cdclk_state *cdclk_state)
{
	u32 val;

	cdclk_state->vco = vlv_get_hpll_vco(dev_priv);
	cdclk_state->cdclk = vlv_get_cck_clock(dev_priv, "cdclk",
					       CCK_DISPLAY_CLOCK_CONTROL,
					       cdclk_state->vco);

	mutex_lock(&dev_priv->pcu_lock);
	val = vlv_punit_read(dev_priv, PUNIT_REG_DSPSSPM);
	mutex_unlock(&dev_priv->pcu_lock);

	if (IS_VALLEYVIEW(dev_priv))
		cdclk_state->voltage_level = (val & DSPFREQGUAR_MASK) >>
			DSPFREQGUAR_SHIFT;
	else
		cdclk_state->voltage_level = (val & DSPFREQGUAR_MASK_CHV) >>
			DSPFREQGUAR_SHIFT_CHV;
}

static void vlv_program_pfi_credits(struct drm_i915_private *dev_priv)
{
	unsigned int credits, default_credits;

	if (IS_CHERRYVIEW(dev_priv))
		default_credits = PFI_CREDIT(12);
	else
		default_credits = PFI_CREDIT(8);

	if (dev_priv->cdclk.hw.cdclk >= dev_priv->czclk_freq) {
		/* CHV suggested value is 31 or 63 */
		if (IS_CHERRYVIEW(dev_priv))
			credits = PFI_CREDIT_63;
		else
			credits = PFI_CREDIT(15);
	} else {
		credits = default_credits;
	}

	/*
	 * WA - write default credits before re-programming
	 * FIXME: should we also set the resend bit here?
	 */
	I915_WRITE(GCI_CONTROL, VGA_FAST_MODE_DISABLE |
		   default_credits);

	I915_WRITE(GCI_CONTROL, VGA_FAST_MODE_DISABLE |
		   credits | PFI_CREDIT_RESEND);

	/*
	 * FIXME is this guaranteed to clear
	 * immediately or should we poll for it?
	 */
	WARN_ON(I915_READ(GCI_CONTROL) & PFI_CREDIT_RESEND);
}

static void vlv_set_cdclk(struct drm_i915_private *dev_priv,
			  const struct intel_cdclk_state *cdclk_state,
			  enum pipe pipe)
{
	int cdclk = cdclk_state->cdclk;
	u32 val, cmd = cdclk_state->voltage_level;
	intel_wakeref_t wakeref;

	switch (cdclk) {
	case 400000:
	case 333333:
	case 320000:
	case 266667:
	case 200000:
		break;
	default:
		MISSING_CASE(cdclk);
		return;
	}

	/* There are cases where we can end up here with power domains
	 * off and a CDCLK frequency other than the minimum, like when
	 * issuing a modeset without actually changing any display after
	 * a system suspend.  So grab the PIPE-A domain, which covers
	 * the HW blocks needed for the following programming.
	 */
	wakeref = intel_display_power_get(dev_priv, POWER_DOMAIN_PIPE_A);

	mutex_lock(&dev_priv->pcu_lock);
	val = vlv_punit_read(dev_priv, PUNIT_REG_DSPSSPM);
	val &= ~DSPFREQGUAR_MASK;
	val |= (cmd << DSPFREQGUAR_SHIFT);
	vlv_punit_write(dev_priv, PUNIT_REG_DSPSSPM, val);
	if (wait_for((vlv_punit_read(dev_priv, PUNIT_REG_DSPSSPM) &
		      DSPFREQSTAT_MASK) == (cmd << DSPFREQSTAT_SHIFT),
		     50)) {
		DRM_ERROR("timed out waiting for CDclk change\n");
	}
	mutex_unlock(&dev_priv->pcu_lock);

	mutex_lock(&dev_priv->sb_lock);

	if (cdclk == 400000) {
		u32 divider;

		divider = DIV_ROUND_CLOSEST(dev_priv->hpll_freq << 1,
					    cdclk) - 1;

		/* adjust cdclk divider */
		val = vlv_cck_read(dev_priv, CCK_DISPLAY_CLOCK_CONTROL);
		val &= ~CCK_FREQUENCY_VALUES;
		val |= divider;
		vlv_cck_write(dev_priv, CCK_DISPLAY_CLOCK_CONTROL, val);

		if (wait_for((vlv_cck_read(dev_priv, CCK_DISPLAY_CLOCK_CONTROL) &
			      CCK_FREQUENCY_STATUS) == (divider << CCK_FREQUENCY_STATUS_SHIFT),
			     50))
			DRM_ERROR("timed out waiting for CDclk change\n");
	}

	/* adjust self-refresh exit latency value */
	val = vlv_bunit_read(dev_priv, BUNIT_REG_BISOC);
	val &= ~0x7f;

	/*
	 * For high bandwidth configs, we set a higher latency in the bunit
	 * so that the core display fetch happens in time to avoid underruns.
	 */
	if (cdclk == 400000)
		val |= 4500 / 250; /* 4.5 usec */
	else
		val |= 3000 / 250; /* 3.0 usec */
	vlv_bunit_write(dev_priv, BUNIT_REG_BISOC, val);

	mutex_unlock(&dev_priv->sb_lock);

	intel_update_cdclk(dev_priv);

	vlv_program_pfi_credits(dev_priv);

	intel_display_power_put(dev_priv, POWER_DOMAIN_PIPE_A, wakeref);
}

static void chv_set_cdclk(struct drm_i915_private *dev_priv,
			  const struct intel_cdclk_state *cdclk_state,
			  enum pipe pipe)
{
	int cdclk = cdclk_state->cdclk;
	u32 val, cmd = cdclk_state->voltage_level;
	intel_wakeref_t wakeref;

	switch (cdclk) {
	case 333333:
	case 320000:
	case 266667:
	case 200000:
		break;
	default:
		MISSING_CASE(cdclk);
		return;
	}

	/* There are cases where we can end up here with power domains
	 * off and a CDCLK frequency other than the minimum, like when
	 * issuing a modeset without actually changing any display after
	 * a system suspend.  So grab the PIPE-A domain, which covers
	 * the HW blocks needed for the following programming.
	 */
	wakeref = intel_display_power_get(dev_priv, POWER_DOMAIN_PIPE_A);

	mutex_lock(&dev_priv->pcu_lock);
	val = vlv_punit_read(dev_priv, PUNIT_REG_DSPSSPM);
	val &= ~DSPFREQGUAR_MASK_CHV;
	val |= (cmd << DSPFREQGUAR_SHIFT_CHV);
	vlv_punit_write(dev_priv, PUNIT_REG_DSPSSPM, val);
	if (wait_for((vlv_punit_read(dev_priv, PUNIT_REG_DSPSSPM) &
		      DSPFREQSTAT_MASK_CHV) == (cmd << DSPFREQSTAT_SHIFT_CHV),
		     50)) {
		DRM_ERROR("timed out waiting for CDclk change\n");
	}
	mutex_unlock(&dev_priv->pcu_lock);

	intel_update_cdclk(dev_priv);

	vlv_program_pfi_credits(dev_priv);

	intel_display_power_put(dev_priv, POWER_DOMAIN_PIPE_A, wakeref);
}

static int bdw_calc_cdclk(int min_cdclk)
{
	if (min_cdclk > 540000)
		return 675000;
	else if (min_cdclk > 450000)
		return 540000;
	else if (min_cdclk > 337500)
		return 450000;
	else
		return 337500;
}

static u8 bdw_calc_voltage_level(int cdclk)
{
	switch (cdclk) {
	default:
	case 337500:
		return 2;
	case 450000:
		return 0;
	case 540000:
		return 1;
	case 675000:
		return 3;
	}
}

static void bdw_get_cdclk(struct drm_i915_private *dev_priv,
			  struct intel_cdclk_state *cdclk_state)
{
	u32 lcpll = I915_READ(LCPLL_CTL);
	u32 freq = lcpll & LCPLL_CLK_FREQ_MASK;

	if (lcpll & LCPLL_CD_SOURCE_FCLK)
		cdclk_state->cdclk = 800000;
	else if (I915_READ(FUSE_STRAP) & HSW_CDCLK_LIMIT)
		cdclk_state->cdclk = 450000;
	else if (freq == LCPLL_CLK_FREQ_450)
		cdclk_state->cdclk = 450000;
	else if (freq == LCPLL_CLK_FREQ_54O_BDW)
		cdclk_state->cdclk = 540000;
	else if (freq == LCPLL_CLK_FREQ_337_5_BDW)
		cdclk_state->cdclk = 337500;
	else
		cdclk_state->cdclk = 675000;

	/*
	 * Can't read this out :( Let's assume it's
	 * at least what the CDCLK frequency requires.
	 */
	cdclk_state->voltage_level =
		bdw_calc_voltage_level(cdclk_state->cdclk);
}

static void bdw_set_cdclk(struct drm_i915_private *dev_priv,
			  const struct intel_cdclk_state *cdclk_state,
			  enum pipe pipe)
{
	int cdclk = cdclk_state->cdclk;
	u32 val;
	int ret;

	if (WARN((I915_READ(LCPLL_CTL) &
		  (LCPLL_PLL_DISABLE | LCPLL_PLL_LOCK |
		   LCPLL_CD_CLOCK_DISABLE | LCPLL_ROOT_CD_CLOCK_DISABLE |
		   LCPLL_CD2X_CLOCK_DISABLE | LCPLL_POWER_DOWN_ALLOW |
		   LCPLL_CD_SOURCE_FCLK)) != LCPLL_PLL_LOCK,
		 "trying to change cdclk frequency with cdclk not enabled\n"))
		return;

	mutex_lock(&dev_priv->pcu_lock);
	ret = sandybridge_pcode_write(dev_priv,
				      BDW_PCODE_DISPLAY_FREQ_CHANGE_REQ, 0x0);
	mutex_unlock(&dev_priv->pcu_lock);
	if (ret) {
		DRM_ERROR("failed to inform pcode about cdclk change\n");
		return;
	}

	val = I915_READ(LCPLL_CTL);
	val |= LCPLL_CD_SOURCE_FCLK;
	I915_WRITE(LCPLL_CTL, val);

	/*
	 * According to the spec, it should be enough to poll for this 1 us.
	 * However, extensive testing shows that this can take longer.
	 */
	if (wait_for_us(I915_READ(LCPLL_CTL) &
			LCPLL_CD_SOURCE_FCLK_DONE, 100))
		DRM_ERROR("Switching to FCLK failed\n");

	val = I915_READ(LCPLL_CTL);
	val &= ~LCPLL_CLK_FREQ_MASK;

	switch (cdclk) {
	default:
		MISSING_CASE(cdclk);
		/* fall through */
	case 337500:
		val |= LCPLL_CLK_FREQ_337_5_BDW;
		break;
	case 450000:
		val |= LCPLL_CLK_FREQ_450;
		break;
	case 540000:
		val |= LCPLL_CLK_FREQ_54O_BDW;
		break;
	case 675000:
		val |= LCPLL_CLK_FREQ_675_BDW;
		break;
	}

	I915_WRITE(LCPLL_CTL, val);

	val = I915_READ(LCPLL_CTL);
	val &= ~LCPLL_CD_SOURCE_FCLK;
	I915_WRITE(LCPLL_CTL, val);

	if (wait_for_us((I915_READ(LCPLL_CTL) &
			LCPLL_CD_SOURCE_FCLK_DONE) == 0, 1))
		DRM_ERROR("Switching back to LCPLL failed\n");

	mutex_lock(&dev_priv->pcu_lock);
	sandybridge_pcode_write(dev_priv, HSW_PCODE_DE_WRITE_FREQ_REQ,
				cdclk_state->voltage_level);
	mutex_unlock(&dev_priv->pcu_lock);

	I915_WRITE(CDCLK_FREQ, DIV_ROUND_CLOSEST(cdclk, 1000) - 1);

	intel_update_cdclk(dev_priv);
}

static int skl_calc_cdclk(int min_cdclk, int vco)
{
	if (vco == 8640000) {
		if (min_cdclk > 540000)
			return 617143;
		else if (min_cdclk > 432000)
			return 540000;
		else if (min_cdclk > 308571)
			return 432000;
		else
			return 308571;
	} else {
		if (min_cdclk > 540000)
			return 675000;
		else if (min_cdclk > 450000)
			return 540000;
		else if (min_cdclk > 337500)
			return 450000;
		else
			return 337500;
	}
}

static u8 skl_calc_voltage_level(int cdclk)
{
	switch (cdclk) {
	default:
	case 308571:
	case 337500:
		return 0;
	case 450000:
	case 432000:
		return 1;
	case 540000:
		return 2;
	case 617143:
	case 675000:
		return 3;
	}
}

static void skl_dpll0_update(struct drm_i915_private *dev_priv,
			     struct intel_cdclk_state *cdclk_state)
{
	u32 val;

	cdclk_state->ref = 24000;
	cdclk_state->vco = 0;

	val = I915_READ(LCPLL1_CTL);
	if ((val & LCPLL_PLL_ENABLE) == 0)
		return;

	if (WARN_ON((val & LCPLL_PLL_LOCK) == 0))
		return;

	val = I915_READ(DPLL_CTRL1);

	if (WARN_ON((val & (DPLL_CTRL1_HDMI_MODE(SKL_DPLL0) |
			    DPLL_CTRL1_SSC(SKL_DPLL0) |
			    DPLL_CTRL1_OVERRIDE(SKL_DPLL0))) !=
		    DPLL_CTRL1_OVERRIDE(SKL_DPLL0)))
		return;

	switch (val & DPLL_CTRL1_LINK_RATE_MASK(SKL_DPLL0)) {
	case DPLL_CTRL1_LINK_RATE(DPLL_CTRL1_LINK_RATE_810, SKL_DPLL0):
	case DPLL_CTRL1_LINK_RATE(DPLL_CTRL1_LINK_RATE_1350, SKL_DPLL0):
	case DPLL_CTRL1_LINK_RATE(DPLL_CTRL1_LINK_RATE_1620, SKL_DPLL0):
	case DPLL_CTRL1_LINK_RATE(DPLL_CTRL1_LINK_RATE_2700, SKL_DPLL0):
		cdclk_state->vco = 8100000;
		break;
	case DPLL_CTRL1_LINK_RATE(DPLL_CTRL1_LINK_RATE_1080, SKL_DPLL0):
	case DPLL_CTRL1_LINK_RATE(DPLL_CTRL1_LINK_RATE_2160, SKL_DPLL0):
		cdclk_state->vco = 8640000;
		break;
	default:
		MISSING_CASE(val & DPLL_CTRL1_LINK_RATE_MASK(SKL_DPLL0));
		break;
	}
}

static void skl_get_cdclk(struct drm_i915_private *dev_priv,
			  struct intel_cdclk_state *cdclk_state)
{
	u32 cdctl;

	skl_dpll0_update(dev_priv, cdclk_state);

	cdclk_state->cdclk = cdclk_state->bypass = cdclk_state->ref;

	if (cdclk_state->vco == 0)
		goto out;

	cdctl = I915_READ(CDCLK_CTL);

	if (cdclk_state->vco == 8640000) {
		switch (cdctl & CDCLK_FREQ_SEL_MASK) {
		case CDCLK_FREQ_450_432:
			cdclk_state->cdclk = 432000;
			break;
		case CDCLK_FREQ_337_308:
			cdclk_state->cdclk = 308571;
			break;
		case CDCLK_FREQ_540:
			cdclk_state->cdclk = 540000;
			break;
		case CDCLK_FREQ_675_617:
			cdclk_state->cdclk = 617143;
			break;
		default:
			MISSING_CASE(cdctl & CDCLK_FREQ_SEL_MASK);
			break;
		}
	} else {
		switch (cdctl & CDCLK_FREQ_SEL_MASK) {
		case CDCLK_FREQ_450_432:
			cdclk_state->cdclk = 450000;
			break;
		case CDCLK_FREQ_337_308:
			cdclk_state->cdclk = 337500;
			break;
		case CDCLK_FREQ_540:
			cdclk_state->cdclk = 540000;
			break;
		case CDCLK_FREQ_675_617:
			cdclk_state->cdclk = 675000;
			break;
		default:
			MISSING_CASE(cdctl & CDCLK_FREQ_SEL_MASK);
			break;
		}
	}

 out:
	/*
	 * Can't read this out :( Let's assume it's
	 * at least what the CDCLK frequency requires.
	 */
	cdclk_state->voltage_level =
		skl_calc_voltage_level(cdclk_state->cdclk);
}

/* convert from kHz to .1 fixpoint MHz with -1MHz offset */
static int skl_cdclk_decimal(int cdclk)
{
	return DIV_ROUND_CLOSEST(cdclk - 1000, 500);
}

static void skl_set_preferred_cdclk_vco(struct drm_i915_private *dev_priv,
					int vco)
{
	bool changed = dev_priv->skl_preferred_vco_freq != vco;

	dev_priv->skl_preferred_vco_freq = vco;

	if (changed)
		intel_update_max_cdclk(dev_priv);
}

static void skl_dpll0_enable(struct drm_i915_private *dev_priv, int vco)
{
	u32 val;

	WARN_ON(vco != 8100000 && vco != 8640000);

	/*
	 * We always enable DPLL0 with the lowest link rate possible, but still
	 * taking into account the VCO required to operate the eDP panel at the
	 * desired frequency. The usual DP link rates operate with a VCO of
	 * 8100 while the eDP 1.4 alternate link rates need a VCO of 8640.
	 * The modeset code is responsible for the selection of the exact link
	 * rate later on, with the constraint of choosing a frequency that
	 * works with vco.
	 */
	val = I915_READ(DPLL_CTRL1);

	val &= ~(DPLL_CTRL1_HDMI_MODE(SKL_DPLL0) | DPLL_CTRL1_SSC(SKL_DPLL0) |
		 DPLL_CTRL1_LINK_RATE_MASK(SKL_DPLL0));
	val |= DPLL_CTRL1_OVERRIDE(SKL_DPLL0);
	if (vco == 8640000)
		val |= DPLL_CTRL1_LINK_RATE(DPLL_CTRL1_LINK_RATE_1080,
					    SKL_DPLL0);
	else
		val |= DPLL_CTRL1_LINK_RATE(DPLL_CTRL1_LINK_RATE_810,
					    SKL_DPLL0);

	I915_WRITE(DPLL_CTRL1, val);
	POSTING_READ(DPLL_CTRL1);

	I915_WRITE(LCPLL1_CTL, I915_READ(LCPLL1_CTL) | LCPLL_PLL_ENABLE);

	if (intel_wait_for_register(&dev_priv->uncore,
				    LCPLL1_CTL, LCPLL_PLL_LOCK, LCPLL_PLL_LOCK,
				    5))
		DRM_ERROR("DPLL0 not locked\n");

	dev_priv->cdclk.hw.vco = vco;

	/* We'll want to keep using the current vco from now on. */
	skl_set_preferred_cdclk_vco(dev_priv, vco);
}

static void skl_dpll0_disable(struct drm_i915_private *dev_priv)
{
	I915_WRITE(LCPLL1_CTL, I915_READ(LCPLL1_CTL) & ~LCPLL_PLL_ENABLE);
	if (intel_wait_for_register(&dev_priv->uncore,
				    LCPLL1_CTL, LCPLL_PLL_LOCK, 0,
				    1))
		DRM_ERROR("Couldn't disable DPLL0\n");

	dev_priv->cdclk.hw.vco = 0;
}

static void skl_set_cdclk(struct drm_i915_private *dev_priv,
			  const struct intel_cdclk_state *cdclk_state,
			  enum pipe pipe)
{
	int cdclk = cdclk_state->cdclk;
	int vco = cdclk_state->vco;
	u32 freq_select, cdclk_ctl;
	int ret;

	/*
	 * Based on WA#1183 CDCLK rates 308 and 617MHz CDCLK rates are
	 * unsupported on SKL. In theory this should never happen since only
	 * the eDP1.4 2.16 and 4.32Gbps rates require it, but eDP1.4 is not
	 * supported on SKL either, see the above WA. WARN whenever trying to
	 * use the corresponding VCO freq as that always leads to using the
	 * minimum 308MHz CDCLK.
	 */
	WARN_ON_ONCE(IS_SKYLAKE(dev_priv) && vco == 8640000);

	mutex_lock(&dev_priv->pcu_lock);
	ret = skl_pcode_request(dev_priv, SKL_PCODE_CDCLK_CONTROL,
				SKL_CDCLK_PREPARE_FOR_CHANGE,
				SKL_CDCLK_READY_FOR_CHANGE,
				SKL_CDCLK_READY_FOR_CHANGE, 3);
	mutex_unlock(&dev_priv->pcu_lock);
	if (ret) {
		DRM_ERROR("Failed to inform PCU about cdclk change (%d)\n",
			  ret);
		return;
	}

	/* Choose frequency for this cdclk */
	switch (cdclk) {
	default:
		WARN_ON(cdclk != dev_priv->cdclk.hw.bypass);
		WARN_ON(vco != 0);
		/* fall through */
	case 308571:
	case 337500:
		freq_select = CDCLK_FREQ_337_308;
		break;
	case 450000:
	case 432000:
		freq_select = CDCLK_FREQ_450_432;
		break;
	case 540000:
		freq_select = CDCLK_FREQ_540;
		break;
	case 617143:
	case 675000:
		freq_select = CDCLK_FREQ_675_617;
		break;
	}

	if (dev_priv->cdclk.hw.vco != 0 &&
	    dev_priv->cdclk.hw.vco != vco)
		skl_dpll0_disable(dev_priv);

	cdclk_ctl = I915_READ(CDCLK_CTL);

	if (dev_priv->cdclk.hw.vco != vco) {
		/* Wa Display #1183: skl,kbl,cfl */
		cdclk_ctl &= ~(CDCLK_FREQ_SEL_MASK | CDCLK_FREQ_DECIMAL_MASK);
		cdclk_ctl |= freq_select | skl_cdclk_decimal(cdclk);
		I915_WRITE(CDCLK_CTL, cdclk_ctl);
	}

	/* Wa Display #1183: skl,kbl,cfl */
	cdclk_ctl |= CDCLK_DIVMUX_CD_OVERRIDE;
	I915_WRITE(CDCLK_CTL, cdclk_ctl);
	POSTING_READ(CDCLK_CTL);

	if (dev_priv->cdclk.hw.vco != vco)
		skl_dpll0_enable(dev_priv, vco);

	/* Wa Display #1183: skl,kbl,cfl */
	cdclk_ctl &= ~(CDCLK_FREQ_SEL_MASK | CDCLK_FREQ_DECIMAL_MASK);
	I915_WRITE(CDCLK_CTL, cdclk_ctl);

	cdclk_ctl |= freq_select | skl_cdclk_decimal(cdclk);
	I915_WRITE(CDCLK_CTL, cdclk_ctl);

	/* Wa Display #1183: skl,kbl,cfl */
	cdclk_ctl &= ~CDCLK_DIVMUX_CD_OVERRIDE;
	I915_WRITE(CDCLK_CTL, cdclk_ctl);
	POSTING_READ(CDCLK_CTL);

	/* inform PCU of the change */
	mutex_lock(&dev_priv->pcu_lock);
	sandybridge_pcode_write(dev_priv, SKL_PCODE_CDCLK_CONTROL,
				cdclk_state->voltage_level);
	mutex_unlock(&dev_priv->pcu_lock);

	intel_update_cdclk(dev_priv);
}

static void skl_sanitize_cdclk(struct drm_i915_private *dev_priv)
{
	u32 cdctl, expected;

	/*
	 * check if the pre-os initialized the display
	 * There is SWF18 scratchpad register defined which is set by the
	 * pre-os which can be used by the OS drivers to check the status
	 */
	if ((I915_READ(SWF_ILK(0x18)) & 0x00FFFFFF) == 0)
		goto sanitize;

	intel_update_cdclk(dev_priv);
	intel_dump_cdclk_state(&dev_priv->cdclk.hw, "Current CDCLK");

	/* Is PLL enabled and locked ? */
	if (dev_priv->cdclk.hw.vco == 0 ||
	    dev_priv->cdclk.hw.cdclk == dev_priv->cdclk.hw.bypass)
		goto sanitize;

	/* DPLL okay; verify the cdclock
	 *
	 * Noticed in some instances that the freq selection is correct but
	 * decimal part is programmed wrong from BIOS where pre-os does not
	 * enable display. Verify the same as well.
	 */
	cdctl = I915_READ(CDCLK_CTL);
	expected = (cdctl & CDCLK_FREQ_SEL_MASK) |
		skl_cdclk_decimal(dev_priv->cdclk.hw.cdclk);
	if (cdctl == expected)
		/* All well; nothing to sanitize */
		return;

sanitize:
	DRM_DEBUG_KMS("Sanitizing cdclk programmed by pre-os\n");

	/* force cdclk programming */
	dev_priv->cdclk.hw.cdclk = 0;
	/* force full PLL disable + enable */
	dev_priv->cdclk.hw.vco = -1;
}

static void skl_init_cdclk(struct drm_i915_private *dev_priv)
{
	struct intel_cdclk_state cdclk_state;

	skl_sanitize_cdclk(dev_priv);

	if (dev_priv->cdclk.hw.cdclk != 0 &&
	    dev_priv->cdclk.hw.vco != 0) {
		/*
		 * Use the current vco as our initial
		 * guess as to what the preferred vco is.
		 */
		if (dev_priv->skl_preferred_vco_freq == 0)
			skl_set_preferred_cdclk_vco(dev_priv,
						    dev_priv->cdclk.hw.vco);
		return;
	}

	cdclk_state = dev_priv->cdclk.hw;

	cdclk_state.vco = dev_priv->skl_preferred_vco_freq;
	if (cdclk_state.vco == 0)
		cdclk_state.vco = 8100000;
	cdclk_state.cdclk = skl_calc_cdclk(0, cdclk_state.vco);
	cdclk_state.voltage_level = skl_calc_voltage_level(cdclk_state.cdclk);

	skl_set_cdclk(dev_priv, &cdclk_state, INVALID_PIPE);
}

static void skl_uninit_cdclk(struct drm_i915_private *dev_priv)
{
	struct intel_cdclk_state cdclk_state = dev_priv->cdclk.hw;

	cdclk_state.cdclk = cdclk_state.bypass;
	cdclk_state.vco = 0;
	cdclk_state.voltage_level = skl_calc_voltage_level(cdclk_state.cdclk);

	skl_set_cdclk(dev_priv, &cdclk_state, INVALID_PIPE);
}

static int bxt_calc_cdclk(int min_cdclk)
{
	if (min_cdclk > 576000)
		return 624000;
	else if (min_cdclk > 384000)
		return 576000;
	else if (min_cdclk > 288000)
		return 384000;
	else if (min_cdclk > 144000)
		return 288000;
	else
		return 144000;
}

static int glk_calc_cdclk(int min_cdclk)
{
	if (min_cdclk > 158400)
		return 316800;
	else if (min_cdclk > 79200)
		return 158400;
	else
		return 79200;
}

static u8 bxt_calc_voltage_level(int cdclk)
{
	return DIV_ROUND_UP(cdclk, 25000);
}

static int bxt_de_pll_vco(struct drm_i915_private *dev_priv, int cdclk)
{
	int ratio;

	if (cdclk == dev_priv->cdclk.hw.bypass)
		return 0;

	switch (cdclk) {
	default:
		MISSING_CASE(cdclk);
		/* fall through */
	case 144000:
	case 288000:
	case 384000:
	case 576000:
		ratio = 60;
		break;
	case 624000:
		ratio = 65;
		break;
	}

	return dev_priv->cdclk.hw.ref * ratio;
}

static int glk_de_pll_vco(struct drm_i915_private *dev_priv, int cdclk)
{
	int ratio;

	if (cdclk == dev_priv->cdclk.hw.bypass)
		return 0;

	switch (cdclk) {
	default:
		MISSING_CASE(cdclk);
		/* fall through */
	case  79200:
	case 158400:
	case 316800:
		ratio = 33;
		break;
	}

	return dev_priv->cdclk.hw.ref * ratio;
}

static void bxt_de_pll_update(struct drm_i915_private *dev_priv,
			      struct intel_cdclk_state *cdclk_state)
{
	u32 val;

	cdclk_state->ref = 19200;
	cdclk_state->vco = 0;

	val = I915_READ(BXT_DE_PLL_ENABLE);
	if ((val & BXT_DE_PLL_PLL_ENABLE) == 0)
		return;

	if (WARN_ON((val & BXT_DE_PLL_LOCK) == 0))
		return;

	val = I915_READ(BXT_DE_PLL_CTL);
	cdclk_state->vco = (val & BXT_DE_PLL_RATIO_MASK) * cdclk_state->ref;
}

static void bxt_get_cdclk(struct drm_i915_private *dev_priv,
			  struct intel_cdclk_state *cdclk_state)
{
	u32 divider;
	int div;

	bxt_de_pll_update(dev_priv, cdclk_state);

	cdclk_state->cdclk = cdclk_state->bypass = cdclk_state->ref;

	if (cdclk_state->vco == 0)
		goto out;

	divider = I915_READ(CDCLK_CTL) & BXT_CDCLK_CD2X_DIV_SEL_MASK;

	switch (divider) {
	case BXT_CDCLK_CD2X_DIV_SEL_1:
		div = 2;
		break;
	case BXT_CDCLK_CD2X_DIV_SEL_1_5:
		WARN(IS_GEMINILAKE(dev_priv), "Unsupported divider\n");
		div = 3;
		break;
	case BXT_CDCLK_CD2X_DIV_SEL_2:
		div = 4;
		break;
	case BXT_CDCLK_CD2X_DIV_SEL_4:
		div = 8;
		break;
	default:
		MISSING_CASE(divider);
		return;
	}

	cdclk_state->cdclk = DIV_ROUND_CLOSEST(cdclk_state->vco, div);

 out:
	/*
	 * Can't read this out :( Let's assume it's
	 * at least what the CDCLK frequency requires.
	 */
	cdclk_state->voltage_level =
		bxt_calc_voltage_level(cdclk_state->cdclk);
}

static void bxt_de_pll_disable(struct drm_i915_private *dev_priv)
{
	I915_WRITE(BXT_DE_PLL_ENABLE, 0);

	/* Timeout 200us */
	if (intel_wait_for_register(&dev_priv->uncore,
				    BXT_DE_PLL_ENABLE, BXT_DE_PLL_LOCK, 0,
				    1))
		DRM_ERROR("timeout waiting for DE PLL unlock\n");

	dev_priv->cdclk.hw.vco = 0;
}

static void bxt_de_pll_enable(struct drm_i915_private *dev_priv, int vco)
{
	int ratio = DIV_ROUND_CLOSEST(vco, dev_priv->cdclk.hw.ref);
	u32 val;

	val = I915_READ(BXT_DE_PLL_CTL);
	val &= ~BXT_DE_PLL_RATIO_MASK;
	val |= BXT_DE_PLL_RATIO(ratio);
	I915_WRITE(BXT_DE_PLL_CTL, val);

	I915_WRITE(BXT_DE_PLL_ENABLE, BXT_DE_PLL_PLL_ENABLE);

	/* Timeout 200us */
	if (intel_wait_for_register(&dev_priv->uncore,
				    BXT_DE_PLL_ENABLE,
				    BXT_DE_PLL_LOCK,
				    BXT_DE_PLL_LOCK,
				    1))
		DRM_ERROR("timeout waiting for DE PLL lock\n");

	dev_priv->cdclk.hw.vco = vco;
}

static void bxt_set_cdclk(struct drm_i915_private *dev_priv,
			  const struct intel_cdclk_state *cdclk_state,
			  enum pipe pipe)
{
	int cdclk = cdclk_state->cdclk;
	int vco = cdclk_state->vco;
	u32 val, divider;
	int ret;

	/* cdclk = vco / 2 / div{1,1.5,2,4} */
	switch (DIV_ROUND_CLOSEST(vco, cdclk)) {
	default:
		WARN_ON(cdclk != dev_priv->cdclk.hw.bypass);
		WARN_ON(vco != 0);
		/* fall through */
	case 2:
		divider = BXT_CDCLK_CD2X_DIV_SEL_1;
		break;
	case 3:
		WARN(IS_GEMINILAKE(dev_priv), "Unsupported divider\n");
		divider = BXT_CDCLK_CD2X_DIV_SEL_1_5;
		break;
	case 4:
		divider = BXT_CDCLK_CD2X_DIV_SEL_2;
		break;
	case 8:
		divider = BXT_CDCLK_CD2X_DIV_SEL_4;
		break;
	}

	/*
	 * Inform power controller of upcoming frequency change. BSpec
	 * requires us to wait up to 150usec, but that leads to timeouts;
	 * the 2ms used here is based on experiment.
	 */
	mutex_lock(&dev_priv->pcu_lock);
	ret = sandybridge_pcode_write_timeout(dev_priv,
					      HSW_PCODE_DE_WRITE_FREQ_REQ,
					      0x80000000, 150, 2);
	mutex_unlock(&dev_priv->pcu_lock);

	if (ret) {
		DRM_ERROR("PCode CDCLK freq change notify failed (err %d, freq %d)\n",
			  ret, cdclk);
		return;
	}

	if (dev_priv->cdclk.hw.vco != 0 &&
	    dev_priv->cdclk.hw.vco != vco)
		bxt_de_pll_disable(dev_priv);

	if (dev_priv->cdclk.hw.vco != vco)
		bxt_de_pll_enable(dev_priv, vco);

	val = divider | skl_cdclk_decimal(cdclk);
	if (pipe == INVALID_PIPE)
		val |= BXT_CDCLK_CD2X_PIPE_NONE;
	else
		val |= BXT_CDCLK_CD2X_PIPE(pipe);
	/*
	 * Disable SSA Precharge when CD clock frequency < 500 MHz,
	 * enable otherwise.
	 */
	if (cdclk >= 500000)
		val |= BXT_CDCLK_SSA_PRECHARGE_ENABLE;
	I915_WRITE(CDCLK_CTL, val);

	if (pipe != INVALID_PIPE)
		intel_wait_for_vblank(dev_priv, pipe);

	mutex_lock(&dev_priv->pcu_lock);
	/*
	 * The timeout isn't specified, the 2ms used here is based on
	 * experiment.
	 * FIXME: Waiting for the request completion could be delayed until
	 * the next PCODE request based on BSpec.
	 */
	ret = sandybridge_pcode_write_timeout(dev_priv,
					      HSW_PCODE_DE_WRITE_FREQ_REQ,
					      cdclk_state->voltage_level, 150, 2);
	mutex_unlock(&dev_priv->pcu_lock);

	if (ret) {
		DRM_ERROR("PCode CDCLK freq set failed, (err %d, freq %d)\n",
			  ret, cdclk);
		return;
	}

	intel_update_cdclk(dev_priv);
}

static void bxt_sanitize_cdclk(struct drm_i915_private *dev_priv)
{
	u32 cdctl, expected;

	intel_update_cdclk(dev_priv);
	intel_dump_cdclk_state(&dev_priv->cdclk.hw, "Current CDCLK");

	if (dev_priv->cdclk.hw.vco == 0 ||
	    dev_priv->cdclk.hw.cdclk == dev_priv->cdclk.hw.bypass)
		goto sanitize;

	/* DPLL okay; verify the cdclock
	 *
	 * Some BIOS versions leave an incorrect decimal frequency value and
	 * set reserved MBZ bits in CDCLK_CTL at least during exiting from S4,
	 * so sanitize this register.
	 */
	cdctl = I915_READ(CDCLK_CTL);
	/*
	 * Let's ignore the pipe field, since BIOS could have configured the
	 * dividers both synching to an active pipe, or asynchronously
	 * (PIPE_NONE).
	 */
	cdctl &= ~BXT_CDCLK_CD2X_PIPE_NONE;

	expected = (cdctl & BXT_CDCLK_CD2X_DIV_SEL_MASK) |
		skl_cdclk_decimal(dev_priv->cdclk.hw.cdclk);
	/*
	 * Disable SSA Precharge when CD clock frequency < 500 MHz,
	 * enable otherwise.
	 */
	if (dev_priv->cdclk.hw.cdclk >= 500000)
		expected |= BXT_CDCLK_SSA_PRECHARGE_ENABLE;

	if (cdctl == expected)
		/* All well; nothing to sanitize */
		return;

sanitize:
	DRM_DEBUG_KMS("Sanitizing cdclk programmed by pre-os\n");

	/* force cdclk programming */
	dev_priv->cdclk.hw.cdclk = 0;

	/* force full PLL disable + enable */
	dev_priv->cdclk.hw.vco = -1;
}

static void bxt_init_cdclk(struct drm_i915_private *dev_priv)
{
	struct intel_cdclk_state cdclk_state;

	bxt_sanitize_cdclk(dev_priv);

	if (dev_priv->cdclk.hw.cdclk != 0 &&
	    dev_priv->cdclk.hw.vco != 0)
		return;

	cdclk_state = dev_priv->cdclk.hw;

	/*
	 * FIXME:
	 * - The initial CDCLK needs to be read from VBT.
	 *   Need to make this change after VBT has changes for BXT.
	 */
	if (IS_GEMINILAKE(dev_priv)) {
		cdclk_state.cdclk = glk_calc_cdclk(0);
		cdclk_state.vco = glk_de_pll_vco(dev_priv, cdclk_state.cdclk);
	} else {
		cdclk_state.cdclk = bxt_calc_cdclk(0);
		cdclk_state.vco = bxt_de_pll_vco(dev_priv, cdclk_state.cdclk);
	}
	cdclk_state.voltage_level = bxt_calc_voltage_level(cdclk_state.cdclk);

	bxt_set_cdclk(dev_priv, &cdclk_state, INVALID_PIPE);
}

static void bxt_uninit_cdclk(struct drm_i915_private *dev_priv)
{
	struct intel_cdclk_state cdclk_state = dev_priv->cdclk.hw;

	cdclk_state.cdclk = cdclk_state.bypass;
	cdclk_state.vco = 0;
	cdclk_state.voltage_level = bxt_calc_voltage_level(cdclk_state.cdclk);

	bxt_set_cdclk(dev_priv, &cdclk_state, INVALID_PIPE);
}

static int cnl_calc_cdclk(int min_cdclk)
{
	if (min_cdclk > 336000)
		return 528000;
	else if (min_cdclk > 168000)
		return 336000;
	else
		return 168000;
}

static u8 cnl_calc_voltage_level(int cdclk)
{
	switch (cdclk) {
	default:
	case 168000:
		return 0;
	case 336000:
		return 1;
	case 528000:
		return 2;
	}
}

static void cnl_cdclk_pll_update(struct drm_i915_private *dev_priv,
				 struct intel_cdclk_state *cdclk_state)
{
	u32 val;

	if (I915_READ(SKL_DSSM) & CNL_DSSM_CDCLK_PLL_REFCLK_24MHz)
		cdclk_state->ref = 24000;
	else
		cdclk_state->ref = 19200;

	cdclk_state->vco = 0;

	val = I915_READ(BXT_DE_PLL_ENABLE);
	if ((val & BXT_DE_PLL_PLL_ENABLE) == 0)
		return;

	if (WARN_ON((val & BXT_DE_PLL_LOCK) == 0))
		return;

	cdclk_state->vco = (val & CNL_CDCLK_PLL_RATIO_MASK) * cdclk_state->ref;
}

static void cnl_get_cdclk(struct drm_i915_private *dev_priv,
			 struct intel_cdclk_state *cdclk_state)
{
	u32 divider;
	int div;

	cnl_cdclk_pll_update(dev_priv, cdclk_state);

	cdclk_state->cdclk = cdclk_state->bypass = cdclk_state->ref;

	if (cdclk_state->vco == 0)
		goto out;

	divider = I915_READ(CDCLK_CTL) & BXT_CDCLK_CD2X_DIV_SEL_MASK;

	switch (divider) {
	case BXT_CDCLK_CD2X_DIV_SEL_1:
		div = 2;
		break;
	case BXT_CDCLK_CD2X_DIV_SEL_2:
		div = 4;
		break;
	default:
		MISSING_CASE(divider);
		return;
	}

	cdclk_state->cdclk = DIV_ROUND_CLOSEST(cdclk_state->vco, div);

 out:
	/*
	 * Can't read this out :( Let's assume it's
	 * at least what the CDCLK frequency requires.
	 */
	cdclk_state->voltage_level =
		cnl_calc_voltage_level(cdclk_state->cdclk);
}

static void cnl_cdclk_pll_disable(struct drm_i915_private *dev_priv)
{
	u32 val;

	val = I915_READ(BXT_DE_PLL_ENABLE);
	val &= ~BXT_DE_PLL_PLL_ENABLE;
	I915_WRITE(BXT_DE_PLL_ENABLE, val);

	/* Timeout 200us */
	if (wait_for((I915_READ(BXT_DE_PLL_ENABLE) & BXT_DE_PLL_LOCK) == 0, 1))
		DRM_ERROR("timeout waiting for CDCLK PLL unlock\n");

	dev_priv->cdclk.hw.vco = 0;
}

static void cnl_cdclk_pll_enable(struct drm_i915_private *dev_priv, int vco)
{
	int ratio = DIV_ROUND_CLOSEST(vco, dev_priv->cdclk.hw.ref);
	u32 val;

	val = CNL_CDCLK_PLL_RATIO(ratio);
	I915_WRITE(BXT_DE_PLL_ENABLE, val);

	val |= BXT_DE_PLL_PLL_ENABLE;
	I915_WRITE(BXT_DE_PLL_ENABLE, val);

	/* Timeout 200us */
	if (wait_for((I915_READ(BXT_DE_PLL_ENABLE) & BXT_DE_PLL_LOCK) != 0, 1))
		DRM_ERROR("timeout waiting for CDCLK PLL lock\n");

	dev_priv->cdclk.hw.vco = vco;
}

static void cnl_set_cdclk(struct drm_i915_private *dev_priv,
			  const struct intel_cdclk_state *cdclk_state,
			  enum pipe pipe)
{
	int cdclk = cdclk_state->cdclk;
	int vco = cdclk_state->vco;
	u32 val, divider;
	int ret;

	mutex_lock(&dev_priv->pcu_lock);
	ret = skl_pcode_request(dev_priv, SKL_PCODE_CDCLK_CONTROL,
				SKL_CDCLK_PREPARE_FOR_CHANGE,
				SKL_CDCLK_READY_FOR_CHANGE,
				SKL_CDCLK_READY_FOR_CHANGE, 3);
	mutex_unlock(&dev_priv->pcu_lock);
	if (ret) {
		DRM_ERROR("Failed to inform PCU about cdclk change (%d)\n",
			  ret);
		return;
	}

	/* cdclk = vco / 2 / div{1,2} */
	switch (DIV_ROUND_CLOSEST(vco, cdclk)) {
	default:
		WARN_ON(cdclk != dev_priv->cdclk.hw.bypass);
		WARN_ON(vco != 0);
		/* fall through */
	case 2:
		divider = BXT_CDCLK_CD2X_DIV_SEL_1;
		break;
	case 4:
		divider = BXT_CDCLK_CD2X_DIV_SEL_2;
		break;
	}

	if (dev_priv->cdclk.hw.vco != 0 &&
	    dev_priv->cdclk.hw.vco != vco)
		cnl_cdclk_pll_disable(dev_priv);

	if (dev_priv->cdclk.hw.vco != vco)
		cnl_cdclk_pll_enable(dev_priv, vco);

	val = divider | skl_cdclk_decimal(cdclk);
	if (pipe == INVALID_PIPE)
		val |= BXT_CDCLK_CD2X_PIPE_NONE;
	else
		val |= BXT_CDCLK_CD2X_PIPE(pipe);
	I915_WRITE(CDCLK_CTL, val);

	if (pipe != INVALID_PIPE)
		intel_wait_for_vblank(dev_priv, pipe);

	/* inform PCU of the change */
	mutex_lock(&dev_priv->pcu_lock);
	sandybridge_pcode_write(dev_priv, SKL_PCODE_CDCLK_CONTROL,
				cdclk_state->voltage_level);
	mutex_unlock(&dev_priv->pcu_lock);

	intel_update_cdclk(dev_priv);

	/*
	 * Can't read out the voltage level :(
	 * Let's just assume everything is as expected.
	 */
	dev_priv->cdclk.hw.voltage_level = cdclk_state->voltage_level;
}

static int cnl_cdclk_pll_vco(struct drm_i915_private *dev_priv, int cdclk)
{
	int ratio;

	if (cdclk == dev_priv->cdclk.hw.bypass)
		return 0;

	switch (cdclk) {
	default:
		MISSING_CASE(cdclk);
		/* fall through */
	case 168000:
	case 336000:
		ratio = dev_priv->cdclk.hw.ref == 19200 ? 35 : 28;
		break;
	case 528000:
		ratio = dev_priv->cdclk.hw.ref == 19200 ? 55 : 44;
		break;
	}

	return dev_priv->cdclk.hw.ref * ratio;
}

static void cnl_sanitize_cdclk(struct drm_i915_private *dev_priv)
{
	u32 cdctl, expected;

	intel_update_cdclk(dev_priv);
	intel_dump_cdclk_state(&dev_priv->cdclk.hw, "Current CDCLK");

	if (dev_priv->cdclk.hw.vco == 0 ||
	    dev_priv->cdclk.hw.cdclk == dev_priv->cdclk.hw.bypass)
		goto sanitize;

	/* DPLL okay; verify the cdclock
	 *
	 * Some BIOS versions leave an incorrect decimal frequency value and
	 * set reserved MBZ bits in CDCLK_CTL at least during exiting from S4,
	 * so sanitize this register.
	 */
	cdctl = I915_READ(CDCLK_CTL);
	/*
	 * Let's ignore the pipe field, since BIOS could have configured the
	 * dividers both synching to an active pipe, or asynchronously
	 * (PIPE_NONE).
	 */
	cdctl &= ~BXT_CDCLK_CD2X_PIPE_NONE;

	expected = (cdctl & BXT_CDCLK_CD2X_DIV_SEL_MASK) |
		   skl_cdclk_decimal(dev_priv->cdclk.hw.cdclk);

	if (cdctl == expected)
		/* All well; nothing to sanitize */
		return;

sanitize:
	DRM_DEBUG_KMS("Sanitizing cdclk programmed by pre-os\n");

	/* force cdclk programming */
	dev_priv->cdclk.hw.cdclk = 0;

	/* force full PLL disable + enable */
	dev_priv->cdclk.hw.vco = -1;
}

static int icl_calc_cdclk(int min_cdclk, unsigned int ref)
{
	int ranges_24[] = { 312000, 552000, 648000 };
	int ranges_19_38[] = { 307200, 556800, 652800 };
	int *ranges;

	switch (ref) {
	default:
		MISSING_CASE(ref);
		/* fall through */
	case 24000:
		ranges = ranges_24;
		break;
	case 19200:
	case 38400:
		ranges = ranges_19_38;
		break;
	}

	if (min_cdclk > ranges[1])
		return ranges[2];
	else if (min_cdclk > ranges[0])
		return ranges[1];
	else
		return ranges[0];
}

static int icl_calc_cdclk_pll_vco(struct drm_i915_private *dev_priv, int cdclk)
{
	int ratio;

	if (cdclk == dev_priv->cdclk.hw.bypass)
		return 0;

	switch (cdclk) {
	default:
		MISSING_CASE(cdclk);
		/* fall through */
	case 307200:
	case 556800:
	case 652800:
		WARN_ON(dev_priv->cdclk.hw.ref != 19200 &&
			dev_priv->cdclk.hw.ref != 38400);
		break;
	case 312000:
	case 552000:
	case 648000:
		WARN_ON(dev_priv->cdclk.hw.ref != 24000);
	}

	ratio = cdclk / (dev_priv->cdclk.hw.ref / 2);

	return dev_priv->cdclk.hw.ref * ratio;
}

static void icl_set_cdclk(struct drm_i915_private *dev_priv,
			  const struct intel_cdclk_state *cdclk_state,
			  enum pipe pipe)
{
	unsigned int cdclk = cdclk_state->cdclk;
	unsigned int vco = cdclk_state->vco;
	int ret;

	mutex_lock(&dev_priv->pcu_lock);
	ret = skl_pcode_request(dev_priv, SKL_PCODE_CDCLK_CONTROL,
				SKL_CDCLK_PREPARE_FOR_CHANGE,
				SKL_CDCLK_READY_FOR_CHANGE,
				SKL_CDCLK_READY_FOR_CHANGE, 3);
	mutex_unlock(&dev_priv->pcu_lock);
	if (ret) {
		DRM_ERROR("Failed to inform PCU about cdclk change (%d)\n",
			  ret);
		return;
	}

	if (dev_priv->cdclk.hw.vco != 0 &&
	    dev_priv->cdclk.hw.vco != vco)
		cnl_cdclk_pll_disable(dev_priv);

	if (dev_priv->cdclk.hw.vco != vco)
		cnl_cdclk_pll_enable(dev_priv, vco);

	/*
	 * On ICL CD2X_DIV can only be 1, so we'll never end up changing the
	 * divider here synchronized to a pipe while CDCLK is on, nor will we
	 * need the corresponding vblank wait.
	 */
	I915_WRITE(CDCLK_CTL, ICL_CDCLK_CD2X_PIPE_NONE |
			      skl_cdclk_decimal(cdclk));

	mutex_lock(&dev_priv->pcu_lock);
	sandybridge_pcode_write(dev_priv, SKL_PCODE_CDCLK_CONTROL,
				cdclk_state->voltage_level);
	mutex_unlock(&dev_priv->pcu_lock);

	intel_update_cdclk(dev_priv);

	/*
	 * Can't read out the voltage level :(
	 * Let's just assume everything is as expected.
	 */
	dev_priv->cdclk.hw.voltage_level = cdclk_state->voltage_level;
}

static u8 icl_calc_voltage_level(int cdclk)
{
	switch (cdclk) {
	case 50000:
	case 307200:
	case 312000:
		return 0;
	case 556800:
	case 552000:
		return 1;
	default:
		MISSING_CASE(cdclk);
		/* fall through */
	case 652800:
	case 648000:
		return 2;
	}
}

static void icl_get_cdclk(struct drm_i915_private *dev_priv,
			  struct intel_cdclk_state *cdclk_state)
{
	u32 val;

	cdclk_state->bypass = 50000;

	val = I915_READ(SKL_DSSM);
	switch (val & ICL_DSSM_CDCLK_PLL_REFCLK_MASK) {
	default:
		MISSING_CASE(val);
		/* fall through */
	case ICL_DSSM_CDCLK_PLL_REFCLK_24MHz:
		cdclk_state->ref = 24000;
		break;
	case ICL_DSSM_CDCLK_PLL_REFCLK_19_2MHz:
		cdclk_state->ref = 19200;
		break;
	case ICL_DSSM_CDCLK_PLL_REFCLK_38_4MHz:
		cdclk_state->ref = 38400;
		break;
	}

	val = I915_READ(BXT_DE_PLL_ENABLE);
	if ((val & BXT_DE_PLL_PLL_ENABLE) == 0 ||
	    (val & BXT_DE_PLL_LOCK) == 0) {
		/*
		 * CDCLK PLL is disabled, the VCO/ratio doesn't matter, but
		 * setting it to zero is a way to signal that.
		 */
		cdclk_state->vco = 0;
		cdclk_state->cdclk = cdclk_state->bypass;
		goto out;
	}

	cdclk_state->vco = (val & BXT_DE_PLL_RATIO_MASK) * cdclk_state->ref;

	val = I915_READ(CDCLK_CTL);
	WARN_ON((val & BXT_CDCLK_CD2X_DIV_SEL_MASK) != 0);

	cdclk_state->cdclk = cdclk_state->vco / 2;

out:
	/*
	 * Can't read this out :( Let's assume it's
	 * at least what the CDCLK frequency requires.
	 */
	cdclk_state->voltage_level =
		icl_calc_voltage_level(cdclk_state->cdclk);
}

static void icl_init_cdclk(struct drm_i915_private *dev_priv)
{
	struct intel_cdclk_state sanitized_state;
	u32 val;

	/* This sets dev_priv->cdclk.hw. */
	intel_update_cdclk(dev_priv);
	intel_dump_cdclk_state(&dev_priv->cdclk.hw, "Current CDCLK");

	/* This means CDCLK disabled. */
	if (dev_priv->cdclk.hw.cdclk == dev_priv->cdclk.hw.bypass)
		goto sanitize;

	val = I915_READ(CDCLK_CTL);

	if ((val & BXT_CDCLK_CD2X_DIV_SEL_MASK) != 0)
		goto sanitize;

	if ((val & CDCLK_FREQ_DECIMAL_MASK) !=
	    skl_cdclk_decimal(dev_priv->cdclk.hw.cdclk))
		goto sanitize;

	return;

sanitize:
	DRM_DEBUG_KMS("Sanitizing cdclk programmed by pre-os\n");

	sanitized_state.ref = dev_priv->cdclk.hw.ref;
	sanitized_state.cdclk = icl_calc_cdclk(0, sanitized_state.ref);
	sanitized_state.vco = icl_calc_cdclk_pll_vco(dev_priv,
						     sanitized_state.cdclk);
	sanitized_state.voltage_level =
				icl_calc_voltage_level(sanitized_state.cdclk);

	icl_set_cdclk(dev_priv, &sanitized_state, INVALID_PIPE);
}

static void icl_uninit_cdclk(struct drm_i915_private *dev_priv)
{
	struct intel_cdclk_state cdclk_state = dev_priv->cdclk.hw;

	cdclk_state.cdclk = cdclk_state.bypass;
	cdclk_state.vco = 0;
	cdclk_state.voltage_level = icl_calc_voltage_level(cdclk_state.cdclk);

	icl_set_cdclk(dev_priv, &cdclk_state, INVALID_PIPE);
}

static void cnl_init_cdclk(struct drm_i915_private *dev_priv)
{
	struct intel_cdclk_state cdclk_state;

	cnl_sanitize_cdclk(dev_priv);

	if (dev_priv->cdclk.hw.cdclk != 0 &&
	    dev_priv->cdclk.hw.vco != 0)
		return;

	cdclk_state = dev_priv->cdclk.hw;

	cdclk_state.cdclk = cnl_calc_cdclk(0);
	cdclk_state.vco = cnl_cdclk_pll_vco(dev_priv, cdclk_state.cdclk);
	cdclk_state.voltage_level = cnl_calc_voltage_level(cdclk_state.cdclk);

	cnl_set_cdclk(dev_priv, &cdclk_state, INVALID_PIPE);
}

static void cnl_uninit_cdclk(struct drm_i915_private *dev_priv)
{
	struct intel_cdclk_state cdclk_state = dev_priv->cdclk.hw;

	cdclk_state.cdclk = cdclk_state.bypass;
	cdclk_state.vco = 0;
	cdclk_state.voltage_level = cnl_calc_voltage_level(cdclk_state.cdclk);

	cnl_set_cdclk(dev_priv, &cdclk_state, INVALID_PIPE);
}

/**
 * intel_cdclk_init - Initialize CDCLK
 * @i915: i915 device
 *
 * Initialize CDCLK. This consists mainly of initializing dev_priv->cdclk.hw and
 * sanitizing the state of the hardware if needed. This is generally done only
 * during the display core initialization sequence, after which the DMC will
 * take care of turning CDCLK off/on as needed.
 */
void intel_cdclk_init(struct drm_i915_private *i915)
{
	if (INTEL_GEN(i915) >= 11)
		icl_init_cdclk(i915);
	else if (IS_CANNONLAKE(i915))
		cnl_init_cdclk(i915);
	else if (IS_GEN9_BC(i915))
		skl_init_cdclk(i915);
	else if (IS_GEN9_LP(i915))
		bxt_init_cdclk(i915);
}

/**
 * intel_cdclk_uninit - Uninitialize CDCLK
 * @i915: i915 device
 *
 * Uninitialize CDCLK. This is done only during the display core
 * uninitialization sequence.
 */
void intel_cdclk_uninit(struct drm_i915_private *i915)
{
	if (INTEL_GEN(i915) >= 11)
		icl_uninit_cdclk(i915);
	else if (IS_CANNONLAKE(i915))
		cnl_uninit_cdclk(i915);
	else if (IS_GEN9_BC(i915))
		skl_uninit_cdclk(i915);
	else if (IS_GEN9_LP(i915))
		bxt_uninit_cdclk(i915);
}

/**
 * intel_cdclk_needs_modeset - Determine if two CDCLK states require a modeset on all pipes
 * @a: first CDCLK state
 * @b: second CDCLK state
 *
 * Returns:
 * True if the CDCLK states require pipes to be off during reprogramming, false if not.
 */
bool intel_cdclk_needs_modeset(const struct intel_cdclk_state *a,
			       const struct intel_cdclk_state *b)
{
	return a->cdclk != b->cdclk ||
		a->vco != b->vco ||
		a->ref != b->ref;
}

/**
 * intel_cdclk_needs_cd2x_update - Determine if two CDCLK states require a cd2x divider update
 * @dev_priv: Not a CDCLK state, it's the drm_i915_private!
 * @a: first CDCLK state
 * @b: second CDCLK state
 *
 * Returns:
 * True if the CDCLK states require just a cd2x divider update, false if not.
 */
bool intel_cdclk_needs_cd2x_update(struct drm_i915_private *dev_priv,
				   const struct intel_cdclk_state *a,
				   const struct intel_cdclk_state *b)
{
	/* Older hw doesn't have the capability */
	if (INTEL_GEN(dev_priv) < 10 && !IS_GEN9_LP(dev_priv))
		return false;

	return a->cdclk != b->cdclk &&
		a->vco == b->vco &&
		a->ref == b->ref;
}

/**
 * intel_cdclk_changed - Determine if two CDCLK states are different
 * @a: first CDCLK state
 * @b: second CDCLK state
 *
 * Returns:
 * True if the CDCLK states don't match, false if they do.
 */
bool intel_cdclk_changed(const struct intel_cdclk_state *a,
			 const struct intel_cdclk_state *b)
{
	return intel_cdclk_needs_modeset(a, b) ||
		a->voltage_level != b->voltage_level;
}

/**
 * intel_cdclk_swap_state - make atomic CDCLK configuration effective
 * @state: atomic state
 *
 * This is the CDCLK version of drm_atomic_helper_swap_state() since the
 * helper does not handle driver-specific global state.
 *
 * Similarly to the atomic helpers this function does a complete swap,
 * i.e. it also puts the old state into @state. This is used by the commit
 * code to determine how CDCLK has changed (for instance did it increase or
 * decrease).
 */
void intel_cdclk_swap_state(struct intel_atomic_state *state)
{
	struct drm_i915_private *dev_priv = to_i915(state->base.dev);

	swap(state->cdclk.logical, dev_priv->cdclk.logical);
	swap(state->cdclk.actual, dev_priv->cdclk.actual);
}

void intel_dump_cdclk_state(const struct intel_cdclk_state *cdclk_state,
			    const char *context)
{
	DRM_DEBUG_DRIVER("%s %d kHz, VCO %d kHz, ref %d kHz, bypass %d kHz, voltage level %d\n",
			 context, cdclk_state->cdclk, cdclk_state->vco,
			 cdclk_state->ref, cdclk_state->bypass,
			 cdclk_state->voltage_level);
}

/**
 * intel_set_cdclk - Push the CDCLK state to the hardware
 * @dev_priv: i915 device
 * @cdclk_state: new CDCLK state
 * @pipe: pipe with which to synchronize the update
 *
 * Program the hardware based on the passed in CDCLK state,
 * if necessary.
 */
static void intel_set_cdclk(struct drm_i915_private *dev_priv,
			    const struct intel_cdclk_state *cdclk_state,
			    enum pipe pipe)
{
	if (!intel_cdclk_changed(&dev_priv->cdclk.hw, cdclk_state))
		return;

	if (WARN_ON_ONCE(!dev_priv->display.set_cdclk))
		return;

	intel_dump_cdclk_state(cdclk_state, "Changing CDCLK to");

	dev_priv->display.set_cdclk(dev_priv, cdclk_state, pipe);

	if (WARN(intel_cdclk_changed(&dev_priv->cdclk.hw, cdclk_state),
		 "cdclk state doesn't match!\n")) {
		intel_dump_cdclk_state(&dev_priv->cdclk.hw, "[hw state]");
		intel_dump_cdclk_state(cdclk_state, "[sw state]");
	}
}

/**
 * intel_set_cdclk_pre_plane_update - Push the CDCLK state to the hardware
 * @dev_priv: i915 device
 * @old_state: old CDCLK state
 * @new_state: new CDCLK state
 * @pipe: pipe with which to synchronize the update
 *
 * Program the hardware before updating the HW plane state based on the passed
 * in CDCLK state, if necessary.
 */
void
intel_set_cdclk_pre_plane_update(struct drm_i915_private *dev_priv,
				 const struct intel_cdclk_state *old_state,
				 const struct intel_cdclk_state *new_state,
				 enum pipe pipe)
{
	if (pipe == INVALID_PIPE || old_state->cdclk <= new_state->cdclk)
		intel_set_cdclk(dev_priv, new_state, pipe);
}

/**
 * intel_set_cdclk_post_plane_update - Push the CDCLK state to the hardware
 * @dev_priv: i915 device
 * @old_state: old CDCLK state
 * @new_state: new CDCLK state
 * @pipe: pipe with which to synchronize the update
 *
 * Program the hardware after updating the HW plane state based on the passed
 * in CDCLK state, if necessary.
 */
void
intel_set_cdclk_post_plane_update(struct drm_i915_private *dev_priv,
				  const struct intel_cdclk_state *old_state,
				  const struct intel_cdclk_state *new_state,
				  enum pipe pipe)
{
	if (pipe != INVALID_PIPE && old_state->cdclk > new_state->cdclk)
		intel_set_cdclk(dev_priv, new_state, pipe);
}

static int intel_pixel_rate_to_cdclk(struct drm_i915_private *dev_priv,
				     int pixel_rate)
{
	if (INTEL_GEN(dev_priv) >= 10 || IS_GEMINILAKE(dev_priv))
		return DIV_ROUND_UP(pixel_rate, 2);
	else if (IS_GEN(dev_priv, 9) ||
		 IS_BROADWELL(dev_priv) || IS_HASWELL(dev_priv))
		return pixel_rate;
	else if (IS_CHERRYVIEW(dev_priv))
		return DIV_ROUND_UP(pixel_rate * 100, 95);
	else
		return DIV_ROUND_UP(pixel_rate * 100, 90);
}

int intel_crtc_compute_min_cdclk(const struct intel_crtc_state *crtc_state)
{
	struct drm_i915_private *dev_priv =
		to_i915(crtc_state->base.crtc->dev);
	int min_cdclk;

	if (!crtc_state->base.enable)
		return 0;

	min_cdclk = intel_pixel_rate_to_cdclk(dev_priv, crtc_state->pixel_rate);

	/* pixel rate mustn't exceed 95% of cdclk with IPS on BDW */
	if (IS_BROADWELL(dev_priv) && hsw_crtc_state_ips_capable(crtc_state))
		min_cdclk = DIV_ROUND_UP(min_cdclk * 100, 95);

	/* BSpec says "Do not use DisplayPort with CDCLK less than 432 MHz,
	 * audio enabled, port width x4, and link rate HBR2 (5.4 GHz), or else
	 * there may be audio corruption or screen corruption." This cdclk
	 * restriction for GLK is 316.8 MHz.
	 */
	if (intel_crtc_has_dp_encoder(crtc_state) &&
	    crtc_state->has_audio &&
	    crtc_state->port_clock >= 540000 &&
	    crtc_state->lane_count == 4) {
		if (IS_CANNONLAKE(dev_priv) || IS_GEMINILAKE(dev_priv)) {
			/* Display WA #1145: glk,cnl */
			min_cdclk = max(316800, min_cdclk);
		} else if (IS_GEN(dev_priv, 9) || IS_BROADWELL(dev_priv)) {
			/* Display WA #1144: skl,bxt */
			min_cdclk = max(432000, min_cdclk);
		}
	}

	/*
	 * According to BSpec, "The CD clock frequency must be at least twice
	 * the frequency of the Azalia BCLK." and BCLK is 96 MHz by default.
	 */
	if (crtc_state->has_audio && INTEL_GEN(dev_priv) >= 9)
		min_cdclk = max(2 * 96000, min_cdclk);

	/*
	 * On Valleyview some DSI panels lose (v|h)sync when the clock is lower
	 * than 320000KHz.
	 */
	if (intel_crtc_has_type(crtc_state, INTEL_OUTPUT_DSI) &&
	    IS_VALLEYVIEW(dev_priv))
		min_cdclk = max(320000, min_cdclk);

	if (min_cdclk > dev_priv->max_cdclk_freq) {
		DRM_DEBUG_KMS("required cdclk (%d kHz) exceeds max (%d kHz)\n",
			      min_cdclk, dev_priv->max_cdclk_freq);
		return -EINVAL;
	}

	return min_cdclk;
}

static int intel_compute_min_cdclk(struct drm_atomic_state *state)
{
	struct intel_atomic_state *intel_state = to_intel_atomic_state(state);
	struct drm_i915_private *dev_priv = to_i915(state->dev);
	struct intel_crtc *crtc;
	struct intel_crtc_state *crtc_state;
	int min_cdclk, i;
	enum pipe pipe;

	memcpy(intel_state->min_cdclk, dev_priv->min_cdclk,
	       sizeof(intel_state->min_cdclk));

	for_each_new_intel_crtc_in_state(intel_state, crtc, crtc_state, i) {
		min_cdclk = intel_crtc_compute_min_cdclk(crtc_state);
		if (min_cdclk < 0)
			return min_cdclk;

		intel_state->min_cdclk[i] = min_cdclk;
	}

	min_cdclk = intel_state->cdclk.force_min_cdclk;
	for_each_pipe(dev_priv, pipe)
		min_cdclk = max(intel_state->min_cdclk[pipe], min_cdclk);

	return min_cdclk;
}

/*
 * Note that this functions assumes that 0 is
 * the lowest voltage value, and higher values
 * correspond to increasingly higher voltages.
 *
 * Should that relationship no longer hold on
 * future platforms this code will need to be
 * adjusted.
 */
static u8 cnl_compute_min_voltage_level(struct intel_atomic_state *state)
{
	struct drm_i915_private *dev_priv = to_i915(state->base.dev);
	struct intel_crtc *crtc;
	struct intel_crtc_state *crtc_state;
	u8 min_voltage_level;
	int i;
	enum pipe pipe;

	memcpy(state->min_voltage_level, dev_priv->min_voltage_level,
	       sizeof(state->min_voltage_level));

	for_each_new_intel_crtc_in_state(state, crtc, crtc_state, i) {
		if (crtc_state->base.enable)
			state->min_voltage_level[i] =
				crtc_state->min_voltage_level;
		else
			state->min_voltage_level[i] = 0;
	}

	min_voltage_level = 0;
	for_each_pipe(dev_priv, pipe)
		min_voltage_level = max(state->min_voltage_level[pipe],
					min_voltage_level);

	return min_voltage_level;
}

static int vlv_modeset_calc_cdclk(struct drm_atomic_state *state)
{
	struct drm_i915_private *dev_priv = to_i915(state->dev);
	struct intel_atomic_state *intel_state = to_intel_atomic_state(state);
	int min_cdclk, cdclk;

	min_cdclk = intel_compute_min_cdclk(state);
	if (min_cdclk < 0)
		return min_cdclk;

	cdclk = vlv_calc_cdclk(dev_priv, min_cdclk);

	intel_state->cdclk.logical.cdclk = cdclk;
	intel_state->cdclk.logical.voltage_level =
		vlv_calc_voltage_level(dev_priv, cdclk);

	if (!intel_state->active_crtcs) {
		cdclk = vlv_calc_cdclk(dev_priv,
				       intel_state->cdclk.force_min_cdclk);

		intel_state->cdclk.actual.cdclk = cdclk;
		intel_state->cdclk.actual.voltage_level =
			vlv_calc_voltage_level(dev_priv, cdclk);
	} else {
		intel_state->cdclk.actual =
			intel_state->cdclk.logical;
	}

	return 0;
}

static int bdw_modeset_calc_cdclk(struct drm_atomic_state *state)
{
	struct intel_atomic_state *intel_state = to_intel_atomic_state(state);
	int min_cdclk, cdclk;

	min_cdclk = intel_compute_min_cdclk(state);
	if (min_cdclk < 0)
		return min_cdclk;

	/*
	 * FIXME should also account for plane ratio
	 * once 64bpp pixel formats are supported.
	 */
	cdclk = bdw_calc_cdclk(min_cdclk);

	intel_state->cdclk.logical.cdclk = cdclk;
	intel_state->cdclk.logical.voltage_level =
		bdw_calc_voltage_level(cdclk);

	if (!intel_state->active_crtcs) {
		cdclk = bdw_calc_cdclk(intel_state->cdclk.force_min_cdclk);

		intel_state->cdclk.actual.cdclk = cdclk;
		intel_state->cdclk.actual.voltage_level =
			bdw_calc_voltage_level(cdclk);
	} else {
		intel_state->cdclk.actual =
			intel_state->cdclk.logical;
	}

	return 0;
}

static int skl_dpll0_vco(struct intel_atomic_state *intel_state)
{
	struct drm_i915_private *dev_priv = to_i915(intel_state->base.dev);
	struct intel_crtc *crtc;
	struct intel_crtc_state *crtc_state;
	int vco, i;

	vco = intel_state->cdclk.logical.vco;
	if (!vco)
		vco = dev_priv->skl_preferred_vco_freq;

	for_each_new_intel_crtc_in_state(intel_state, crtc, crtc_state, i) {
		if (!crtc_state->base.enable)
			continue;

		if (!intel_crtc_has_type(crtc_state, INTEL_OUTPUT_EDP))
			continue;

		/*
		 * DPLL0 VCO may need to be adjusted to get the correct
		 * clock for eDP. This will affect cdclk as well.
		 */
		switch (crtc_state->port_clock / 2) {
		case 108000:
		case 216000:
			vco = 8640000;
			break;
		default:
			vco = 8100000;
			break;
		}
	}

	return vco;
}

static int skl_modeset_calc_cdclk(struct drm_atomic_state *state)
{
	struct intel_atomic_state *intel_state = to_intel_atomic_state(state);
	int min_cdclk, cdclk, vco;

	min_cdclk = intel_compute_min_cdclk(state);
	if (min_cdclk < 0)
		return min_cdclk;

	vco = skl_dpll0_vco(intel_state);

	/*
	 * FIXME should also account for plane ratio
	 * once 64bpp pixel formats are supported.
	 */
	cdclk = skl_calc_cdclk(min_cdclk, vco);

	intel_state->cdclk.logical.vco = vco;
	intel_state->cdclk.logical.cdclk = cdclk;
	intel_state->cdclk.logical.voltage_level =
		skl_calc_voltage_level(cdclk);

	if (!intel_state->active_crtcs) {
		cdclk = skl_calc_cdclk(intel_state->cdclk.force_min_cdclk, vco);

		intel_state->cdclk.actual.vco = vco;
		intel_state->cdclk.actual.cdclk = cdclk;
		intel_state->cdclk.actual.voltage_level =
			skl_calc_voltage_level(cdclk);
	} else {
		intel_state->cdclk.actual =
			intel_state->cdclk.logical;
	}

	return 0;
}

static int bxt_modeset_calc_cdclk(struct drm_atomic_state *state)
{
	struct drm_i915_private *dev_priv = to_i915(state->dev);
	struct intel_atomic_state *intel_state = to_intel_atomic_state(state);
	int min_cdclk, cdclk, vco;

	min_cdclk = intel_compute_min_cdclk(state);
	if (min_cdclk < 0)
		return min_cdclk;

	if (IS_GEMINILAKE(dev_priv)) {
		cdclk = glk_calc_cdclk(min_cdclk);
		vco = glk_de_pll_vco(dev_priv, cdclk);
	} else {
		cdclk = bxt_calc_cdclk(min_cdclk);
		vco = bxt_de_pll_vco(dev_priv, cdclk);
	}

	intel_state->cdclk.logical.vco = vco;
	intel_state->cdclk.logical.cdclk = cdclk;
	intel_state->cdclk.logical.voltage_level =
		bxt_calc_voltage_level(cdclk);

	if (!intel_state->active_crtcs) {
		if (IS_GEMINILAKE(dev_priv)) {
			cdclk = glk_calc_cdclk(intel_state->cdclk.force_min_cdclk);
			vco = glk_de_pll_vco(dev_priv, cdclk);
		} else {
			cdclk = bxt_calc_cdclk(intel_state->cdclk.force_min_cdclk);
			vco = bxt_de_pll_vco(dev_priv, cdclk);
		}

		intel_state->cdclk.actual.vco = vco;
		intel_state->cdclk.actual.cdclk = cdclk;
		intel_state->cdclk.actual.voltage_level =
			bxt_calc_voltage_level(cdclk);
	} else {
		intel_state->cdclk.actual =
			intel_state->cdclk.logical;
	}

	return 0;
}

static int cnl_modeset_calc_cdclk(struct drm_atomic_state *state)
{
	struct drm_i915_private *dev_priv = to_i915(state->dev);
	struct intel_atomic_state *intel_state = to_intel_atomic_state(state);
	int min_cdclk, cdclk, vco;

	min_cdclk = intel_compute_min_cdclk(state);
	if (min_cdclk < 0)
		return min_cdclk;

	cdclk = cnl_calc_cdclk(min_cdclk);
	vco = cnl_cdclk_pll_vco(dev_priv, cdclk);

	intel_state->cdclk.logical.vco = vco;
	intel_state->cdclk.logical.cdclk = cdclk;
	intel_state->cdclk.logical.voltage_level =
		max(cnl_calc_voltage_level(cdclk),
		    cnl_compute_min_voltage_level(intel_state));

	if (!intel_state->active_crtcs) {
		cdclk = cnl_calc_cdclk(intel_state->cdclk.force_min_cdclk);
		vco = cnl_cdclk_pll_vco(dev_priv, cdclk);

		intel_state->cdclk.actual.vco = vco;
		intel_state->cdclk.actual.cdclk = cdclk;
		intel_state->cdclk.actual.voltage_level =
			cnl_calc_voltage_level(cdclk);
	} else {
		intel_state->cdclk.actual =
			intel_state->cdclk.logical;
	}

	return 0;
}

static int icl_modeset_calc_cdclk(struct drm_atomic_state *state)
{
	struct drm_i915_private *dev_priv = to_i915(state->dev);
	struct intel_atomic_state *intel_state = to_intel_atomic_state(state);
	unsigned int ref = intel_state->cdclk.logical.ref;
	int min_cdclk, cdclk, vco;

	min_cdclk = intel_compute_min_cdclk(state);
	if (min_cdclk < 0)
		return min_cdclk;

	cdclk = icl_calc_cdclk(min_cdclk, ref);
	vco = icl_calc_cdclk_pll_vco(dev_priv, cdclk);

	intel_state->cdclk.logical.vco = vco;
	intel_state->cdclk.logical.cdclk = cdclk;
	intel_state->cdclk.logical.voltage_level =
		max(icl_calc_voltage_level(cdclk),
		    cnl_compute_min_voltage_level(intel_state));

	if (!intel_state->active_crtcs) {
		cdclk = icl_calc_cdclk(intel_state->cdclk.force_min_cdclk, ref);
		vco = icl_calc_cdclk_pll_vco(dev_priv, cdclk);

		intel_state->cdclk.actual.vco = vco;
		intel_state->cdclk.actual.cdclk = cdclk;
		intel_state->cdclk.actual.voltage_level =
			icl_calc_voltage_level(cdclk);
	} else {
		intel_state->cdclk.actual = intel_state->cdclk.logical;
	}

	return 0;
}

static int intel_compute_max_dotclk(struct drm_i915_private *dev_priv)
{
	int max_cdclk_freq = dev_priv->max_cdclk_freq;

	if (INTEL_GEN(dev_priv) >= 10 || IS_GEMINILAKE(dev_priv))
		return 2 * max_cdclk_freq;
	else if (IS_GEN(dev_priv, 9) ||
		 IS_BROADWELL(dev_priv) || IS_HASWELL(dev_priv))
		return max_cdclk_freq;
	else if (IS_CHERRYVIEW(dev_priv))
		return max_cdclk_freq*95/100;
	else if (INTEL_GEN(dev_priv) < 4)
		return 2*max_cdclk_freq*90/100;
	else
		return max_cdclk_freq*90/100;
}

/**
 * intel_update_max_cdclk - Determine the maximum support CDCLK frequency
 * @dev_priv: i915 device
 *
 * Determine the maximum CDCLK frequency the platform supports, and also
 * derive the maximum dot clock frequency the maximum CDCLK frequency
 * allows.
 */
void intel_update_max_cdclk(struct drm_i915_private *dev_priv)
{
	if (INTEL_GEN(dev_priv) >= 11) {
		if (dev_priv->cdclk.hw.ref == 24000)
			dev_priv->max_cdclk_freq = 648000;
		else
			dev_priv->max_cdclk_freq = 652800;
	} else if (IS_CANNONLAKE(dev_priv)) {
		dev_priv->max_cdclk_freq = 528000;
	} else if (IS_GEN9_BC(dev_priv)) {
		u32 limit = I915_READ(SKL_DFSM) & SKL_DFSM_CDCLK_LIMIT_MASK;
		int max_cdclk, vco;

		vco = dev_priv->skl_preferred_vco_freq;
		WARN_ON(vco != 8100000 && vco != 8640000);

		/*
		 * Use the lower (vco 8640) cdclk values as a
		 * first guess. skl_calc_cdclk() will correct it
		 * if the preferred vco is 8100 instead.
		 */
		if (limit == SKL_DFSM_CDCLK_LIMIT_675)
			max_cdclk = 617143;
		else if (limit == SKL_DFSM_CDCLK_LIMIT_540)
			max_cdclk = 540000;
		else if (limit == SKL_DFSM_CDCLK_LIMIT_450)
			max_cdclk = 432000;
		else
			max_cdclk = 308571;

		dev_priv->max_cdclk_freq = skl_calc_cdclk(max_cdclk, vco);
	} else if (IS_GEMINILAKE(dev_priv)) {
		dev_priv->max_cdclk_freq = 316800;
	} else if (IS_BROXTON(dev_priv)) {
		dev_priv->max_cdclk_freq = 624000;
	} else if (IS_BROADWELL(dev_priv))  {
		/*
		 * FIXME with extra cooling we can allow
		 * 540 MHz for ULX and 675 Mhz for ULT.
		 * How can we know if extra cooling is
		 * available? PCI ID, VTB, something else?
		 */
		if (I915_READ(FUSE_STRAP) & HSW_CDCLK_LIMIT)
			dev_priv->max_cdclk_freq = 450000;
		else if (IS_BDW_ULX(dev_priv))
			dev_priv->max_cdclk_freq = 450000;
		else if (IS_BDW_ULT(dev_priv))
			dev_priv->max_cdclk_freq = 540000;
		else
			dev_priv->max_cdclk_freq = 675000;
	} else if (IS_CHERRYVIEW(dev_priv)) {
		dev_priv->max_cdclk_freq = 320000;
	} else if (IS_VALLEYVIEW(dev_priv)) {
		dev_priv->max_cdclk_freq = 400000;
	} else {
		/* otherwise assume cdclk is fixed */
		dev_priv->max_cdclk_freq = dev_priv->cdclk.hw.cdclk;
	}

	dev_priv->max_dotclk_freq = intel_compute_max_dotclk(dev_priv);

	DRM_DEBUG_DRIVER("Max CD clock rate: %d kHz\n",
			 dev_priv->max_cdclk_freq);

	DRM_DEBUG_DRIVER("Max dotclock rate: %d kHz\n",
			 dev_priv->max_dotclk_freq);
}

/**
 * intel_update_cdclk - Determine the current CDCLK frequency
 * @dev_priv: i915 device
 *
 * Determine the current CDCLK frequency.
 */
void intel_update_cdclk(struct drm_i915_private *dev_priv)
{
	dev_priv->display.get_cdclk(dev_priv, &dev_priv->cdclk.hw);

	/*
	 * 9:0 CMBUS [sic] CDCLK frequency (cdfreq):
	 * Programmng [sic] note: bit[9:2] should be programmed to the number
	 * of cdclk that generates 4MHz reference clock freq which is used to
	 * generate GMBus clock. This will vary with the cdclk freq.
	 */
	if (IS_VALLEYVIEW(dev_priv) || IS_CHERRYVIEW(dev_priv))
		I915_WRITE(GMBUSFREQ_VLV,
			   DIV_ROUND_UP(dev_priv->cdclk.hw.cdclk, 1000));
}

static int cnp_rawclk(struct drm_i915_private *dev_priv)
{
	u32 rawclk;
	int divider, fraction;

	if (I915_READ(SFUSE_STRAP) & SFUSE_STRAP_RAW_FREQUENCY) {
		/* 24 MHz */
		divider = 24000;
		fraction = 0;
	} else {
		/* 19.2 MHz */
		divider = 19000;
		fraction = 200;
	}

	rawclk = CNP_RAWCLK_DIV(divider / 1000);
	if (fraction) {
		int numerator = 1;

		rawclk |= CNP_RAWCLK_DEN(DIV_ROUND_CLOSEST(numerator * 1000,
							   fraction) - 1);
<<<<<<< HEAD
		if (HAS_PCH_ICP(dev_priv))
=======
		if (INTEL_PCH_TYPE(dev_priv) >= PCH_ICP)
>>>>>>> 0ecfebd2
			rawclk |= ICP_RAWCLK_NUM(numerator);
	}

	I915_WRITE(PCH_RAWCLK_FREQ, rawclk);
	return divider + fraction;
}

static int pch_rawclk(struct drm_i915_private *dev_priv)
{
	return (I915_READ(PCH_RAWCLK_FREQ) & RAWCLK_FREQ_MASK) * 1000;
}

static int vlv_hrawclk(struct drm_i915_private *dev_priv)
{
	/* RAWCLK_FREQ_VLV register updated from power well code */
	return vlv_get_cck_clock_hpll(dev_priv, "hrawclk",
				      CCK_DISPLAY_REF_CLOCK_CONTROL);
}

static int g4x_hrawclk(struct drm_i915_private *dev_priv)
{
	u32 clkcfg;

	/* hrawclock is 1/4 the FSB frequency */
	clkcfg = I915_READ(CLKCFG);
	switch (clkcfg & CLKCFG_FSB_MASK) {
	case CLKCFG_FSB_400:
		return 100000;
	case CLKCFG_FSB_533:
		return 133333;
	case CLKCFG_FSB_667:
		return 166667;
	case CLKCFG_FSB_800:
		return 200000;
	case CLKCFG_FSB_1067:
	case CLKCFG_FSB_1067_ALT:
		return 266667;
	case CLKCFG_FSB_1333:
	case CLKCFG_FSB_1333_ALT:
		return 333333;
	default:
		return 133333;
	}
}

/**
 * intel_update_rawclk - Determine the current RAWCLK frequency
 * @dev_priv: i915 device
 *
 * Determine the current RAWCLK frequency. RAWCLK is a fixed
 * frequency clock so this needs to done only once.
 */
void intel_update_rawclk(struct drm_i915_private *dev_priv)
{
<<<<<<< HEAD
	if (HAS_PCH_CNP(dev_priv) || HAS_PCH_ICP(dev_priv))
=======
	if (INTEL_PCH_TYPE(dev_priv) >= PCH_CNP)
>>>>>>> 0ecfebd2
		dev_priv->rawclk_freq = cnp_rawclk(dev_priv);
	else if (HAS_PCH_SPLIT(dev_priv))
		dev_priv->rawclk_freq = pch_rawclk(dev_priv);
	else if (IS_VALLEYVIEW(dev_priv) || IS_CHERRYVIEW(dev_priv))
		dev_priv->rawclk_freq = vlv_hrawclk(dev_priv);
	else if (IS_G4X(dev_priv) || IS_PINEVIEW(dev_priv))
		dev_priv->rawclk_freq = g4x_hrawclk(dev_priv);
	else
		/* no rawclk on other platforms, or no need to know it */
		return;

	DRM_DEBUG_DRIVER("rawclk rate: %d kHz\n", dev_priv->rawclk_freq);
}

/**
 * intel_init_cdclk_hooks - Initialize CDCLK related modesetting hooks
 * @dev_priv: i915 device
 */
void intel_init_cdclk_hooks(struct drm_i915_private *dev_priv)
{
	if (INTEL_GEN(dev_priv) >= 11) {
		dev_priv->display.set_cdclk = icl_set_cdclk;
		dev_priv->display.modeset_calc_cdclk = icl_modeset_calc_cdclk;
	} else if (IS_CANNONLAKE(dev_priv)) {
		dev_priv->display.set_cdclk = cnl_set_cdclk;
		dev_priv->display.modeset_calc_cdclk =
			cnl_modeset_calc_cdclk;
	} else if (IS_GEN9_LP(dev_priv)) {
		dev_priv->display.set_cdclk = bxt_set_cdclk;
		dev_priv->display.modeset_calc_cdclk =
			bxt_modeset_calc_cdclk;
	} else if (IS_GEN9_BC(dev_priv)) {
		dev_priv->display.set_cdclk = skl_set_cdclk;
		dev_priv->display.modeset_calc_cdclk =
			skl_modeset_calc_cdclk;
	} else if (IS_BROADWELL(dev_priv)) {
		dev_priv->display.set_cdclk = bdw_set_cdclk;
		dev_priv->display.modeset_calc_cdclk =
			bdw_modeset_calc_cdclk;
	} else if (IS_CHERRYVIEW(dev_priv)) {
		dev_priv->display.set_cdclk = chv_set_cdclk;
		dev_priv->display.modeset_calc_cdclk =
			vlv_modeset_calc_cdclk;
	} else if (IS_VALLEYVIEW(dev_priv)) {
		dev_priv->display.set_cdclk = vlv_set_cdclk;
		dev_priv->display.modeset_calc_cdclk =
			vlv_modeset_calc_cdclk;
	}

	if (INTEL_GEN(dev_priv) >= 11)
		dev_priv->display.get_cdclk = icl_get_cdclk;
	else if (IS_CANNONLAKE(dev_priv))
		dev_priv->display.get_cdclk = cnl_get_cdclk;
	else if (IS_GEN9_LP(dev_priv))
		dev_priv->display.get_cdclk = bxt_get_cdclk;
	else if (IS_GEN9_BC(dev_priv))
		dev_priv->display.get_cdclk = skl_get_cdclk;
	else if (IS_BROADWELL(dev_priv))
		dev_priv->display.get_cdclk = bdw_get_cdclk;
	else if (IS_HASWELL(dev_priv))
		dev_priv->display.get_cdclk = hsw_get_cdclk;
	else if (IS_VALLEYVIEW(dev_priv) || IS_CHERRYVIEW(dev_priv))
		dev_priv->display.get_cdclk = vlv_get_cdclk;
	else if (IS_GEN(dev_priv, 6) || IS_IVYBRIDGE(dev_priv))
		dev_priv->display.get_cdclk = fixed_400mhz_get_cdclk;
	else if (IS_GEN(dev_priv, 5))
		dev_priv->display.get_cdclk = fixed_450mhz_get_cdclk;
	else if (IS_GM45(dev_priv))
		dev_priv->display.get_cdclk = gm45_get_cdclk;
	else if (IS_G45(dev_priv))
		dev_priv->display.get_cdclk = g33_get_cdclk;
	else if (IS_I965GM(dev_priv))
		dev_priv->display.get_cdclk = i965gm_get_cdclk;
	else if (IS_I965G(dev_priv))
		dev_priv->display.get_cdclk = fixed_400mhz_get_cdclk;
	else if (IS_PINEVIEW(dev_priv))
		dev_priv->display.get_cdclk = pnv_get_cdclk;
	else if (IS_G33(dev_priv))
		dev_priv->display.get_cdclk = g33_get_cdclk;
	else if (IS_I945GM(dev_priv))
		dev_priv->display.get_cdclk = i945gm_get_cdclk;
	else if (IS_I945G(dev_priv))
		dev_priv->display.get_cdclk = fixed_400mhz_get_cdclk;
	else if (IS_I915GM(dev_priv))
		dev_priv->display.get_cdclk = i915gm_get_cdclk;
	else if (IS_I915G(dev_priv))
		dev_priv->display.get_cdclk = fixed_333mhz_get_cdclk;
	else if (IS_I865G(dev_priv))
		dev_priv->display.get_cdclk = fixed_266mhz_get_cdclk;
	else if (IS_I85X(dev_priv))
		dev_priv->display.get_cdclk = i85x_get_cdclk;
	else if (IS_I845G(dev_priv))
		dev_priv->display.get_cdclk = fixed_200mhz_get_cdclk;
	else { /* 830 */
		WARN(!IS_I830(dev_priv),
		     "Unknown platform. Assuming 133 MHz CDCLK\n");
		dev_priv->display.get_cdclk = fixed_133mhz_get_cdclk;
	}
}<|MERGE_RESOLUTION|>--- conflicted
+++ resolved
@@ -2736,11 +2736,7 @@
 
 		rawclk |= CNP_RAWCLK_DEN(DIV_ROUND_CLOSEST(numerator * 1000,
 							   fraction) - 1);
-<<<<<<< HEAD
-		if (HAS_PCH_ICP(dev_priv))
-=======
 		if (INTEL_PCH_TYPE(dev_priv) >= PCH_ICP)
->>>>>>> 0ecfebd2
 			rawclk |= ICP_RAWCLK_NUM(numerator);
 	}
 
@@ -2795,11 +2791,7 @@
  */
 void intel_update_rawclk(struct drm_i915_private *dev_priv)
 {
-<<<<<<< HEAD
-	if (HAS_PCH_CNP(dev_priv) || HAS_PCH_ICP(dev_priv))
-=======
 	if (INTEL_PCH_TYPE(dev_priv) >= PCH_CNP)
->>>>>>> 0ecfebd2
 		dev_priv->rawclk_freq = cnp_rawclk(dev_priv);
 	else if (HAS_PCH_SPLIT(dev_priv))
 		dev_priv->rawclk_freq = pch_rawclk(dev_priv);
