/* SPDX-License-Identifier: MIT */
/*
 * Copyright © 2022 Intel Corporation
 */

#ifndef __INTEL_ENGINE_REGS__
#define __INTEL_ENGINE_REGS__

#include "i915_reg_defs.h"

#define RING_EXCC(base)				_MMIO((base) + 0x28)
#define RING_TAIL(base)				_MMIO((base) + 0x30)
#define   TAIL_ADDR				0x001FFFF8
#define RING_HEAD(base)				_MMIO((base) + 0x34)
#define   HEAD_WRAP_COUNT			0xFFE00000
#define   HEAD_WRAP_ONE				0x00200000
#define   HEAD_ADDR				0x001FFFFC
#define RING_START(base)			_MMIO((base) + 0x38)
#define RING_CTL(base)				_MMIO((base) + 0x3c)
#define   RING_CTL_SIZE(size)			((size) - PAGE_SIZE) /* in bytes -> pages */
#define   RING_NR_PAGES				0x001FF000
#define   RING_REPORT_MASK			0x00000006
#define   RING_REPORT_64K			0x00000002
#define   RING_REPORT_128K			0x00000004
#define   RING_NO_REPORT			0x00000000
#define   RING_VALID_MASK			0x00000001
#define   RING_VALID				0x00000001
#define   RING_INVALID				0x00000000
#define   RING_WAIT_I8XX			(1 << 0) /* gen2, PRBx_HEAD */
#define   RING_WAIT				(1 << 11) /* gen3+, PRBx_CTL */
#define   RING_WAIT_SEMAPHORE			(1 << 10) /* gen6+ */
#define RING_SYNC_0(base)			_MMIO((base) + 0x40)
#define RING_SYNC_1(base)			_MMIO((base) + 0x44)
#define RING_SYNC_2(base)			_MMIO((base) + 0x48)
#define GEN6_RVSYNC				(RING_SYNC_0(RENDER_RING_BASE))
#define GEN6_RBSYNC				(RING_SYNC_1(RENDER_RING_BASE))
#define GEN6_RVESYNC				(RING_SYNC_2(RENDER_RING_BASE))
#define GEN6_VBSYNC				(RING_SYNC_0(GEN6_BSD_RING_BASE))
#define GEN6_VRSYNC				(RING_SYNC_1(GEN6_BSD_RING_BASE))
#define GEN6_VVESYNC				(RING_SYNC_2(GEN6_BSD_RING_BASE))
#define GEN6_BRSYNC				(RING_SYNC_0(BLT_RING_BASE))
#define GEN6_BVSYNC				(RING_SYNC_1(BLT_RING_BASE))
#define GEN6_BVESYNC				(RING_SYNC_2(BLT_RING_BASE))
#define GEN6_VEBSYNC				(RING_SYNC_0(VEBOX_RING_BASE))
#define GEN6_VERSYNC				(RING_SYNC_1(VEBOX_RING_BASE))
#define GEN6_VEVSYNC				(RING_SYNC_2(VEBOX_RING_BASE))
#define RING_PSMI_CTL(base)			_MMIO((base) + 0x50)
#define   GEN8_RC_SEMA_IDLE_MSG_DISABLE		REG_BIT(12)
#define   GEN8_FF_DOP_CLOCK_GATE_DISABLE	REG_BIT(10)
#define   GEN12_WAIT_FOR_EVENT_POWER_DOWN_DISABLE REG_BIT(7)
#define   GEN6_BSD_GO_INDICATOR			REG_BIT(4)
#define   GEN6_BSD_SLEEP_INDICATOR		REG_BIT(3)
#define   GEN6_BSD_SLEEP_FLUSH_DISABLE		REG_BIT(2)
#define   GEN6_PSMI_SLEEP_MSG_DISABLE		REG_BIT(0)
#define RING_MAX_IDLE(base)			_MMIO((base) + 0x54)
#define  PWRCTX_MAXCNT(base)			_MMIO((base) + 0x54)
#define    IDLE_TIME_MASK			0xFFFFF
#define RING_ACTHD_UDW(base)			_MMIO((base) + 0x5c)
#define RING_DMA_FADD_UDW(base)			_MMIO((base) + 0x60) /* gen8+ */
#define RING_IPEIR(base)			_MMIO((base) + 0x64)
#define RING_IPEHR(base)			_MMIO((base) + 0x68)
#define RING_INSTDONE(base)			_MMIO((base) + 0x6c)
#define RING_INSTPS(base)			_MMIO((base) + 0x70)
#define RING_DMA_FADD(base)			_MMIO((base) + 0x78)
#define RING_ACTHD(base)			_MMIO((base) + 0x74)
#define RING_HWS_PGA(base)			_MMIO((base) + 0x80)
#define RING_CMD_BUF_CCTL(base)			_MMIO((base) + 0x84)
#define IPEIR(base)				_MMIO((base) + 0x88)
#define IPEHR(base)				_MMIO((base) + 0x8c)
#define RING_ID(base)				_MMIO((base) + 0x8c)
#define RING_NOPID(base)			_MMIO((base) + 0x94)
#define RING_HWSTAM(base)			_MMIO((base) + 0x98)
#define RING_MI_MODE(base)			_MMIO((base) + 0x9c)
#define   ASYNC_FLIP_PERF_DISABLE		REG_BIT(14)
#define   MI_FLUSH_ENABLE			REG_BIT(12)
#define   TGL_NESTED_BB_EN			REG_BIT(12)
#define   MODE_IDLE				REG_BIT(9)
#define   STOP_RING				REG_BIT(8)
#define   VS_TIMER_DISPATCH			REG_BIT(6)
#define RING_IMR(base)				_MMIO((base) + 0xa8)
#define RING_EIR(base)				_MMIO((base) + 0xb0)
#define RING_EMR(base)				_MMIO((base) + 0xb4)
#define RING_ESR(base)				_MMIO((base) + 0xb8)
#define RING_INSTPM(base)			_MMIO((base) + 0xc0)
#define RING_CMD_CCTL(base)			_MMIO((base) + 0xc4)
#define ACTHD(base)				_MMIO((base) + 0xc8)
#define GEN8_R_PWR_CLK_STATE(base)		_MMIO((base) + 0xc8)
#define   GEN8_RPCS_ENABLE			(1 << 31)
#define   GEN8_RPCS_S_CNT_ENABLE		(1 << 18)
#define   GEN8_RPCS_S_CNT_SHIFT			15
#define   GEN8_RPCS_S_CNT_MASK			(0x7 << GEN8_RPCS_S_CNT_SHIFT)
#define   GEN11_RPCS_S_CNT_SHIFT		12
#define   GEN11_RPCS_S_CNT_MASK			(0x3f << GEN11_RPCS_S_CNT_SHIFT)
#define   GEN8_RPCS_SS_CNT_ENABLE		(1 << 11)
#define   GEN8_RPCS_SS_CNT_SHIFT		8
#define   GEN8_RPCS_SS_CNT_MASK			(0x7 << GEN8_RPCS_SS_CNT_SHIFT)
#define   GEN8_RPCS_EU_MAX_SHIFT		4
#define   GEN8_RPCS_EU_MAX_MASK			(0xf << GEN8_RPCS_EU_MAX_SHIFT)
#define   GEN8_RPCS_EU_MIN_SHIFT		0
#define   GEN8_RPCS_EU_MIN_MASK			(0xf << GEN8_RPCS_EU_MIN_SHIFT)

#define RING_RESET_CTL(base)			_MMIO((base) + 0xd0)
#define   RESET_CTL_CAT_ERROR			REG_BIT(2)
#define   RESET_CTL_READY_TO_RESET		REG_BIT(1)
#define   RESET_CTL_REQUEST_RESET		REG_BIT(0)
#define DMA_FADD_I8XX(base)			_MMIO((base) + 0xd0)
#define RING_BBSTATE(base)			_MMIO((base) + 0x110)
#define   RING_BB_PPGTT				(1 << 5)
#define RING_SBBADDR(base)			_MMIO((base) + 0x114) /* hsw+ */
#define RING_SBBSTATE(base)			_MMIO((base) + 0x118) /* hsw+ */
#define RING_SBBADDR_UDW(base)			_MMIO((base) + 0x11c) /* gen8+ */
#define RING_BBADDR(base)			_MMIO((base) + 0x140)
#define RING_BBADDR_UDW(base)			_MMIO((base) + 0x168) /* gen8+ */
#define CCID(base)				_MMIO((base) + 0x180)
#define   CCID_EN				BIT(0)
#define   CCID_EXTENDED_STATE_RESTORE		BIT(2)
#define   CCID_EXTENDED_STATE_SAVE		BIT(3)
#define RING_BB_PER_CTX_PTR(base)		_MMIO((base) + 0x1c0) /* gen8+ */
#define RING_INDIRECT_CTX(base)			_MMIO((base) + 0x1c4) /* gen8+ */
#define RING_INDIRECT_CTX_OFFSET(base)		_MMIO((base) + 0x1c8) /* gen8+ */
#define ECOSKPD(base)				_MMIO((base) + 0x1d0)
#define   ECO_CONSTANT_BUFFER_SR_DISABLE	REG_BIT(4)
#define   ECO_GATING_CX_ONLY			REG_BIT(3)
#define   GEN6_BLITTER_FBC_NOTIFY		REG_BIT(3)
#define   ECO_FLIP_DONE				REG_BIT(0)
#define   GEN6_BLITTER_LOCK_SHIFT		16

#define BLIT_CCTL(base)				_MMIO((base) + 0x204)
#define   BLIT_CCTL_DST_MOCS_MASK		REG_GENMASK(14, 8)
#define   BLIT_CCTL_SRC_MOCS_MASK		REG_GENMASK(6, 0)
#define   BLIT_CCTL_MASK (BLIT_CCTL_DST_MOCS_MASK | \
			  BLIT_CCTL_SRC_MOCS_MASK)
#define   BLIT_CCTL_MOCS(dst, src)				       \
		(REG_FIELD_PREP(BLIT_CCTL_DST_MOCS_MASK, (dst) << 1) | \
		 REG_FIELD_PREP(BLIT_CCTL_SRC_MOCS_MASK, (src) << 1))

#define RING_CSCMDOP(base)			_MMIO((base) + 0x20c)

/*
 * CMD_CCTL read/write fields take a MOCS value and _not_ a table index.
 * The lsb of each can be considered a separate enabling bit for encryption.
 * 6:0 == default MOCS value for reads  =>  6:1 == table index for reads.
 * 13:7 == default MOCS value for writes => 13:8 == table index for writes.
 * 15:14 == Reserved => 31:30 are set to 0.
 */
#define CMD_CCTL_WRITE_OVERRIDE_MASK REG_GENMASK(13, 7)
#define CMD_CCTL_READ_OVERRIDE_MASK REG_GENMASK(6, 0)
#define CMD_CCTL_MOCS_MASK (CMD_CCTL_WRITE_OVERRIDE_MASK | \
			    CMD_CCTL_READ_OVERRIDE_MASK)
#define CMD_CCTL_MOCS_OVERRIDE(write, read)				      \
		(REG_FIELD_PREP(CMD_CCTL_WRITE_OVERRIDE_MASK, (write) << 1) | \
		 REG_FIELD_PREP(CMD_CCTL_READ_OVERRIDE_MASK, (read) << 1))

#define RING_PREDICATE_RESULT(base)		_MMIO((base) + 0x3b8) /* gen12+ */
<<<<<<< HEAD
=======

>>>>>>> a0696856
#define MI_PREDICATE_RESULT_2(base)		_MMIO((base) + 0x3bc)
#define   LOWER_SLICE_ENABLED			(1 << 0)
#define   LOWER_SLICE_DISABLED			(0 << 0)
#define MI_PREDICATE_SRC0(base)			_MMIO((base) + 0x400)
#define MI_PREDICATE_SRC0_UDW(base)		_MMIO((base) + 0x400 + 4)
#define MI_PREDICATE_SRC1(base)			_MMIO((base) + 0x408)
#define MI_PREDICATE_SRC1_UDW(base)		_MMIO((base) + 0x408 + 4)
#define MI_PREDICATE_DATA(base)			_MMIO((base) + 0x410)
#define MI_PREDICATE_RESULT(base)		_MMIO((base) + 0x418)
#define MI_PREDICATE_RESULT_1(base)		_MMIO((base) + 0x41c)

#define RING_PP_DIR_DCLV(base)			_MMIO((base) + 0x220)
#define   PP_DIR_DCLV_2G			0xffffffff
#define RING_PP_DIR_BASE(base)			_MMIO((base) + 0x228)
#define RING_ELSP(base)				_MMIO((base) + 0x230)
#define RING_EXECLIST_STATUS_LO(base)		_MMIO((base) + 0x234)
#define RING_EXECLIST_STATUS_HI(base)		_MMIO((base) + 0x234 + 4)
#define RING_CONTEXT_CONTROL(base)		_MMIO((base) + 0x244)
#define	  CTX_CTRL_ENGINE_CTX_RESTORE_INHIBIT	REG_BIT(0)
#define   CTX_CTRL_RS_CTX_ENABLE		REG_BIT(1)
#define	  CTX_CTRL_ENGINE_CTX_SAVE_INHIBIT	REG_BIT(2)
#define	  CTX_CTRL_INHIBIT_SYN_CTX_SWITCH	REG_BIT(3)
#define	  GEN12_CTX_CTRL_OAR_CONTEXT_ENABLE	REG_BIT(8)
#define RING_CTX_SR_CTL(base)			_MMIO((base) + 0x244)
#define RING_SEMA_WAIT_POLL(base)		_MMIO((base) + 0x24c)
#define GEN8_RING_PDP_UDW(base, n)		_MMIO((base) + 0x270 + (n) * 8 + 4)
#define GEN8_RING_PDP_LDW(base, n)		_MMIO((base) + 0x270 + (n) * 8)
#define RING_MODE_GEN7(base)			_MMIO((base) + 0x29c)
#define   GFX_RUN_LIST_ENABLE			(1 << 15)
#define   GFX_INTERRUPT_STEERING		(1 << 14)
#define   GFX_TLB_INVALIDATE_EXPLICIT		(1 << 13)
#define   GFX_SURFACE_FAULT_ENABLE		(1 << 12)
#define   GFX_REPLAY_MODE			(1 << 11)
#define   GFX_PSMI_GRANULARITY			(1 << 10)
#define   GEN12_GFX_PREFETCH_DISABLE		REG_BIT(10)
#define   GFX_PPGTT_ENABLE			(1 << 9)
#define   GEN8_GFX_PPGTT_48B			(1 << 7)
#define   GFX_FORWARD_VBLANK_MASK		(3 << 5)
#define   GFX_FORWARD_VBLANK_NEVER		(0 << 5)
#define   GFX_FORWARD_VBLANK_ALWAYS		(1 << 5)
#define   GFX_FORWARD_VBLANK_COND		(2 << 5)
#define   GEN11_GFX_DISABLE_LEGACY_MODE		(1 << 3)
#define RING_TIMESTAMP(base)			_MMIO((base) + 0x358)
#define RING_TIMESTAMP_UDW(base)		_MMIO((base) + 0x358 + 4)
#define RING_CONTEXT_STATUS_PTR(base)		_MMIO((base) + 0x3a0)
#define RING_CTX_TIMESTAMP(base)		_MMIO((base) + 0x3a8) /* gen8+ */
#define RING_PREDICATE_RESULT(base)		_MMIO((base) + 0x3b8)
#define RING_FORCE_TO_NONPRIV(base, i)		_MMIO(((base) + 0x4D0) + (i) * 4)
#define   RING_FORCE_TO_NONPRIV_DENY		REG_BIT(30)
#define   RING_FORCE_TO_NONPRIV_ADDRESS_MASK	REG_GENMASK(25, 2)
#define   RING_FORCE_TO_NONPRIV_ACCESS_RW	(0 << 28)    /* CFL+ & Gen11+ */
#define   RING_FORCE_TO_NONPRIV_ACCESS_RD	(1 << 28)
#define   RING_FORCE_TO_NONPRIV_ACCESS_WR	(2 << 28)
#define   RING_FORCE_TO_NONPRIV_ACCESS_INVALID	(3 << 28)
#define   RING_FORCE_TO_NONPRIV_ACCESS_MASK	(3 << 28)
#define   RING_FORCE_TO_NONPRIV_RANGE_1		(0 << 0)     /* CFL+ & Gen11+ */
#define   RING_FORCE_TO_NONPRIV_RANGE_4		(1 << 0)
#define   RING_FORCE_TO_NONPRIV_RANGE_16	(2 << 0)
#define   RING_FORCE_TO_NONPRIV_RANGE_64	(3 << 0)
#define   RING_FORCE_TO_NONPRIV_RANGE_MASK	(3 << 0)
#define   RING_FORCE_TO_NONPRIV_MASK_VALID	\
	(RING_FORCE_TO_NONPRIV_RANGE_MASK | \
	 RING_FORCE_TO_NONPRIV_ACCESS_MASK | \
	 RING_FORCE_TO_NONPRIV_DENY)
#define   RING_MAX_NONPRIV_SLOTS  12

#define RING_EXECLIST_SQ_CONTENTS(base)		_MMIO((base) + 0x510)
#define RING_PP_DIR_BASE_READ(base)		_MMIO((base) + 0x518)
#define RING_EXECLIST_CONTROL(base)		_MMIO((base) + 0x550)
#define	  EL_CTRL_LOAD				REG_BIT(0)

/* There are 16 64-bit CS General Purpose Registers per-engine on Gen8+ */
#define GEN8_RING_CS_GPR(base, n)		_MMIO((base) + 0x600 + (n) * 8)
#define GEN8_RING_CS_GPR_UDW(base, n)		_MMIO((base) + 0x600 + (n) * 8 + 4)

#define GEN11_VCS_SFC_FORCED_LOCK(base)		_MMIO((base) + 0x88c)
#define   GEN11_VCS_SFC_FORCED_LOCK_BIT		(1 << 0)
#define GEN11_VCS_SFC_LOCK_STATUS(base)		_MMIO((base) + 0x890)
#define   GEN11_VCS_SFC_USAGE_BIT		(1 << 0)
#define   GEN11_VCS_SFC_LOCK_ACK_BIT		(1 << 1)

#define GEN11_VECS_SFC_FORCED_LOCK(base)	_MMIO((base) + 0x201c)
#define   GEN11_VECS_SFC_FORCED_LOCK_BIT	(1 << 0)
#define GEN11_VECS_SFC_LOCK_ACK(base)		_MMIO((base) + 0x2018)
#define   GEN11_VECS_SFC_LOCK_ACK_BIT		(1 << 0)
#define GEN11_VECS_SFC_USAGE(base)		_MMIO((base) + 0x2014)
#define   GEN11_VECS_SFC_USAGE_BIT		(1 << 0)

#define RING_HWS_PGA_GEN6(base)	_MMIO((base) + 0x2080)

#define GEN12_HCP_SFC_LOCK_STATUS(base)		_MMIO((base) + 0x2914)
#define   GEN12_HCP_SFC_LOCK_ACK_BIT		REG_BIT(1)
#define   GEN12_HCP_SFC_USAGE_BIT		REG_BIT(0)

#define VDBOX_CGCTL3F10(base)			_MMIO((base) + 0x3f10)
#define   IECPUNIT_CLKGATE_DIS			REG_BIT(22)

#define VDBOX_CGCTL3F18(base)			_MMIO((base) + 0x3f18)
#define   ALNUNIT_CLKGATE_DIS			REG_BIT(13)


#endif /* __INTEL_ENGINE_REGS__ */<|MERGE_RESOLUTION|>--- conflicted
+++ resolved
@@ -152,10 +152,7 @@
 		 REG_FIELD_PREP(CMD_CCTL_READ_OVERRIDE_MASK, (read) << 1))
 
 #define RING_PREDICATE_RESULT(base)		_MMIO((base) + 0x3b8) /* gen12+ */
-<<<<<<< HEAD
-=======
-
->>>>>>> a0696856
+
 #define MI_PREDICATE_RESULT_2(base)		_MMIO((base) + 0x3bc)
 #define   LOWER_SLICE_ENABLED			(1 << 0)
 #define   LOWER_SLICE_DISABLED			(0 << 0)
