// SPDX-License-Identifier: GPL-2.0 OR Linux-OpenIB
/*
 * Copyright (c) 2016 Mellanox Technologies Ltd. All rights reserved.
 * Copyright (c) 2015 System Fabric Works, Inc. All rights reserved.
 */

#include <linux/vmalloc.h>
#include "rxe.h"
#include "rxe_loc.h"
#include "rxe_queue.h"

int rxe_srq_chk_attr(struct rxe_dev *rxe, struct rxe_srq *srq,
		     struct ib_srq_attr *attr, enum ib_srq_attr_mask mask)
{
	if (srq && srq->error) {
		pr_warn("srq in error state\n");
		goto err1;
	}

	if (mask & IB_SRQ_MAX_WR) {
		if (attr->max_wr > rxe->attr.max_srq_wr) {
			pr_warn("max_wr(%d) > max_srq_wr(%d)\n",
				attr->max_wr, rxe->attr.max_srq_wr);
			goto err1;
		}

		if (attr->max_wr <= 0) {
			pr_warn("max_wr(%d) <= 0\n", attr->max_wr);
			goto err1;
		}

		if (srq && srq->limit && (attr->max_wr < srq->limit)) {
			pr_warn("max_wr (%d) < srq->limit (%d)\n",
				attr->max_wr, srq->limit);
			goto err1;
		}

		if (attr->max_wr < RXE_MIN_SRQ_WR)
			attr->max_wr = RXE_MIN_SRQ_WR;
	}

	if (mask & IB_SRQ_LIMIT) {
		if (attr->srq_limit > rxe->attr.max_srq_wr) {
			pr_warn("srq_limit(%d) > max_srq_wr(%d)\n",
				attr->srq_limit, rxe->attr.max_srq_wr);
			goto err1;
		}

		if (srq && (attr->srq_limit > srq->rq.queue->buf->index_mask)) {
			pr_warn("srq_limit (%d) > cur limit(%d)\n",
				attr->srq_limit,
				 srq->rq.queue->buf->index_mask);
			goto err1;
		}
	}

	if (mask == IB_SRQ_INIT_MASK) {
		if (attr->max_sge > rxe->attr.max_srq_sge) {
			pr_warn("max_sge(%d) > max_srq_sge(%d)\n",
				attr->max_sge, rxe->attr.max_srq_sge);
			goto err1;
		}

		if (attr->max_sge < RXE_MIN_SRQ_SGE)
			attr->max_sge = RXE_MIN_SRQ_SGE;
	}

	return 0;

err1:
	return -EINVAL;
}

int rxe_srq_from_init(struct rxe_dev *rxe, struct rxe_srq *srq,
		      struct ib_srq_init_attr *init, struct ib_udata *udata,
		      struct rxe_create_srq_resp __user *uresp)
{
	int err;
	int srq_wqe_size;
	struct rxe_queue *q;
	enum queue_type type;

	srq->ibsrq.event_handler	= init->event_handler;
	srq->ibsrq.srq_context		= init->srq_context;
	srq->limit		= init->attr.srq_limit;
	srq->srq_num		= srq->pelem.index;
	srq->rq.max_wr		= init->attr.max_wr;
	srq->rq.max_sge		= init->attr.max_sge;
	srq->rq.is_user		= srq->is_user;

	srq_wqe_size		= rcv_wqe_size(srq->rq.max_sge);

	spin_lock_init(&srq->rq.producer_lock);
	spin_lock_init(&srq->rq.consumer_lock);

<<<<<<< HEAD
	type = uresp ? QUEUE_TYPE_FROM_USER : QUEUE_TYPE_KERNEL;
=======
	type = QUEUE_TYPE_FROM_CLIENT;
>>>>>>> df0cc57e
	q = rxe_queue_init(rxe, &srq->rq.max_wr,
			srq_wqe_size, type);
	if (!q) {
		pr_warn("unable to allocate queue for srq\n");
		return -ENOMEM;
	}

	srq->rq.queue = q;

	err = do_mmap_info(rxe, uresp ? &uresp->mi : NULL, udata, q->buf,
			   q->buf_size, &q->ip);
	if (err) {
		vfree(q->buf);
		kfree(q);
		return err;
	}

	if (uresp) {
		if (copy_to_user(&uresp->srq_num, &srq->srq_num,
				 sizeof(uresp->srq_num))) {
			rxe_queue_cleanup(q);
			return -EFAULT;
		}
	}

	return 0;
}

int rxe_srq_from_attr(struct rxe_dev *rxe, struct rxe_srq *srq,
		      struct ib_srq_attr *attr, enum ib_srq_attr_mask mask,
		      struct rxe_modify_srq_cmd *ucmd, struct ib_udata *udata)
{
	int err;
	struct rxe_queue *q = srq->rq.queue;
	struct mminfo __user *mi = NULL;

	if (mask & IB_SRQ_MAX_WR) {
		/*
		 * This is completely screwed up, the response is supposed to
		 * be in the outbuf not like this.
		 */
		mi = u64_to_user_ptr(ucmd->mmap_info_addr);

		err = rxe_queue_resize(q, &attr->max_wr,
				       rcv_wqe_size(srq->rq.max_sge), udata, mi,
				       &srq->rq.producer_lock,
				       &srq->rq.consumer_lock);
		if (err)
			goto err2;
	}

	if (mask & IB_SRQ_LIMIT)
		srq->limit = attr->srq_limit;

	return 0;

err2:
	rxe_queue_cleanup(q);
	srq->rq.queue = NULL;
	return err;
}<|MERGE_RESOLUTION|>--- conflicted
+++ resolved
@@ -86,18 +86,13 @@
 	srq->srq_num		= srq->pelem.index;
 	srq->rq.max_wr		= init->attr.max_wr;
 	srq->rq.max_sge		= init->attr.max_sge;
-	srq->rq.is_user		= srq->is_user;
 
 	srq_wqe_size		= rcv_wqe_size(srq->rq.max_sge);
 
 	spin_lock_init(&srq->rq.producer_lock);
 	spin_lock_init(&srq->rq.consumer_lock);
 
-<<<<<<< HEAD
-	type = uresp ? QUEUE_TYPE_FROM_USER : QUEUE_TYPE_KERNEL;
-=======
 	type = QUEUE_TYPE_FROM_CLIENT;
->>>>>>> df0cc57e
 	q = rxe_queue_init(rxe, &srq->rq.max_wr,
 			srq_wqe_size, type);
 	if (!q) {
