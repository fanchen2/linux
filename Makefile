# SPDX-License-Identifier: GPL-2.0
VERSION = 6
PATCHLEVEL = 8
SUBLEVEL = 0
<<<<<<< HEAD
EXTRAVERSION = -rc5
=======
EXTRAVERSION =
>>>>>>> 9a8b202f
NAME = Hurr durr I'ma ninja sloth

# *DOCUMENTATION*
# To see a list of typical targets execute "make help"
# More info can be located in ./README
# Comments in this file are targeted only to the developer, do not
# expect to learn how to build the kernel reading this file.

ifeq ($(filter undefine,$(.FEATURES)),)
$(error GNU Make >= 3.82 is required. Your Make version is $(MAKE_VERSION))
endif

$(if $(filter __%, $(MAKECMDGOALS)), \
	$(error targets prefixed with '__' are only for internal use))

# That's our default target when none is given on the command line
PHONY := __all
__all:

# We are using a recursive build, so we need to do a little thinking
# to get the ordering right.
#
# Most importantly: sub-Makefiles should only ever modify files in
# their own directory. If in some directory we have a dependency on
# a file in another dir (which doesn't happen often, but it's often
# unavoidable when linking the built-in.a targets which finally
# turn into vmlinux), we will call a sub make in that other dir, and
# after that we are sure that everything which is in that other dir
# is now up to date.
#
# The only cases where we need to modify files which have global
# effects are thus separated out and done before the recursive
# descending is started. They are now explicitly listed as the
# prepare rule.

this-makefile := $(lastword $(MAKEFILE_LIST))
export abs_srctree := $(realpath $(dir $(this-makefile)))
export abs_objtree := $(CURDIR)

ifneq ($(sub_make_done),1)

# Do not use make's built-in rules and variables
# (this increases performance and avoids hard-to-debug behaviour)
MAKEFLAGS += -rR

# Avoid funny character set dependencies
unexport LC_ALL
LC_COLLATE=C
LC_NUMERIC=C
export LC_COLLATE LC_NUMERIC

# Avoid interference with shell env settings
unexport GREP_OPTIONS

# Beautify output
# ---------------------------------------------------------------------------
#
# Most of build commands in Kbuild start with "cmd_". You can optionally define
# "quiet_cmd_*". If defined, the short log is printed. Otherwise, no log from
# that command is printed by default.
#
# e.g.)
#    quiet_cmd_depmod = DEPMOD  $(MODLIB)
#          cmd_depmod = $(srctree)/scripts/depmod.sh $(DEPMOD) $(KERNELRELEASE)
#
# A simple variant is to prefix commands with $(Q) - that's useful
# for commands that shall be hidden in non-verbose mode.
#
#    $(Q)$(MAKE) $(build)=scripts/basic
#
# If KBUILD_VERBOSE contains 1, the whole command is echoed.
# If KBUILD_VERBOSE contains 2, the reason for rebuilding is printed.
#
# To put more focus on warnings, be less verbose as default
# Use 'make V=1' to see the full commands

ifeq ("$(origin V)", "command line")
  KBUILD_VERBOSE = $(V)
endif

quiet = quiet_
Q = @

ifneq ($(findstring 1, $(KBUILD_VERBOSE)),)
  quiet =
  Q =
endif

# If the user is running make -s (silent mode), suppress echoing of
# commands
# make-4.0 (and later) keep single letter options in the 1st word of MAKEFLAGS.

ifeq ($(filter 3.%,$(MAKE_VERSION)),)
short-opts := $(firstword -$(MAKEFLAGS))
else
short-opts := $(filter-out --%,$(MAKEFLAGS))
endif

ifneq ($(findstring s,$(short-opts)),)
quiet=silent_
override KBUILD_VERBOSE :=
endif

export quiet Q KBUILD_VERBOSE

# Call a source code checker (by default, "sparse") as part of the
# C compilation.
#
# Use 'make C=1' to enable checking of only re-compiled files.
# Use 'make C=2' to enable checking of *all* source files, regardless
# of whether they are re-compiled or not.
#
# See the file "Documentation/dev-tools/sparse.rst" for more details,
# including where to get the "sparse" utility.

ifeq ("$(origin C)", "command line")
  KBUILD_CHECKSRC = $(C)
endif
ifndef KBUILD_CHECKSRC
  KBUILD_CHECKSRC = 0
endif

export KBUILD_CHECKSRC

# Enable "clippy" (a linter) as part of the Rust compilation.
#
# Use 'make CLIPPY=1' to enable it.
ifeq ("$(origin CLIPPY)", "command line")
  KBUILD_CLIPPY := $(CLIPPY)
endif

export KBUILD_CLIPPY

# Use make M=dir or set the environment variable KBUILD_EXTMOD to specify the
# directory of external module to build. Setting M= takes precedence.
ifeq ("$(origin M)", "command line")
  KBUILD_EXTMOD := $(M)
endif

$(if $(word 2, $(KBUILD_EXTMOD)), \
	$(error building multiple external modules is not supported))

$(foreach x, % :, $(if $(findstring $x, $(KBUILD_EXTMOD)), \
	$(error module directory path cannot contain '$x')))

# Remove trailing slashes
ifneq ($(filter %/, $(KBUILD_EXTMOD)),)
KBUILD_EXTMOD := $(shell dirname $(KBUILD_EXTMOD).)
endif

export KBUILD_EXTMOD

# backward compatibility
KBUILD_EXTRA_WARN ?= $(KBUILD_ENABLE_EXTRA_GCC_CHECKS)

ifeq ("$(origin W)", "command line")
  KBUILD_EXTRA_WARN := $(W)
endif

export KBUILD_EXTRA_WARN

# Kbuild will save output files in the current working directory.
# This does not need to match to the root of the kernel source tree.
#
# For example, you can do this:
#
#  cd /dir/to/store/output/files; make -f /dir/to/kernel/source/Makefile
#
# If you want to save output files in a different location, there are
# two syntaxes to specify it.
#
# 1) O=
# Use "make O=dir/to/store/output/files/"
#
# 2) Set KBUILD_OUTPUT
# Set the environment variable KBUILD_OUTPUT to point to the output directory.
# export KBUILD_OUTPUT=dir/to/store/output/files/; make
#
# The O= assignment takes precedence over the KBUILD_OUTPUT environment
# variable.

# Do we want to change the working directory?
ifeq ("$(origin O)", "command line")
  KBUILD_OUTPUT := $(O)
endif

ifneq ($(KBUILD_OUTPUT),)
# $(realpath ...) gets empty if the path does not exist. Run 'mkdir -p' first.
$(shell mkdir -p "$(KBUILD_OUTPUT)")
# $(realpath ...) resolves symlinks
abs_objtree := $(realpath $(KBUILD_OUTPUT))
$(if $(abs_objtree),,$(error failed to create output directory "$(KBUILD_OUTPUT)"))
endif # ifneq ($(KBUILD_OUTPUT),)

ifneq ($(words $(subst :, ,$(abs_srctree))), 1)
$(error source directory cannot contain spaces or colons)
endif

ifneq ($(filter 3.%,$(MAKE_VERSION)),)
# 'MAKEFLAGS += -rR' does not immediately become effective for GNU Make 3.x
# We need to invoke sub-make to avoid implicit rules in the top Makefile.
need-sub-make := 1
# Cancel implicit rules for this Makefile.
$(this-makefile): ;
endif

export sub_make_done := 1

endif # sub_make_done

ifeq ($(abs_objtree),$(CURDIR))
# Suppress "Entering directory ..." if we are at the final work directory.
no-print-directory := --no-print-directory
else
# Recursion to show "Entering directory ..."
need-sub-make := 1
endif

ifeq ($(filter --no-print-directory, $(MAKEFLAGS)),)
# If --no-print-directory is unset, recurse once again to set it.
# You may end up recursing into __sub-make twice. This is needed due to the
# behavior change in GNU Make 4.4.1.
need-sub-make := 1
endif

ifeq ($(need-sub-make),1)

PHONY += $(MAKECMDGOALS) __sub-make

$(filter-out $(this-makefile), $(MAKECMDGOALS)) __all: __sub-make
	@:

# Invoke a second make in the output directory, passing relevant variables
__sub-make:
	$(Q)$(MAKE) $(no-print-directory) -C $(abs_objtree) \
	-f $(abs_srctree)/Makefile $(MAKECMDGOALS)

else # need-sub-make

# We process the rest of the Makefile if this is the final invocation of make

ifeq ($(abs_srctree),$(abs_objtree))
        # building in the source tree
        srctree := .
	building_out_of_srctree :=
else
        ifeq ($(abs_srctree)/,$(dir $(abs_objtree)))
                # building in a subdirectory of the source tree
                srctree := ..
        else
                srctree := $(abs_srctree)
        endif
	building_out_of_srctree := 1
endif

ifneq ($(KBUILD_ABS_SRCTREE),)
srctree := $(abs_srctree)
endif

objtree		:= .
VPATH		:= $(srctree)

export building_out_of_srctree srctree objtree VPATH

# To make sure we do not include .config for any of the *config targets
# catch them early, and hand them over to scripts/kconfig/Makefile
# It is allowed to specify more targets when calling make, including
# mixing *config targets and build targets.
# For example 'make oldconfig all'.
# Detect when mixed targets is specified, and make a second invocation
# of make so .config is not included in this case either (for *config).

version_h := include/generated/uapi/linux/version.h

clean-targets := %clean mrproper cleandocs
no-dot-config-targets := $(clean-targets) \
			 cscope gtags TAGS tags help% %docs check% coccicheck \
			 $(version_h) headers headers_% archheaders archscripts \
			 %asm-generic kernelversion %src-pkg dt_binding_check \
			 outputmakefile rustavailable rustfmt rustfmtcheck
no-sync-config-targets := $(no-dot-config-targets) %install modules_sign kernelrelease \
			  image_name
single-targets := %.a %.i %.ko %.lds %.ll %.lst %.mod %.o %.rsi %.s %.symtypes %/

config-build	:=
mixed-build	:=
need-config	:= 1
may-sync-config	:= 1
single-build	:=

ifneq ($(filter $(no-dot-config-targets), $(MAKECMDGOALS)),)
    ifeq ($(filter-out $(no-dot-config-targets), $(MAKECMDGOALS)),)
		need-config :=
    endif
endif

ifneq ($(filter $(no-sync-config-targets), $(MAKECMDGOALS)),)
    ifeq ($(filter-out $(no-sync-config-targets), $(MAKECMDGOALS)),)
		may-sync-config :=
    endif
endif

need-compiler := $(may-sync-config)

ifneq ($(KBUILD_EXTMOD),)
	may-sync-config :=
endif

ifeq ($(KBUILD_EXTMOD),)
        ifneq ($(filter %config,$(MAKECMDGOALS)),)
		config-build := 1
                ifneq ($(words $(MAKECMDGOALS)),1)
			mixed-build := 1
                endif
        endif
endif

# We cannot build single targets and the others at the same time
ifneq ($(filter $(single-targets), $(MAKECMDGOALS)),)
	single-build := 1
    ifneq ($(filter-out $(single-targets), $(MAKECMDGOALS)),)
		mixed-build := 1
    endif
endif

# For "make -j clean all", "make -j mrproper defconfig all", etc.
ifneq ($(filter $(clean-targets),$(MAKECMDGOALS)),)
        ifneq ($(filter-out $(clean-targets),$(MAKECMDGOALS)),)
		mixed-build := 1
        endif
endif

# install and modules_install need also be processed one by one
ifneq ($(filter install,$(MAKECMDGOALS)),)
        ifneq ($(filter modules_install,$(MAKECMDGOALS)),)
		mixed-build := 1
        endif
endif

ifdef mixed-build
# ===========================================================================
# We're called with mixed targets (*config and build targets).
# Handle them one by one.

PHONY += $(MAKECMDGOALS) __build_one_by_one

$(MAKECMDGOALS): __build_one_by_one
	@:

__build_one_by_one:
	$(Q)set -e; \
	for i in $(MAKECMDGOALS); do \
		$(MAKE) -f $(srctree)/Makefile $$i; \
	done

else # !mixed-build

include $(srctree)/scripts/Kbuild.include

# Read KERNELRELEASE from include/config/kernel.release (if it exists)
KERNELRELEASE = $(call read-file, include/config/kernel.release)
KERNELVERSION = $(VERSION)$(if $(PATCHLEVEL),.$(PATCHLEVEL)$(if $(SUBLEVEL),.$(SUBLEVEL)))$(EXTRAVERSION)
export VERSION PATCHLEVEL SUBLEVEL KERNELRELEASE KERNELVERSION

include $(srctree)/scripts/subarch.include

# Cross compiling and selecting different set of gcc/bin-utils
# ---------------------------------------------------------------------------
#
# When performing cross compilation for other architectures ARCH shall be set
# to the target architecture. (See arch/* for the possibilities).
# ARCH can be set during invocation of make:
# make ARCH=arm64
# Another way is to have ARCH set in the environment.
# The default ARCH is the host where make is executed.

# CROSS_COMPILE specify the prefix used for all executables used
# during compilation. Only gcc and related bin-utils executables
# are prefixed with $(CROSS_COMPILE).
# CROSS_COMPILE can be set on the command line
# make CROSS_COMPILE=aarch64-linux-gnu-
# Alternatively CROSS_COMPILE can be set in the environment.
# Default value for CROSS_COMPILE is not to prefix executables
# Note: Some architectures assign CROSS_COMPILE in their arch/*/Makefile
ARCH		?= $(SUBARCH)

# Architecture as present in compile.h
UTS_MACHINE 	:= $(ARCH)
SRCARCH 	:= $(ARCH)

# Additional ARCH settings for x86
ifeq ($(ARCH),i386)
        SRCARCH := x86
endif
ifeq ($(ARCH),x86_64)
        SRCARCH := x86
endif

# Additional ARCH settings for sparc
ifeq ($(ARCH),sparc32)
       SRCARCH := sparc
endif
ifeq ($(ARCH),sparc64)
       SRCARCH := sparc
endif

# Additional ARCH settings for parisc
ifeq ($(ARCH),parisc64)
       SRCARCH := parisc
endif

export cross_compiling :=
ifneq ($(SRCARCH),$(SUBARCH))
cross_compiling := 1
endif

KCONFIG_CONFIG	?= .config
export KCONFIG_CONFIG

# SHELL used by kbuild
CONFIG_SHELL := sh

HOST_LFS_CFLAGS := $(shell getconf LFS_CFLAGS 2>/dev/null)
HOST_LFS_LDFLAGS := $(shell getconf LFS_LDFLAGS 2>/dev/null)
HOST_LFS_LIBS := $(shell getconf LFS_LIBS 2>/dev/null)

ifneq ($(LLVM),)
ifneq ($(filter %/,$(LLVM)),)
LLVM_PREFIX := $(LLVM)
else ifneq ($(filter -%,$(LLVM)),)
LLVM_SUFFIX := $(LLVM)
endif

HOSTCC	= $(LLVM_PREFIX)clang$(LLVM_SUFFIX)
HOSTCXX	= $(LLVM_PREFIX)clang++$(LLVM_SUFFIX)
else
HOSTCC	= gcc
HOSTCXX	= g++
endif
HOSTRUSTC = rustc
HOSTPKG_CONFIG	= pkg-config

KBUILD_USERHOSTCFLAGS := -Wall -Wmissing-prototypes -Wstrict-prototypes \
			 -O2 -fomit-frame-pointer -std=gnu11
KBUILD_USERCFLAGS  := $(KBUILD_USERHOSTCFLAGS) $(USERCFLAGS)
KBUILD_USERLDFLAGS := $(USERLDFLAGS)

# These flags apply to all Rust code in the tree, including the kernel and
# host programs.
export rust_common_flags := --edition=2021 \
			    -Zbinary_dep_depinfo=y \
			    -Dunsafe_op_in_unsafe_fn -Drust_2018_idioms \
			    -Dunreachable_pub -Dnon_ascii_idents \
			    -Wmissing_docs \
			    -Drustdoc::missing_crate_level_docs \
			    -Dclippy::correctness -Dclippy::style \
			    -Dclippy::suspicious -Dclippy::complexity \
			    -Dclippy::perf \
			    -Dclippy::let_unit_value -Dclippy::mut_mut \
			    -Dclippy::needless_bitwise_bool \
			    -Dclippy::needless_continue \
			    -Dclippy::no_mangle_with_rust_abi \
			    -Wclippy::dbg_macro

KBUILD_HOSTCFLAGS   := $(KBUILD_USERHOSTCFLAGS) $(HOST_LFS_CFLAGS) $(HOSTCFLAGS)
KBUILD_HOSTCXXFLAGS := -Wall -O2 $(HOST_LFS_CFLAGS) $(HOSTCXXFLAGS)
KBUILD_HOSTRUSTFLAGS := $(rust_common_flags) -O -Cstrip=debuginfo \
			-Zallow-features= $(HOSTRUSTFLAGS)
KBUILD_HOSTLDFLAGS  := $(HOST_LFS_LDFLAGS) $(HOSTLDFLAGS)
KBUILD_HOSTLDLIBS   := $(HOST_LFS_LIBS) $(HOSTLDLIBS)

# Make variables (CC, etc...)
CPP		= $(CC) -E
ifneq ($(LLVM),)
CC		= $(LLVM_PREFIX)clang$(LLVM_SUFFIX)
LD		= $(LLVM_PREFIX)ld.lld$(LLVM_SUFFIX)
AR		= $(LLVM_PREFIX)llvm-ar$(LLVM_SUFFIX)
NM		= $(LLVM_PREFIX)llvm-nm$(LLVM_SUFFIX)
OBJCOPY		= $(LLVM_PREFIX)llvm-objcopy$(LLVM_SUFFIX)
OBJDUMP		= $(LLVM_PREFIX)llvm-objdump$(LLVM_SUFFIX)
READELF		= $(LLVM_PREFIX)llvm-readelf$(LLVM_SUFFIX)
STRIP		= $(LLVM_PREFIX)llvm-strip$(LLVM_SUFFIX)
else
CC		= $(CROSS_COMPILE)gcc
LD		= $(CROSS_COMPILE)ld
AR		= $(CROSS_COMPILE)ar
NM		= $(CROSS_COMPILE)nm
OBJCOPY		= $(CROSS_COMPILE)objcopy
OBJDUMP		= $(CROSS_COMPILE)objdump
READELF		= $(CROSS_COMPILE)readelf
STRIP		= $(CROSS_COMPILE)strip
endif
RUSTC		= rustc
RUSTDOC		= rustdoc
RUSTFMT		= rustfmt
CLIPPY_DRIVER	= clippy-driver
BINDGEN		= bindgen
CARGO		= cargo
PAHOLE		= pahole
RESOLVE_BTFIDS	= $(objtree)/tools/bpf/resolve_btfids/resolve_btfids
LEX		= flex
YACC		= bison
AWK		= awk
INSTALLKERNEL  := installkernel
PERL		= perl
PYTHON3		= python3
CHECK		= sparse
BASH		= bash
KGZIP		= gzip
KBZIP2		= bzip2
KLZOP		= lzop
LZMA		= lzma
LZ4		= lz4c
XZ		= xz
ZSTD		= zstd

CHECKFLAGS     := -D__linux__ -Dlinux -D__STDC__ -Dunix -D__unix__ \
		  -Wbitwise -Wno-return-void -Wno-unknown-attribute $(CF)
NOSTDINC_FLAGS :=
CFLAGS_MODULE   =
RUSTFLAGS_MODULE =
AFLAGS_MODULE   =
LDFLAGS_MODULE  =
CFLAGS_KERNEL	=
RUSTFLAGS_KERNEL =
AFLAGS_KERNEL	=
LDFLAGS_vmlinux =

# Use USERINCLUDE when you must reference the UAPI directories only.
USERINCLUDE    := \
		-I$(srctree)/arch/$(SRCARCH)/include/uapi \
		-I$(objtree)/arch/$(SRCARCH)/include/generated/uapi \
		-I$(srctree)/include/uapi \
		-I$(objtree)/include/generated/uapi \
                -include $(srctree)/include/linux/compiler-version.h \
                -include $(srctree)/include/linux/kconfig.h

# Use LINUXINCLUDE when you must reference the include/ directory.
# Needed to be compatible with the O= option
LINUXINCLUDE    := \
		-I$(srctree)/arch/$(SRCARCH)/include \
		-I$(objtree)/arch/$(SRCARCH)/include/generated \
		$(if $(building_out_of_srctree),-I$(srctree)/include) \
		-I$(objtree)/include \
		$(USERINCLUDE)

KBUILD_AFLAGS   := -D__ASSEMBLY__ -fno-PIE

KBUILD_CFLAGS :=
KBUILD_CFLAGS += -std=gnu11
KBUILD_CFLAGS += -fshort-wchar
KBUILD_CFLAGS += -funsigned-char
KBUILD_CFLAGS += -fno-common
KBUILD_CFLAGS += -fno-PIE
KBUILD_CFLAGS += -fno-strict-aliasing

KBUILD_CPPFLAGS := -D__KERNEL__
KBUILD_RUSTFLAGS := $(rust_common_flags) \
		    --target=$(objtree)/scripts/target.json \
		    -Cpanic=abort -Cembed-bitcode=n -Clto=n \
		    -Cforce-unwind-tables=n -Ccodegen-units=1 \
		    -Csymbol-mangling-version=v0 \
		    -Crelocation-model=static \
		    -Zfunction-sections=n \
		    -Dclippy::float_arithmetic

KBUILD_AFLAGS_KERNEL :=
KBUILD_CFLAGS_KERNEL :=
KBUILD_RUSTFLAGS_KERNEL :=
KBUILD_AFLAGS_MODULE  := -DMODULE
KBUILD_CFLAGS_MODULE  := -DMODULE
KBUILD_RUSTFLAGS_MODULE := --cfg MODULE
KBUILD_LDFLAGS_MODULE :=
KBUILD_LDFLAGS :=
CLANG_FLAGS :=

ifeq ($(KBUILD_CLIPPY),1)
	RUSTC_OR_CLIPPY_QUIET := CLIPPY
	RUSTC_OR_CLIPPY = $(CLIPPY_DRIVER)
else
	RUSTC_OR_CLIPPY_QUIET := RUSTC
	RUSTC_OR_CLIPPY = $(RUSTC)
endif

ifdef RUST_LIB_SRC
	export RUST_LIB_SRC
endif

# Allows the usage of unstable features in stable compilers.
export RUSTC_BOOTSTRAP := 1

export ARCH SRCARCH CONFIG_SHELL BASH HOSTCC KBUILD_HOSTCFLAGS CROSS_COMPILE LD CC HOSTPKG_CONFIG
export RUSTC RUSTDOC RUSTFMT RUSTC_OR_CLIPPY_QUIET RUSTC_OR_CLIPPY BINDGEN CARGO
export HOSTRUSTC KBUILD_HOSTRUSTFLAGS
export CPP AR NM STRIP OBJCOPY OBJDUMP READELF PAHOLE RESOLVE_BTFIDS LEX YACC AWK INSTALLKERNEL
export PERL PYTHON3 CHECK CHECKFLAGS MAKE UTS_MACHINE HOSTCXX
export KGZIP KBZIP2 KLZOP LZMA LZ4 XZ ZSTD
export KBUILD_HOSTCXXFLAGS KBUILD_HOSTLDFLAGS KBUILD_HOSTLDLIBS LDFLAGS_MODULE
export KBUILD_USERCFLAGS KBUILD_USERLDFLAGS

export KBUILD_CPPFLAGS NOSTDINC_FLAGS LINUXINCLUDE OBJCOPYFLAGS KBUILD_LDFLAGS
export KBUILD_CFLAGS CFLAGS_KERNEL CFLAGS_MODULE
export KBUILD_RUSTFLAGS RUSTFLAGS_KERNEL RUSTFLAGS_MODULE
export KBUILD_AFLAGS AFLAGS_KERNEL AFLAGS_MODULE
export KBUILD_AFLAGS_MODULE KBUILD_CFLAGS_MODULE KBUILD_RUSTFLAGS_MODULE KBUILD_LDFLAGS_MODULE
export KBUILD_AFLAGS_KERNEL KBUILD_CFLAGS_KERNEL KBUILD_RUSTFLAGS_KERNEL

# Files to ignore in find ... statements

export RCS_FIND_IGNORE := \( -name SCCS -o -name BitKeeper -o -name .svn -o    \
			  -name CVS -o -name .pc -o -name .hg -o -name .git \) \
			  -prune -o

# ===========================================================================
# Rules shared between *config targets and build targets

# Basic helpers built in scripts/basic/
PHONY += scripts_basic
scripts_basic:
	$(Q)$(MAKE) $(build)=scripts/basic

PHONY += outputmakefile
ifdef building_out_of_srctree
# Before starting out-of-tree build, make sure the source tree is clean.
# outputmakefile generates a Makefile in the output directory, if using a
# separate output directory. This allows convenient use of make in the
# output directory.
# At the same time when output Makefile generated, generate .gitignore to
# ignore whole output directory

quiet_cmd_makefile = GEN     Makefile
      cmd_makefile = { \
	echo "\# Automatically generated by $(srctree)/Makefile: don't edit"; \
	echo "include $(srctree)/Makefile"; \
	} > Makefile

outputmakefile:
	@if [ -f $(srctree)/.config -o \
		 -d $(srctree)/include/config -o \
		 -d $(srctree)/arch/$(SRCARCH)/include/generated ]; then \
		echo >&2 "***"; \
		echo >&2 "*** The source tree is not clean, please run 'make$(if $(findstring command line, $(origin ARCH)), ARCH=$(ARCH)) mrproper'"; \
		echo >&2 "*** in $(abs_srctree)";\
		echo >&2 "***"; \
		false; \
	fi
	$(Q)ln -fsn $(srctree) source
	$(call cmd,makefile)
	$(Q)test -e .gitignore || \
	{ echo "# this is build directory, ignore it"; echo "*"; } > .gitignore
endif

# The expansion should be delayed until arch/$(SRCARCH)/Makefile is included.
# Some architectures define CROSS_COMPILE in arch/$(SRCARCH)/Makefile.
# CC_VERSION_TEXT is referenced from Kconfig (so it needs export),
# and from include/config/auto.conf.cmd to detect the compiler upgrade.
CC_VERSION_TEXT = $(subst $(pound),,$(shell LC_ALL=C $(CC) --version 2>/dev/null | head -n 1))

ifneq ($(findstring clang,$(CC_VERSION_TEXT)),)
include $(srctree)/scripts/Makefile.clang
endif

# Include this also for config targets because some architectures need
# cc-cross-prefix to determine CROSS_COMPILE.
ifdef need-compiler
include $(srctree)/scripts/Makefile.compiler
endif

ifdef config-build
# ===========================================================================
# *config targets only - make sure prerequisites are updated, and descend
# in scripts/kconfig to make the *config target

# Read arch-specific Makefile to set KBUILD_DEFCONFIG as needed.
# KBUILD_DEFCONFIG may point out an alternative default configuration
# used for 'make defconfig'
include $(srctree)/arch/$(SRCARCH)/Makefile
export KBUILD_DEFCONFIG KBUILD_KCONFIG CC_VERSION_TEXT

config: outputmakefile scripts_basic FORCE
	$(Q)$(MAKE) $(build)=scripts/kconfig $@

%config: outputmakefile scripts_basic FORCE
	$(Q)$(MAKE) $(build)=scripts/kconfig $@

else #!config-build
# ===========================================================================
# Build targets only - this includes vmlinux, arch-specific targets, clean
# targets and others. In general all targets except *config targets.

# If building an external module we do not care about the all: rule
# but instead __all depend on modules
PHONY += all
ifeq ($(KBUILD_EXTMOD),)
__all: all
else
__all: modules
endif

targets :=

# Decide whether to build built-in, modular, or both.
# Normally, just do built-in.

KBUILD_MODULES :=
KBUILD_BUILTIN := 1

# If we have only "make modules", don't compile built-in objects.
ifeq ($(MAKECMDGOALS),modules)
  KBUILD_BUILTIN :=
endif

# If we have "make <whatever> modules", compile modules
# in addition to whatever we do anyway.
# Just "make" or "make all" shall build modules as well

ifneq ($(filter all modules nsdeps %compile_commands.json clang-%,$(MAKECMDGOALS)),)
  KBUILD_MODULES := 1
endif

ifeq ($(MAKECMDGOALS),)
  KBUILD_MODULES := 1
endif

export KBUILD_MODULES KBUILD_BUILTIN

ifdef need-config
include include/config/auto.conf
endif

ifeq ($(KBUILD_EXTMOD),)
# Objects we will link into vmlinux / subdirs we need to visit
core-y		:=
drivers-y	:=
libs-y		:= lib/
endif # KBUILD_EXTMOD

# The all: target is the default when no target is given on the
# command line.
# This allow a user to issue only 'make' to build a kernel including modules
# Defaults to vmlinux, but the arch makefile usually adds further targets
all: vmlinux

CFLAGS_GCOV	:= -fprofile-arcs -ftest-coverage
ifdef CONFIG_CC_IS_GCC
CFLAGS_GCOV	+= -fno-tree-loop-im
endif
export CFLAGS_GCOV

# The arch Makefiles can override CC_FLAGS_FTRACE. We may also append it later.
ifdef CONFIG_FUNCTION_TRACER
  CC_FLAGS_FTRACE := -pg
endif

include $(srctree)/arch/$(SRCARCH)/Makefile

ifdef need-config
ifdef may-sync-config
# Read in dependencies to all Kconfig* files, make sure to run syncconfig if
# changes are detected. This should be included after arch/$(SRCARCH)/Makefile
# because some architectures define CROSS_COMPILE there.
include include/config/auto.conf.cmd

$(KCONFIG_CONFIG):
	@echo >&2 '***'
	@echo >&2 '*** Configuration file "$@" not found!'
	@echo >&2 '***'
	@echo >&2 '*** Please run some configurator (e.g. "make oldconfig" or'
	@echo >&2 '*** "make menuconfig" or "make xconfig").'
	@echo >&2 '***'
	@/bin/false

# The actual configuration files used during the build are stored in
# include/generated/ and include/config/. Update them if .config is newer than
# include/config/auto.conf (which mirrors .config).
#
# This exploits the 'multi-target pattern rule' trick.
# The syncconfig should be executed only once to make all the targets.
# (Note: use the grouped target '&:' when we bump to GNU Make 4.3)
#
# Do not use $(call cmd,...) here. That would suppress prompts from syncconfig,
# so you cannot notice that Kconfig is waiting for the user input.
%/config/auto.conf %/config/auto.conf.cmd %/generated/autoconf.h %/generated/rustc_cfg: $(KCONFIG_CONFIG)
	$(Q)$(kecho) "  SYNC    $@"
	$(Q)$(MAKE) -f $(srctree)/Makefile syncconfig
else # !may-sync-config
# External modules and some install targets need include/generated/autoconf.h
# and include/config/auto.conf but do not care if they are up-to-date.
# Use auto.conf to trigger the test
PHONY += include/config/auto.conf

include/config/auto.conf:
	@test -e include/generated/autoconf.h -a -e $@ || (		\
	echo >&2;							\
	echo >&2 "  ERROR: Kernel configuration is invalid.";		\
	echo >&2 "         include/generated/autoconf.h or $@ are missing.";\
	echo >&2 "         Run 'make oldconfig && make prepare' on kernel src to fix it.";	\
	echo >&2 ;							\
	/bin/false)

endif # may-sync-config
endif # need-config

KBUILD_CFLAGS	+= -fno-delete-null-pointer-checks

ifdef CONFIG_CC_OPTIMIZE_FOR_PERFORMANCE
KBUILD_CFLAGS += -O2
KBUILD_RUSTFLAGS += -Copt-level=2
else ifdef CONFIG_CC_OPTIMIZE_FOR_SIZE
KBUILD_CFLAGS += -Os
KBUILD_RUSTFLAGS += -Copt-level=s
endif

# Always set `debug-assertions` and `overflow-checks` because their default
# depends on `opt-level` and `debug-assertions`, respectively.
KBUILD_RUSTFLAGS += -Cdebug-assertions=$(if $(CONFIG_RUST_DEBUG_ASSERTIONS),y,n)
KBUILD_RUSTFLAGS += -Coverflow-checks=$(if $(CONFIG_RUST_OVERFLOW_CHECKS),y,n)

# Tell gcc to never replace conditional load with a non-conditional one
ifdef CONFIG_CC_IS_GCC
# gcc-10 renamed --param=allow-store-data-races=0 to
# -fno-allow-store-data-races.
KBUILD_CFLAGS	+= $(call cc-option,--param=allow-store-data-races=0)
KBUILD_CFLAGS	+= $(call cc-option,-fno-allow-store-data-races)
endif

ifdef CONFIG_READABLE_ASM
# Disable optimizations that make assembler listings hard to read.
# reorder blocks reorders the control in the function
# ipa clone creates specialized cloned functions
# partial inlining inlines only parts of functions
KBUILD_CFLAGS += -fno-reorder-blocks -fno-ipa-cp-clone -fno-partial-inlining
endif

stackp-flags-y                                    := -fno-stack-protector
stackp-flags-$(CONFIG_STACKPROTECTOR)             := -fstack-protector
stackp-flags-$(CONFIG_STACKPROTECTOR_STRONG)      := -fstack-protector-strong

KBUILD_CFLAGS += $(stackp-flags-y)

KBUILD_RUSTFLAGS-$(CONFIG_WERROR) += -Dwarnings
KBUILD_RUSTFLAGS += $(KBUILD_RUSTFLAGS-y)

ifdef CONFIG_FRAME_POINTER
KBUILD_CFLAGS	+= -fno-omit-frame-pointer -fno-optimize-sibling-calls
KBUILD_RUSTFLAGS += -Cforce-frame-pointers=y
else
# Some targets (ARM with Thumb2, for example), can't be built with frame
# pointers.  For those, we don't have FUNCTION_TRACER automatically
# select FRAME_POINTER.  However, FUNCTION_TRACER adds -pg, and this is
# incompatible with -fomit-frame-pointer with current GCC, so we don't use
# -fomit-frame-pointer with FUNCTION_TRACER.
# In the Rust target specification, "frame-pointer" is set explicitly
# to "may-omit".
ifndef CONFIG_FUNCTION_TRACER
KBUILD_CFLAGS	+= -fomit-frame-pointer
endif
endif

# Initialize all stack variables with a 0xAA pattern.
ifdef CONFIG_INIT_STACK_ALL_PATTERN
KBUILD_CFLAGS	+= -ftrivial-auto-var-init=pattern
endif

# Initialize all stack variables with a zero value.
ifdef CONFIG_INIT_STACK_ALL_ZERO
KBUILD_CFLAGS	+= -ftrivial-auto-var-init=zero
ifdef CONFIG_CC_HAS_AUTO_VAR_INIT_ZERO_ENABLER
# https://github.com/llvm/llvm-project/issues/44842
CC_AUTO_VAR_INIT_ZERO_ENABLER := -enable-trivial-auto-var-init-zero-knowing-it-will-be-removed-from-clang
export CC_AUTO_VAR_INIT_ZERO_ENABLER
KBUILD_CFLAGS	+= $(CC_AUTO_VAR_INIT_ZERO_ENABLER)
endif
endif

# While VLAs have been removed, GCC produces unreachable stack probes
# for the randomize_kstack_offset feature. Disable it for all compilers.
KBUILD_CFLAGS	+= $(call cc-option, -fno-stack-clash-protection)

# Clear used registers at func exit (to reduce data lifetime and ROP gadgets).
ifdef CONFIG_ZERO_CALL_USED_REGS
KBUILD_CFLAGS	+= -fzero-call-used-regs=used-gpr
endif

ifdef CONFIG_FUNCTION_TRACER
ifdef CONFIG_FTRACE_MCOUNT_USE_CC
  CC_FLAGS_FTRACE	+= -mrecord-mcount
  ifdef CONFIG_HAVE_NOP_MCOUNT
    ifeq ($(call cc-option-yn, -mnop-mcount),y)
      CC_FLAGS_FTRACE	+= -mnop-mcount
      CC_FLAGS_USING	+= -DCC_USING_NOP_MCOUNT
    endif
  endif
endif
ifdef CONFIG_FTRACE_MCOUNT_USE_OBJTOOL
  ifdef CONFIG_HAVE_OBJTOOL_NOP_MCOUNT
    CC_FLAGS_USING	+= -DCC_USING_NOP_MCOUNT
  endif
endif
ifdef CONFIG_FTRACE_MCOUNT_USE_RECORDMCOUNT
  ifdef CONFIG_HAVE_C_RECORDMCOUNT
    BUILD_C_RECORDMCOUNT := y
    export BUILD_C_RECORDMCOUNT
  endif
endif
ifdef CONFIG_HAVE_FENTRY
  # s390-linux-gnu-gcc did not support -mfentry until gcc-9.
  ifeq ($(call cc-option-yn, -mfentry),y)
    CC_FLAGS_FTRACE	+= -mfentry
    CC_FLAGS_USING	+= -DCC_USING_FENTRY
  endif
endif
export CC_FLAGS_FTRACE
KBUILD_CFLAGS	+= $(CC_FLAGS_FTRACE) $(CC_FLAGS_USING)
KBUILD_AFLAGS	+= $(CC_FLAGS_USING)
endif

# We trigger additional mismatches with less inlining
ifdef CONFIG_DEBUG_SECTION_MISMATCH
KBUILD_CFLAGS += -fno-inline-functions-called-once
endif

# `rustc`'s `-Zfunction-sections` applies to data too (as of 1.59.0).
ifdef CONFIG_LD_DEAD_CODE_DATA_ELIMINATION
KBUILD_CFLAGS_KERNEL += -ffunction-sections -fdata-sections
KBUILD_RUSTFLAGS_KERNEL += -Zfunction-sections=y
LDFLAGS_vmlinux += --gc-sections
endif

ifdef CONFIG_SHADOW_CALL_STACK
ifndef CONFIG_DYNAMIC_SCS
CC_FLAGS_SCS	:= -fsanitize=shadow-call-stack
KBUILD_CFLAGS	+= $(CC_FLAGS_SCS)
endif
export CC_FLAGS_SCS
endif

ifdef CONFIG_LTO_CLANG
ifdef CONFIG_LTO_CLANG_THIN
CC_FLAGS_LTO	:= -flto=thin -fsplit-lto-unit
KBUILD_LDFLAGS	+= --thinlto-cache-dir=$(extmod_prefix).thinlto-cache
else
CC_FLAGS_LTO	:= -flto
endif
CC_FLAGS_LTO	+= -fvisibility=hidden

# Limit inlining across translation units to reduce binary size
KBUILD_LDFLAGS += -mllvm -import-instr-limit=5

# Check for frame size exceeding threshold during prolog/epilog insertion
# when using lld < 13.0.0.
ifneq ($(CONFIG_FRAME_WARN),0)
ifeq ($(call test-lt, $(CONFIG_LLD_VERSION), 130000),y)
KBUILD_LDFLAGS	+= -plugin-opt=-warn-stack-size=$(CONFIG_FRAME_WARN)
endif
endif
endif

ifdef CONFIG_LTO
KBUILD_CFLAGS	+= -fno-lto $(CC_FLAGS_LTO)
KBUILD_AFLAGS	+= -fno-lto
export CC_FLAGS_LTO
endif

ifdef CONFIG_CFI_CLANG
CC_FLAGS_CFI	:= -fsanitize=kcfi
KBUILD_CFLAGS	+= $(CC_FLAGS_CFI)
export CC_FLAGS_CFI
endif

ifneq ($(CONFIG_FUNCTION_ALIGNMENT),0)
KBUILD_CFLAGS += -falign-functions=$(CONFIG_FUNCTION_ALIGNMENT)
endif

# arch Makefile may override CC so keep this after arch Makefile is included
NOSTDINC_FLAGS += -nostdinc

# To gain proper coverage for CONFIG_UBSAN_BOUNDS and CONFIG_FORTIFY_SOURCE,
# the kernel uses only C99 flexible arrays for dynamically sized trailing
# arrays. Enforce this for everything that may examine structure sizes and
# perform bounds checking.
KBUILD_CFLAGS += $(call cc-option, -fstrict-flex-arrays=3)

#Currently, disable -Wstringop-overflow for GCC 11, globally.
KBUILD_CFLAGS-$(CONFIG_CC_NO_STRINGOP_OVERFLOW) += $(call cc-option, -Wno-stringop-overflow)
KBUILD_CFLAGS-$(CONFIG_CC_STRINGOP_OVERFLOW) += $(call cc-option, -Wstringop-overflow)

# disable invalid "can't wrap" optimizations for signed / pointers
KBUILD_CFLAGS	+= -fno-strict-overflow

# Make sure -fstack-check isn't enabled (like gentoo apparently did)
KBUILD_CFLAGS  += -fno-stack-check

# conserve stack if available
ifdef CONFIG_CC_IS_GCC
KBUILD_CFLAGS   += -fconserve-stack
endif

# change __FILE__ to the relative path from the srctree
KBUILD_CPPFLAGS += $(call cc-option,-fmacro-prefix-map=$(srctree)/=)

# include additional Makefiles when needed
include-y			:= scripts/Makefile.extrawarn
include-$(CONFIG_DEBUG_INFO)	+= scripts/Makefile.debug
include-$(CONFIG_DEBUG_INFO_BTF)+= scripts/Makefile.btf
include-$(CONFIG_KASAN)		+= scripts/Makefile.kasan
include-$(CONFIG_KCSAN)		+= scripts/Makefile.kcsan
include-$(CONFIG_KMSAN)		+= scripts/Makefile.kmsan
include-$(CONFIG_UBSAN)		+= scripts/Makefile.ubsan
include-$(CONFIG_KCOV)		+= scripts/Makefile.kcov
include-$(CONFIG_RANDSTRUCT)	+= scripts/Makefile.randstruct
include-$(CONFIG_GCC_PLUGINS)	+= scripts/Makefile.gcc-plugins

include $(addprefix $(srctree)/, $(include-y))

# scripts/Makefile.gcc-plugins is intentionally included last.
# Do not add $(call cc-option,...) below this line. When you build the kernel
# from the clean source tree, the GCC plugins do not exist at this point.

# Add user supplied CPPFLAGS, AFLAGS, CFLAGS and RUSTFLAGS as the last assignments
KBUILD_CPPFLAGS += $(KCPPFLAGS)
KBUILD_AFLAGS   += $(KAFLAGS)
KBUILD_CFLAGS   += $(KCFLAGS)
KBUILD_RUSTFLAGS += $(KRUSTFLAGS)

KBUILD_LDFLAGS_MODULE += --build-id=sha1
LDFLAGS_vmlinux += --build-id=sha1

KBUILD_LDFLAGS	+= -z noexecstack
ifeq ($(CONFIG_LD_IS_BFD),y)
KBUILD_LDFLAGS	+= $(call ld-option,--no-warn-rwx-segments)
endif

ifeq ($(CONFIG_STRIP_ASM_SYMS),y)
LDFLAGS_vmlinux	+= -X
endif

ifeq ($(CONFIG_RELR),y)
# ld.lld before 15 did not support -z pack-relative-relocs.
LDFLAGS_vmlinux	+= $(call ld-option,--pack-dyn-relocs=relr,-z pack-relative-relocs)
endif

# We never want expected sections to be placed heuristically by the
# linker. All sections should be explicitly named in the linker script.
ifdef CONFIG_LD_ORPHAN_WARN
LDFLAGS_vmlinux += --orphan-handling=$(CONFIG_LD_ORPHAN_WARN_LEVEL)
endif

# Align the bit size of userspace programs with the kernel
KBUILD_USERCFLAGS  += $(filter -m32 -m64 --target=%, $(KBUILD_CFLAGS))
KBUILD_USERLDFLAGS += $(filter -m32 -m64 --target=%, $(KBUILD_CFLAGS))

# make the checker run with the right architecture
CHECKFLAGS += --arch=$(ARCH)

# insure the checker run with the right endianness
CHECKFLAGS += $(if $(CONFIG_CPU_BIG_ENDIAN),-mbig-endian,-mlittle-endian)

# the checker needs the correct machine size
CHECKFLAGS += $(if $(CONFIG_64BIT),-m64,-m32)

# Default kernel image to build when no specific target is given.
# KBUILD_IMAGE may be overruled on the command line or
# set in the environment
# Also any assignments in arch/$(ARCH)/Makefile take precedence over
# this default value
export KBUILD_IMAGE ?= vmlinux

#
# INSTALL_PATH specifies where to place the updated kernel and system map
# images. Default is /boot, but you can set it to other values
export	INSTALL_PATH ?= /boot

#
# INSTALL_DTBS_PATH specifies a prefix for relocations required by build roots.
# Like INSTALL_MOD_PATH, it isn't defined in the Makefile, but can be passed as
# an argument if needed. Otherwise it defaults to the kernel install path
#
export INSTALL_DTBS_PATH ?= $(INSTALL_PATH)/dtbs/$(KERNELRELEASE)

#
# INSTALL_MOD_PATH specifies a prefix to MODLIB for module directory
# relocations required by build roots.  This is not defined in the
# makefile but the argument can be passed to make if needed.
#

MODLIB	= $(INSTALL_MOD_PATH)/lib/modules/$(KERNELRELEASE)
export MODLIB

PHONY += prepare0

export extmod_prefix = $(if $(KBUILD_EXTMOD),$(KBUILD_EXTMOD)/)
export MODORDER := $(extmod_prefix)modules.order
export MODULES_NSDEPS := $(extmod_prefix)modules.nsdeps

ifeq ($(KBUILD_EXTMOD),)

build-dir	:= .
clean-dirs	:= $(sort . Documentation \
		     $(patsubst %/,%,$(filter %/, $(core-) \
			$(drivers-) $(libs-))))

export ARCH_CORE	:= $(core-y)
export ARCH_LIB		:= $(filter %/, $(libs-y))
export ARCH_DRIVERS	:= $(drivers-y) $(drivers-m)
# Externally visible symbols (used by link-vmlinux.sh)

KBUILD_VMLINUX_OBJS := ./built-in.a
ifdef CONFIG_MODULES
KBUILD_VMLINUX_OBJS += $(patsubst %/, %/lib.a, $(filter %/, $(libs-y)))
KBUILD_VMLINUX_LIBS := $(filter-out %/, $(libs-y))
else
KBUILD_VMLINUX_LIBS := $(patsubst %/,%/lib.a, $(libs-y))
endif

export KBUILD_VMLINUX_LIBS
export KBUILD_LDS          := arch/$(SRCARCH)/kernel/vmlinux.lds

ifdef CONFIG_TRIM_UNUSED_KSYMS
# For the kernel to actually contain only the needed exported symbols,
# we have to build modules as well to determine what those symbols are.
KBUILD_MODULES := 1
endif

# '$(AR) mPi' needs 'T' to workaround the bug of llvm-ar <= 14
quiet_cmd_ar_vmlinux.a = AR      $@
      cmd_ar_vmlinux.a = \
	rm -f $@; \
	$(AR) cDPrST $@ $(KBUILD_VMLINUX_OBJS); \
	$(AR) mPiT $$($(AR) t $@ | sed -n 1p) $@ $$($(AR) t $@ | grep -F -f $(srctree)/scripts/head-object-list.txt)

targets += vmlinux.a
vmlinux.a: $(KBUILD_VMLINUX_OBJS) scripts/head-object-list.txt FORCE
	$(call if_changed,ar_vmlinux.a)

PHONY += vmlinux_o
vmlinux_o: vmlinux.a $(KBUILD_VMLINUX_LIBS)
	$(Q)$(MAKE) -f $(srctree)/scripts/Makefile.vmlinux_o

vmlinux.o modules.builtin.modinfo modules.builtin: vmlinux_o
	@:

PHONY += vmlinux
# LDFLAGS_vmlinux in the top Makefile defines linker flags for the top vmlinux,
# not for decompressors. LDFLAGS_vmlinux in arch/*/boot/compressed/Makefile is
# unrelated; the decompressors just happen to have the same base name,
# arch/*/boot/compressed/vmlinux.
# Export LDFLAGS_vmlinux only to scripts/Makefile.vmlinux.
#
# _LDFLAGS_vmlinux is a workaround for the 'private export' bug:
#   https://savannah.gnu.org/bugs/?61463
# For Make > 4.4, the following simple code will work:
#  vmlinux: private export LDFLAGS_vmlinux := $(LDFLAGS_vmlinux)
vmlinux: private _LDFLAGS_vmlinux := $(LDFLAGS_vmlinux)
vmlinux: export LDFLAGS_vmlinux = $(_LDFLAGS_vmlinux)
vmlinux: vmlinux.o $(KBUILD_LDS) modpost
	$(Q)$(MAKE) -f $(srctree)/scripts/Makefile.vmlinux

# The actual objects are generated when descending,
# make sure no implicit rule kicks in
$(sort $(KBUILD_LDS) $(KBUILD_VMLINUX_OBJS) $(KBUILD_VMLINUX_LIBS)): . ;

ifeq ($(origin KERNELRELEASE),file)
filechk_kernel.release = $(srctree)/scripts/setlocalversion $(srctree)
else
filechk_kernel.release = echo $(KERNELRELEASE)
endif

# Store (new) KERNELRELEASE string in include/config/kernel.release
include/config/kernel.release: FORCE
	$(call filechk,kernel.release)

# Additional helpers built in scripts/
# Carefully list dependencies so we do not try to build scripts twice
# in parallel
PHONY += scripts
scripts: scripts_basic scripts_dtc
	$(Q)$(MAKE) $(build)=$(@)

# Things we need to do before we recursively start building the kernel
# or the modules are listed in "prepare".
# A multi level approach is used. prepareN is processed before prepareN-1.
# archprepare is used in arch Makefiles and when processed asm symlink,
# version.h and scripts_basic is processed / created.

PHONY += prepare archprepare

archprepare: outputmakefile archheaders archscripts scripts include/config/kernel.release \
	asm-generic $(version_h) include/generated/utsrelease.h \
	include/generated/compile.h include/generated/autoconf.h remove-stale-files

prepare0: archprepare
	$(Q)$(MAKE) $(build)=scripts/mod
	$(Q)$(MAKE) $(build)=. prepare

# All the preparing..
prepare: prepare0
ifdef CONFIG_RUST
	$(Q)$(CONFIG_SHELL) $(srctree)/scripts/rust_is_available.sh
	$(Q)$(MAKE) $(build)=rust
endif

PHONY += remove-stale-files
remove-stale-files:
	$(Q)$(srctree)/scripts/remove-stale-files

# Support for using generic headers in asm-generic
asm-generic := -f $(srctree)/scripts/Makefile.asm-generic obj

PHONY += asm-generic uapi-asm-generic
asm-generic: uapi-asm-generic
	$(Q)$(MAKE) $(asm-generic)=arch/$(SRCARCH)/include/generated/asm \
	generic=include/asm-generic
uapi-asm-generic:
	$(Q)$(MAKE) $(asm-generic)=arch/$(SRCARCH)/include/generated/uapi/asm \
	generic=include/uapi/asm-generic

# Generate some files
# ---------------------------------------------------------------------------

# KERNELRELEASE can change from a few different places, meaning version.h
# needs to be updated, so this check is forced on all builds

uts_len := 64
define filechk_utsrelease.h
	if [ `echo -n "$(KERNELRELEASE)" | wc -c ` -gt $(uts_len) ]; then \
	  echo '"$(KERNELRELEASE)" exceeds $(uts_len) characters' >&2;    \
	  exit 1;                                                         \
	fi;                                                               \
	echo \#define UTS_RELEASE \"$(KERNELRELEASE)\"
endef

define filechk_version.h
	if [ $(SUBLEVEL) -gt 255 ]; then                                 \
		echo \#define LINUX_VERSION_CODE $(shell                 \
		expr $(VERSION) \* 65536 + $(PATCHLEVEL) \* 256 + 255); \
	else                                                             \
		echo \#define LINUX_VERSION_CODE $(shell                 \
		expr $(VERSION) \* 65536 + $(PATCHLEVEL) \* 256 + $(SUBLEVEL)); \
	fi;                                                              \
	echo '#define KERNEL_VERSION(a,b,c) (((a) << 16) + ((b) << 8) +  \
	((c) > 255 ? 255 : (c)))';                                       \
	echo \#define LINUX_VERSION_MAJOR $(VERSION);                    \
	echo \#define LINUX_VERSION_PATCHLEVEL $(PATCHLEVEL);            \
	echo \#define LINUX_VERSION_SUBLEVEL $(SUBLEVEL)
endef

$(version_h): PATCHLEVEL := $(or $(PATCHLEVEL), 0)
$(version_h): SUBLEVEL := $(or $(SUBLEVEL), 0)
$(version_h): FORCE
	$(call filechk,version.h)

include/generated/utsrelease.h: include/config/kernel.release FORCE
	$(call filechk,utsrelease.h)

filechk_compile.h = $(srctree)/scripts/mkcompile_h \
	"$(UTS_MACHINE)" "$(CONFIG_CC_VERSION_TEXT)" "$(LD)"

include/generated/compile.h: FORCE
	$(call filechk,compile.h)

PHONY += headerdep
headerdep:
	$(Q)find $(srctree)/include/ -name '*.h' | xargs --max-args 1 \
	$(srctree)/scripts/headerdep.pl -I$(srctree)/include

# ---------------------------------------------------------------------------
# Kernel headers

#Default location for installed headers
export INSTALL_HDR_PATH = $(objtree)/usr

quiet_cmd_headers_install = INSTALL $(INSTALL_HDR_PATH)/include
      cmd_headers_install = \
	mkdir -p $(INSTALL_HDR_PATH); \
	rsync -mrl --include='*/' --include='*\.h' --exclude='*' \
	usr/include $(INSTALL_HDR_PATH)

PHONY += headers_install
headers_install: headers
	$(call cmd,headers_install)

PHONY += archheaders archscripts

hdr-inst := -f $(srctree)/scripts/Makefile.headersinst obj

PHONY += headers
headers: $(version_h) scripts_unifdef uapi-asm-generic archheaders archscripts
	$(if $(filter um, $(SRCARCH)), $(error Headers not exportable for UML))
	$(Q)$(MAKE) $(hdr-inst)=include/uapi
	$(Q)$(MAKE) $(hdr-inst)=arch/$(SRCARCH)/include/uapi

ifdef CONFIG_HEADERS_INSTALL
prepare: headers
endif

PHONY += scripts_unifdef
scripts_unifdef: scripts_basic
	$(Q)$(MAKE) $(build)=scripts scripts/unifdef

# ---------------------------------------------------------------------------
# Install

# Many distributions have the custom install script, /sbin/installkernel.
# If DKMS is installed, 'make install' will eventually recurse back
# to this Makefile to build and install external modules.
# Cancel sub_make_done so that options such as M=, V=, etc. are parsed.

quiet_cmd_install = INSTALL $(INSTALL_PATH)
      cmd_install = unset sub_make_done; $(srctree)/scripts/install.sh

# ---------------------------------------------------------------------------
# vDSO install

PHONY += vdso_install
vdso_install: export INSTALL_FILES = $(vdso-install-y)
vdso_install:
	$(Q)$(MAKE) -f $(srctree)/scripts/Makefile.vdsoinst

# ---------------------------------------------------------------------------
# Tools

ifdef CONFIG_OBJTOOL
prepare: tools/objtool
endif

ifdef CONFIG_BPF
ifdef CONFIG_DEBUG_INFO_BTF
prepare: tools/bpf/resolve_btfids
endif
endif

PHONY += resolve_btfids_clean

resolve_btfids_O = $(abspath $(objtree))/tools/bpf/resolve_btfids

# tools/bpf/resolve_btfids directory might not exist
# in output directory, skip its clean in that case
resolve_btfids_clean:
ifneq ($(wildcard $(resolve_btfids_O)),)
	$(Q)$(MAKE) -sC $(srctree)/tools/bpf/resolve_btfids O=$(resolve_btfids_O) clean
endif

# Clear a bunch of variables before executing the submake
ifeq ($(quiet),silent_)
tools_silent=s
endif

tools/: FORCE
	$(Q)mkdir -p $(objtree)/tools
	$(Q)$(MAKE) LDFLAGS= MAKEFLAGS="$(tools_silent) $(filter --j% -j,$(MAKEFLAGS))" O=$(abspath $(objtree)) subdir=tools -C $(srctree)/tools/

tools/%: FORCE
	$(Q)mkdir -p $(objtree)/tools
	$(Q)$(MAKE) LDFLAGS= MAKEFLAGS="$(tools_silent) $(filter --j% -j,$(MAKEFLAGS))" O=$(abspath $(objtree)) subdir=tools -C $(srctree)/tools/ $*

# ---------------------------------------------------------------------------
# Kernel selftest

PHONY += kselftest
kselftest: headers
	$(Q)$(MAKE) -C $(srctree)/tools/testing/selftests run_tests

kselftest-%: headers FORCE
	$(Q)$(MAKE) -C $(srctree)/tools/testing/selftests $*

PHONY += kselftest-merge
kselftest-merge:
	$(if $(wildcard $(objtree)/.config),, $(error No .config exists, config your kernel first!))
	$(Q)find $(srctree)/tools/testing/selftests -name config -o -name config.$(UTS_MACHINE) | \
		xargs $(srctree)/scripts/kconfig/merge_config.sh -y -m $(objtree)/.config
	$(Q)$(MAKE) -f $(srctree)/Makefile olddefconfig

# ---------------------------------------------------------------------------
# Devicetree files

ifneq ($(wildcard $(srctree)/arch/$(SRCARCH)/boot/dts/),)
dtstree := arch/$(SRCARCH)/boot/dts
endif

ifneq ($(dtstree),)

%.dtb: dtbs_prepare
	$(Q)$(MAKE) $(build)=$(dtstree) $(dtstree)/$@

%.dtbo: dtbs_prepare
	$(Q)$(MAKE) $(build)=$(dtstree) $(dtstree)/$@

PHONY += dtbs dtbs_prepare dtbs_install dtbs_check
dtbs: dtbs_prepare
	$(Q)$(MAKE) $(build)=$(dtstree)

# include/config/kernel.release is actually needed when installing DTBs because
# INSTALL_DTBS_PATH contains $(KERNELRELEASE). However, we do not want to make
# dtbs_install depend on it as dtbs_install may run as root.
dtbs_prepare: include/config/kernel.release scripts_dtc

ifneq ($(filter dtbs_check, $(MAKECMDGOALS)),)
export CHECK_DTBS=y
endif

ifneq ($(CHECK_DTBS),)
dtbs_prepare: dt_binding_check
endif

dtbs_check: dtbs

dtbs_install:
	$(Q)$(MAKE) $(dtbinst)=$(dtstree) dst=$(INSTALL_DTBS_PATH)

ifdef CONFIG_OF_EARLY_FLATTREE
all: dtbs
endif

endif

PHONY += scripts_dtc
scripts_dtc: scripts_basic
	$(Q)$(MAKE) $(build)=scripts/dtc

ifneq ($(filter dt_binding_check, $(MAKECMDGOALS)),)
export CHECK_DT_BINDING=y
endif

PHONY += dt_binding_check
dt_binding_check: scripts_dtc
	$(Q)$(MAKE) $(build)=Documentation/devicetree/bindings

PHONY += dt_compatible_check
dt_compatible_check: dt_binding_check
	$(Q)$(MAKE) $(build)=Documentation/devicetree/bindings $@

# ---------------------------------------------------------------------------
# Modules

ifdef CONFIG_MODULES

# By default, build modules as well

all: modules

# When we're building modules with modversions, we need to consider
# the built-in objects during the descend as well, in order to
# make sure the checksums are up to date before we record them.
ifdef CONFIG_MODVERSIONS
  KBUILD_BUILTIN := 1
endif

# Build modules
#

# *.ko are usually independent of vmlinux, but CONFIG_DEBUG_INFO_BTF_MODULES
# is an exception.
ifdef CONFIG_DEBUG_INFO_BTF_MODULES
KBUILD_BUILTIN := 1
modules: vmlinux
endif

modules: modules_prepare

# Target to prepare building external modules
modules_prepare: prepare
	$(Q)$(MAKE) $(build)=scripts scripts/module.lds

endif # CONFIG_MODULES

###
# Cleaning is done on three levels.
# make clean     Delete most generated files
#                Leave enough to build external modules
# make mrproper  Delete the current configuration, and all generated files
# make distclean Remove editor backup files, patch leftover files and the like

# Directories & files removed with 'make clean'
CLEAN_FILES += vmlinux.symvers modules-only.symvers \
	       modules.builtin modules.builtin.modinfo modules.nsdeps \
	       compile_commands.json .thinlto-cache rust/test \
	       rust-project.json .vmlinux.objs .vmlinux.export.c

# Directories & files removed with 'make mrproper'
MRPROPER_FILES += include/config include/generated          \
		  arch/$(SRCARCH)/include/generated .objdiff \
		  debian snap tar-install \
		  .config .config.old .version \
		  Module.symvers \
		  certs/signing_key.pem \
		  certs/x509.genkey \
		  vmlinux-gdb.py \
		  rpmbuild \
		  rust/libmacros.so

# clean - Delete most, but leave enough to build external modules
#
clean: rm-files := $(CLEAN_FILES)

PHONY += archclean vmlinuxclean

vmlinuxclean:
	$(Q)$(CONFIG_SHELL) $(srctree)/scripts/link-vmlinux.sh clean
	$(Q)$(if $(ARCH_POSTLINK), $(MAKE) -f $(ARCH_POSTLINK) clean)

clean: archclean vmlinuxclean resolve_btfids_clean

# mrproper - Delete all generated files, including .config
#
mrproper: rm-files := $(wildcard $(MRPROPER_FILES))
mrproper-dirs      := $(addprefix _mrproper_,scripts)

PHONY += $(mrproper-dirs) mrproper
$(mrproper-dirs):
	$(Q)$(MAKE) $(clean)=$(patsubst _mrproper_%,%,$@)

mrproper: clean $(mrproper-dirs)
	$(call cmd,rmfiles)
	@find . $(RCS_FIND_IGNORE) \
		\( -name '*.rmeta' \) \
		-type f -print | xargs rm -f

# distclean
#
PHONY += distclean

distclean: mrproper
	@find . $(RCS_FIND_IGNORE) \
		\( -name '*.orig' -o -name '*.rej' -o -name '*~' \
		-o -name '*.bak' -o -name '#*#' -o -name '*%' \
		-o -name 'core' -o -name tags -o -name TAGS -o -name 'cscope*' \
		-o -name GPATH -o -name GRTAGS -o -name GSYMS -o -name GTAGS \) \
		-type f -print | xargs rm -f


# Packaging of the kernel to various formats
# ---------------------------------------------------------------------------

%src-pkg: FORCE
	$(Q)$(MAKE) -f $(srctree)/scripts/Makefile.package $@
%pkg: include/config/kernel.release FORCE
	$(Q)$(MAKE) -f $(srctree)/scripts/Makefile.package $@

# Brief documentation of the typical targets used
# ---------------------------------------------------------------------------

boards := $(wildcard $(srctree)/arch/$(SRCARCH)/configs/*_defconfig)
boards := $(sort $(notdir $(boards)))
board-dirs := $(dir $(wildcard $(srctree)/arch/$(SRCARCH)/configs/*/*_defconfig))
board-dirs := $(sort $(notdir $(board-dirs:/=)))

PHONY += help
help:
	@echo  'Cleaning targets:'
	@echo  '  clean		  - Remove most generated files but keep the config and'
	@echo  '                    enough build support to build external modules'
	@echo  '  mrproper	  - Remove all generated files + config + various backup files'
	@echo  '  distclean	  - mrproper + remove editor backup and patch files'
	@echo  ''
	@$(MAKE) -f $(srctree)/scripts/kconfig/Makefile help
	@echo  ''
	@echo  'Other generic targets:'
	@echo  '  all		  - Build all targets marked with [*]'
	@echo  '* vmlinux	  - Build the bare kernel'
	@echo  '* modules	  - Build all modules'
	@echo  '  modules_install - Install all modules to INSTALL_MOD_PATH (default: /)'
	@echo  '  vdso_install    - Install unstripped vdso to INSTALL_MOD_PATH (default: /)'
	@echo  '  dir/            - Build all files in dir and below'
	@echo  '  dir/file.[ois]  - Build specified target only'
	@echo  '  dir/file.ll     - Build the LLVM assembly file'
	@echo  '                    (requires compiler support for LLVM assembly generation)'
	@echo  '  dir/file.lst    - Build specified mixed source/assembly target only'
	@echo  '                    (requires a recent binutils and recent build (System.map))'
	@echo  '  dir/file.ko     - Build module including final link'
	@echo  '  modules_prepare - Set up for building external modules'
	@echo  '  tags/TAGS	  - Generate tags file for editors'
	@echo  '  cscope	  - Generate cscope index'
	@echo  '  gtags           - Generate GNU GLOBAL index'
	@echo  '  kernelrelease	  - Output the release version string (use with make -s)'
	@echo  '  kernelversion	  - Output the version stored in Makefile (use with make -s)'
	@echo  '  image_name	  - Output the image name (use with make -s)'
	@echo  '  headers_install - Install sanitised kernel headers to INSTALL_HDR_PATH'; \
	 echo  '                    (default: $(INSTALL_HDR_PATH))'; \
	 echo  ''
	@echo  'Static analysers:'
	@echo  '  checkstack      - Generate a list of stack hogs and consider all functions'
	@echo  '                    with a stack size larger than MINSTACKSIZE (default: 100)'
	@echo  '  versioncheck    - Sanity check on version.h usage'
	@echo  '  includecheck    - Check for duplicate included header files'
	@echo  '  export_report   - List the usages of all exported symbols'
	@echo  '  headerdep       - Detect inclusion cycles in headers'
	@echo  '  coccicheck      - Check with Coccinelle'
	@echo  '  clang-analyzer  - Check with clang static analyzer'
	@echo  '  clang-tidy      - Check with clang-tidy'
	@echo  ''
	@echo  'Tools:'
	@echo  '  nsdeps          - Generate missing symbol namespace dependencies'
	@echo  ''
	@echo  'Kernel selftest:'
	@echo  '  kselftest         - Build and run kernel selftest'
	@echo  '                      Build, install, and boot kernel before'
	@echo  '                      running kselftest on it'
	@echo  '                      Run as root for full coverage'
	@echo  '  kselftest-all     - Build kernel selftest'
	@echo  '  kselftest-install - Build and install kernel selftest'
	@echo  '  kselftest-clean   - Remove all generated kselftest files'
	@echo  '  kselftest-merge   - Merge all the config dependencies of'
	@echo  '		      kselftest to existing .config.'
	@echo  ''
	@echo  'Rust targets:'
	@echo  '  rustavailable   - Checks whether the Rust toolchain is'
	@echo  '		    available and, if not, explains why.'
	@echo  '  rustfmt	  - Reformat all the Rust code in the kernel'
	@echo  '  rustfmtcheck	  - Checks if all the Rust code in the kernel'
	@echo  '		    is formatted, printing a diff otherwise.'
	@echo  '  rustdoc	  - Generate Rust documentation'
	@echo  '		    (requires kernel .config)'
	@echo  '  rusttest        - Runs the Rust tests'
	@echo  '                    (requires kernel .config; downloads external repos)'
	@echo  '  rust-analyzer	  - Generate rust-project.json rust-analyzer support file'
	@echo  '		    (requires kernel .config)'
	@echo  '  dir/file.[os]   - Build specified target only'
	@echo  '  dir/file.rsi    - Build macro expanded source, similar to C preprocessing.'
	@echo  '                    Run with RUSTFMT=n to skip reformatting if needed.'
	@echo  '                    The output is not intended to be compilable.'
	@echo  '  dir/file.ll     - Build the LLVM assembly file'
	@echo  ''
	@$(if $(dtstree), \
		echo 'Devicetree:'; \
		echo '* dtbs             - Build device tree blobs for enabled boards'; \
		echo '  dtbs_install     - Install dtbs to $(INSTALL_DTBS_PATH)'; \
		echo '  dt_binding_check - Validate device tree binding documents'; \
		echo '  dtbs_check       - Validate device tree source files';\
		echo '')

	@echo 'Userspace tools targets:'
	@echo '  use "make tools/help"'
	@echo '  or  "cd tools; make help"'
	@echo  ''
	@echo  'Kernel packaging:'
	@$(MAKE) -f $(srctree)/scripts/Makefile.package help
	@echo  ''
	@echo  'Documentation targets:'
	@$(MAKE) -f $(srctree)/Documentation/Makefile dochelp
	@echo  ''
	@echo  'Architecture-specific targets ($(SRCARCH)):'
	@$(or $(archhelp),\
		echo '  No architecture-specific help defined for $(SRCARCH)')
	@echo  ''
	@$(if $(boards), \
		$(foreach b, $(boards), \
		printf "  %-27s - Build for %s\\n" $(b) $(subst _defconfig,,$(b));) \
		echo '')
	@$(if $(board-dirs), \
		$(foreach b, $(board-dirs), \
		printf "  %-16s - Show %s-specific targets\\n" help-$(b) $(b);) \
		printf "  %-16s - Show all of the above\\n" help-boards; \
		echo '')

	@echo  '  make V=n   [targets] 1: verbose build'
	@echo  '                       2: give reason for rebuild of target'
	@echo  '                       V=1 and V=2 can be combined with V=12'
	@echo  '  make O=dir [targets] Locate all output files in "dir", including .config'
	@echo  '  make C=1   [targets] Check re-compiled c source with $$CHECK'
	@echo  '                       (sparse by default)'
	@echo  '  make C=2   [targets] Force check of all c source with $$CHECK'
	@echo  '  make RECORDMCOUNT_WARN=1 [targets] Warn about ignored mcount sections'
	@echo  '  make W=n   [targets] Enable extra build checks, n=1,2,3,c,e where'
	@echo  '		1: warnings which may be relevant and do not occur too often'
	@echo  '		2: warnings which occur quite often but may still be relevant'
	@echo  '		3: more obscure warnings, can most likely be ignored'
	@echo  '		c: extra checks in the configuration stage (Kconfig)'
	@echo  '		e: warnings are being treated as errors'
	@echo  '		Multiple levels can be combined with W=12 or W=123'
	@$(if $(dtstree), \
		echo '  make CHECK_DTBS=1 [targets] Check all generated dtb files against schema'; \
		echo '         This can be applied both to "dtbs" and to individual "foo.dtb" targets' ; \
		)
	@echo  ''
	@echo  'Execute "make" or "make all" to build all targets marked with [*] '
	@echo  'For further info see the ./README file'


help-board-dirs := $(addprefix help-,$(board-dirs))

help-boards: $(help-board-dirs)

boards-per-dir = $(sort $(notdir $(wildcard $(srctree)/arch/$(SRCARCH)/configs/$*/*_defconfig)))

$(help-board-dirs): help-%:
	@echo  'Architecture-specific targets ($(SRCARCH) $*):'
	@$(if $(boards-per-dir), \
		$(foreach b, $(boards-per-dir), \
		printf "  %-24s - Build for %s\\n" $*/$(b) $(subst _defconfig,,$(b));) \
		echo '')


# Documentation targets
# ---------------------------------------------------------------------------
DOC_TARGETS := xmldocs latexdocs pdfdocs htmldocs epubdocs cleandocs \
	       linkcheckdocs dochelp refcheckdocs texinfodocs infodocs
PHONY += $(DOC_TARGETS)
$(DOC_TARGETS):
	$(Q)$(MAKE) $(build)=Documentation $@


# Rust targets
# ---------------------------------------------------------------------------

# "Is Rust available?" target
PHONY += rustavailable
rustavailable:
	$(Q)$(CONFIG_SHELL) $(srctree)/scripts/rust_is_available.sh && echo "Rust is available!"

# Documentation target
#
# Using the singular to avoid running afoul of `no-dot-config-targets`.
PHONY += rustdoc
rustdoc: prepare
	$(Q)$(MAKE) $(build)=rust $@

# Testing target
PHONY += rusttest
rusttest: prepare
	$(Q)$(MAKE) $(build)=rust $@

# Formatting targets
PHONY += rustfmt rustfmtcheck

# We skip `rust/alloc` since we want to minimize the diff w.r.t. upstream.
#
# We match using absolute paths since `find` does not resolve them
# when matching, which is a problem when e.g. `srctree` is `..`.
# We `grep` afterwards in order to remove the directory entry itself.
rustfmt:
	$(Q)find $(abs_srctree) -type f -name '*.rs' \
		-o -path $(abs_srctree)/rust/alloc -prune \
		-o -path $(abs_objtree)/rust/test -prune \
		| grep -Fv $(abs_srctree)/rust/alloc \
		| grep -Fv $(abs_objtree)/rust/test \
		| grep -Fv generated \
		| xargs $(RUSTFMT) $(rustfmt_flags)

rustfmtcheck: rustfmt_flags = --check
rustfmtcheck: rustfmt

# Misc
# ---------------------------------------------------------------------------

PHONY += misc-check
misc-check:
	$(Q)$(srctree)/scripts/misc-check

all: misc-check

PHONY += scripts_gdb
scripts_gdb: prepare0
	$(Q)$(MAKE) $(build)=scripts/gdb
	$(Q)ln -fsn $(abspath $(srctree)/scripts/gdb/vmlinux-gdb.py)

ifdef CONFIG_GDB_SCRIPTS
all: scripts_gdb
endif

else # KBUILD_EXTMOD

filechk_kernel.release = echo $(KERNELRELEASE)

###
# External module support.
# When building external modules the kernel used as basis is considered
# read-only, and no consistency checks are made and the make
# system is not used on the basis kernel. If updates are required
# in the basis kernel ordinary make commands (without M=...) must be used.

# We are always building only modules.
KBUILD_BUILTIN :=
KBUILD_MODULES := 1

build-dir := $(KBUILD_EXTMOD)

compile_commands.json: $(extmod_prefix)compile_commands.json
PHONY += compile_commands.json

clean-dirs := $(KBUILD_EXTMOD)
clean: rm-files := $(KBUILD_EXTMOD)/Module.symvers $(KBUILD_EXTMOD)/modules.nsdeps \
	$(KBUILD_EXTMOD)/compile_commands.json $(KBUILD_EXTMOD)/.thinlto-cache

PHONY += prepare
# now expand this into a simple variable to reduce the cost of shell evaluations
prepare: CC_VERSION_TEXT := $(CC_VERSION_TEXT)
prepare:
	@if [ "$(CC_VERSION_TEXT)" != "$(CONFIG_CC_VERSION_TEXT)" ]; then \
		echo >&2 "warning: the compiler differs from the one used to build the kernel"; \
		echo >&2 "  The kernel was built by: $(CONFIG_CC_VERSION_TEXT)"; \
		echo >&2 "  You are using:           $(CC_VERSION_TEXT)"; \
	fi

PHONY += help
help:
	@echo  '  Building external modules.'
	@echo  '  Syntax: make -C path/to/kernel/src M=$$PWD target'
	@echo  ''
	@echo  '  modules         - default target, build the module(s)'
	@echo  '  modules_install - install the module'
	@echo  '  clean           - remove generated files in module directory only'
	@echo  '  rust-analyzer	  - generate rust-project.json rust-analyzer support file'
	@echo  ''

ifndef CONFIG_MODULES
modules modules_install: __external_modules_error
__external_modules_error:
	@echo >&2 '***'
	@echo >&2 '*** The present kernel disabled CONFIG_MODULES.'
	@echo >&2 '*** You cannot build or install external modules.'
	@echo >&2 '***'
	@false
endif

endif # KBUILD_EXTMOD

# ---------------------------------------------------------------------------
# Modules

PHONY += modules modules_install modules_sign modules_prepare

modules_install:
	$(Q)$(MAKE) -f $(srctree)/scripts/Makefile.modinst \
	sign-only=$(if $(filter modules_install,$(MAKECMDGOALS)),,y)

ifeq ($(CONFIG_MODULE_SIG),y)
# modules_sign is a subset of modules_install.
# 'make modules_install modules_sign' is equivalent to 'make modules_install'.
modules_sign: modules_install
	@:
else
modules_sign:
	@echo >&2 '***'
	@echo >&2 '*** CONFIG_MODULE_SIG is disabled. You cannot sign modules.'
	@echo >&2 '***'
	@false
endif

ifdef CONFIG_MODULES

$(MODORDER): $(build-dir)
	@:

# KBUILD_MODPOST_NOFINAL can be set to skip the final link of modules.
# This is solely useful to speed up test compiles.
modules: modpost
ifneq ($(KBUILD_MODPOST_NOFINAL),1)
	$(Q)$(MAKE) -f $(srctree)/scripts/Makefile.modfinal
endif

PHONY += modules_check
modules_check: $(MODORDER)
	$(Q)$(CONFIG_SHELL) $(srctree)/scripts/modules-check.sh $<

else # CONFIG_MODULES

modules:
	@:

KBUILD_MODULES :=

endif # CONFIG_MODULES

PHONY += modpost
modpost: $(if $(single-build),, $(if $(KBUILD_BUILTIN), vmlinux.o)) \
	 $(if $(KBUILD_MODULES), modules_check)
	$(Q)$(MAKE) -f $(srctree)/scripts/Makefile.modpost

# Single targets
# ---------------------------------------------------------------------------
# To build individual files in subdirectories, you can do like this:
#
#   make foo/bar/baz.s
#
# The supported suffixes for single-target are listed in 'single-targets'
#
# To build only under specific subdirectories, you can do like this:
#
#   make foo/bar/baz/

ifdef single-build

# .ko is special because modpost is needed
single-ko := $(sort $(filter %.ko, $(MAKECMDGOALS)))
single-no-ko := $(filter-out $(single-ko), $(MAKECMDGOALS)) \
		$(foreach x, o mod, $(patsubst %.ko, %.$x, $(single-ko)))

$(single-ko): single_modules
	@:
$(single-no-ko): $(build-dir)
	@:

# Remove MODORDER when done because it is not the real one.
PHONY += single_modules
single_modules: $(single-no-ko) modules_prepare
	$(Q){ $(foreach m, $(single-ko), echo $(extmod_prefix)$(m:%.ko=%.o);) } > $(MODORDER)
	$(Q)$(MAKE) -f $(srctree)/scripts/Makefile.modpost
ifneq ($(KBUILD_MODPOST_NOFINAL),1)
	$(Q)$(MAKE) -f $(srctree)/scripts/Makefile.modfinal
endif
	$(Q)rm -f $(MODORDER)

single-goals := $(addprefix $(build-dir)/, $(single-no-ko))

KBUILD_MODULES := 1

endif

# Preset locale variables to speed up the build process. Limit locale
# tweaks to this spot to avoid wrong language settings when running
# make menuconfig etc.
# Error messages still appears in the original language
PHONY += $(build-dir)
$(build-dir): prepare
	$(Q)$(MAKE) $(build)=$@ need-builtin=1 need-modorder=1 $(single-goals)

clean-dirs := $(addprefix _clean_, $(clean-dirs))
PHONY += $(clean-dirs) clean
$(clean-dirs):
	$(Q)$(MAKE) $(clean)=$(patsubst _clean_%,%,$@)

clean: $(clean-dirs)
	$(call cmd,rmfiles)
	@find $(or $(KBUILD_EXTMOD), .) $(RCS_FIND_IGNORE) \
		\( -name '*.[aios]' -o -name '*.rsi' -o -name '*.ko' -o -name '.*.cmd' \
		-o -name '*.ko.*' \
		-o -name '*.dtb' -o -name '*.dtbo' \
		-o -name '*.dtb.S' -o -name '*.dtbo.S' \
		-o -name '*.dt.yaml' \
		-o -name '*.dwo' -o -name '*.lst' \
		-o -name '*.su' -o -name '*.mod' \
		-o -name '.*.d' -o -name '.*.tmp' -o -name '*.mod.c' \
		-o -name '*.lex.c' -o -name '*.tab.[ch]' \
		-o -name '*.asn1.[ch]' \
		-o -name '*.symtypes' -o -name 'modules.order' \
		-o -name '*.c.[012]*.*' \
		-o -name '*.ll' \
		-o -name '*.gcno' \
		-o -name '*.*.symversions' \) -type f -print \
		-o -name '.tmp_*' -print \
		| xargs rm -rf

# Generate tags for editors
# ---------------------------------------------------------------------------
quiet_cmd_tags = GEN     $@
      cmd_tags = $(BASH) $(srctree)/scripts/tags.sh $@

tags TAGS cscope gtags: FORCE
	$(call cmd,tags)

# IDE support targets
PHONY += rust-analyzer
rust-analyzer:
	$(Q)$(MAKE) $(build)=rust $@

# Script to generate missing namespace dependencies
# ---------------------------------------------------------------------------

PHONY += nsdeps
nsdeps: export KBUILD_NSDEPS=1
nsdeps: modules
	$(Q)$(CONFIG_SHELL) $(srctree)/scripts/nsdeps

# Clang Tooling
# ---------------------------------------------------------------------------

quiet_cmd_gen_compile_commands = GEN     $@
      cmd_gen_compile_commands = $(PYTHON3) $< -a $(AR) -o $@ $(filter-out $<, $(real-prereqs))

$(extmod_prefix)compile_commands.json: scripts/clang-tools/gen_compile_commands.py \
	$(if $(KBUILD_EXTMOD),, vmlinux.a $(KBUILD_VMLINUX_LIBS)) \
	$(if $(CONFIG_MODULES), $(MODORDER)) FORCE
	$(call if_changed,gen_compile_commands)

targets += $(extmod_prefix)compile_commands.json

PHONY += clang-tidy clang-analyzer

ifdef CONFIG_CC_IS_CLANG
quiet_cmd_clang_tools = CHECK   $<
      cmd_clang_tools = $(PYTHON3) $(srctree)/scripts/clang-tools/run-clang-tools.py $@ $<

clang-tidy clang-analyzer: $(extmod_prefix)compile_commands.json
	$(call cmd,clang_tools)
else
clang-tidy clang-analyzer:
	@echo "$@ requires CC=clang" >&2
	@false
endif

# Scripts to check various things for consistency
# ---------------------------------------------------------------------------

PHONY += includecheck versioncheck coccicheck export_report

includecheck:
	find $(srctree)/* $(RCS_FIND_IGNORE) \
		-name '*.[hcS]' -type f -print | sort \
		| xargs $(PERL) -w $(srctree)/scripts/checkincludes.pl

versioncheck:
	find $(srctree)/* $(RCS_FIND_IGNORE) \
		-name '*.[hcS]' -type f -print | sort \
		| xargs $(PERL) -w $(srctree)/scripts/checkversion.pl

coccicheck:
	$(Q)$(BASH) $(srctree)/scripts/$@

export_report:
	$(PERL) $(srctree)/scripts/export_report.pl

PHONY += checkstack kernelrelease kernelversion image_name

# UML needs a little special treatment here.  It wants to use the host
# toolchain, so needs $(SUBARCH) passed to checkstack.pl.  Everyone
# else wants $(ARCH), including people doing cross-builds, which means
# that $(SUBARCH) doesn't work here.
ifeq ($(ARCH), um)
CHECKSTACK_ARCH := $(SUBARCH)
else
CHECKSTACK_ARCH := $(ARCH)
endif
MINSTACKSIZE	?= 100
checkstack:
	$(OBJDUMP) -d vmlinux $$(find . -name '*.ko') | \
	$(PERL) $(srctree)/scripts/checkstack.pl $(CHECKSTACK_ARCH) $(MINSTACKSIZE)

kernelrelease:
	@$(filechk_kernel.release)

kernelversion:
	@echo $(KERNELVERSION)

image_name:
	@echo $(KBUILD_IMAGE)

PHONY += run-command
run-command:
	$(Q)$(KBUILD_RUN_COMMAND)

quiet_cmd_rmfiles = $(if $(wildcard $(rm-files)),CLEAN   $(wildcard $(rm-files)))
      cmd_rmfiles = rm -rf $(rm-files)

# read saved command lines for existing targets
existing-targets := $(wildcard $(sort $(targets)))

-include $(foreach f,$(existing-targets),$(dir $(f)).$(notdir $(f)).cmd)

endif # config-build
endif # mixed-build
endif # need-sub-make

PHONY += FORCE
FORCE:

# Declare the contents of the PHONY variable as phony.  We keep that
# information in a variable so we can use it in if_changed and friends.
.PHONY: $(PHONY)<|MERGE_RESOLUTION|>--- conflicted
+++ resolved
@@ -2,11 +2,7 @@
 VERSION = 6
 PATCHLEVEL = 8
 SUBLEVEL = 0
-<<<<<<< HEAD
-EXTRAVERSION = -rc5
-=======
 EXTRAVERSION =
->>>>>>> 9a8b202f
 NAME = Hurr durr I'ma ninja sloth
 
 # *DOCUMENTATION*
