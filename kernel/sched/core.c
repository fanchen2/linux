// SPDX-License-Identifier: GPL-2.0-only
/*
 *  kernel/sched/core.c
 *
 *  Core kernel scheduler code and related syscalls
 *
 *  Copyright (C) 1991-2002  Linus Torvalds
 */
#include <linux/highmem.h>
#include <linux/hrtimer_api.h>
#include <linux/ktime_api.h>
#include <linux/sched/signal.h>
#include <linux/syscalls_api.h>
#include <linux/debug_locks.h>
#include <linux/prefetch.h>
#include <linux/capability.h>
#include <linux/pgtable_api.h>
#include <linux/wait_bit.h>
#include <linux/jiffies.h>
#include <linux/spinlock_api.h>
#include <linux/cpumask_api.h>
#include <linux/lockdep_api.h>
#include <linux/hardirq.h>
#include <linux/softirq.h>
#include <linux/refcount_api.h>
#include <linux/topology.h>
#include <linux/sched/clock.h>
#include <linux/sched/cond_resched.h>
<<<<<<< HEAD
#include <linux/sched/debug.h>
=======
#include <linux/sched/cputime.h>
#include <linux/sched/debug.h>
#include <linux/sched/hotplug.h>
#include <linux/sched/init.h>
>>>>>>> 88084a3d
#include <linux/sched/isolation.h>
#include <linux/sched/loadavg.h>
#include <linux/sched/mm.h>
#include <linux/sched/nohz.h>
#include <linux/sched/rseq_api.h>
#include <linux/sched/rt.h>

#include <linux/blkdev.h>
#include <linux/context_tracking.h>
#include <linux/cpuset.h>
#include <linux/delayacct.h>
#include <linux/init_task.h>
#include <linux/interrupt.h>
#include <linux/ioprio.h>
#include <linux/kallsyms.h>
#include <linux/kcov.h>
#include <linux/kprobes.h>
#include <linux/llist_api.h>
#include <linux/mmu_context.h>
#include <linux/mmzone.h>
#include <linux/mutex_api.h>
#include <linux/nmi.h>
#include <linux/nospec.h>
#include <linux/perf_event_api.h>
#include <linux/profile.h>
#include <linux/psi.h>
#include <linux/rcuwait_api.h>
#include <linux/sched/wake_q.h>
#include <linux/scs.h>
#include <linux/slab.h>
#include <linux/syscalls.h>
#include <linux/vtime.h>
#include <linux/wait_api.h>
#include <linux/workqueue_api.h>

#ifdef CONFIG_PREEMPT_DYNAMIC
# ifdef CONFIG_GENERIC_ENTRY
#  include <linux/entry-common.h>
# endif
#endif

#include <uapi/linux/sched/types.h>

#include <asm/switch_to.h>
#include <asm/tlb.h>

#define CREATE_TRACE_POINTS
#include <linux/sched/rseq_api.h>
#include <trace/events/sched.h>
#undef CREATE_TRACE_POINTS
<<<<<<< HEAD

#include "sched.h"
#include "stats.h"
#include "autogroup.h"

=======

#include "sched.h"
#include "stats.h"
#include "autogroup.h"

>>>>>>> 88084a3d
#include "autogroup.h"
#include "pelt.h"
#include "smp.h"
#include "stats.h"

#include "../workqueue_internal.h"
#include "../../fs/io-wq.h"
#include "../smpboot.h"

/*
 * Export tracepoints that act as a bare tracehook (ie: have no trace event
 * associated with them) to allow external modules to probe them.
 */
EXPORT_TRACEPOINT_SYMBOL_GPL(pelt_cfs_tp);
EXPORT_TRACEPOINT_SYMBOL_GPL(pelt_rt_tp);
EXPORT_TRACEPOINT_SYMBOL_GPL(pelt_dl_tp);
EXPORT_TRACEPOINT_SYMBOL_GPL(pelt_irq_tp);
EXPORT_TRACEPOINT_SYMBOL_GPL(pelt_se_tp);
EXPORT_TRACEPOINT_SYMBOL_GPL(pelt_thermal_tp);
EXPORT_TRACEPOINT_SYMBOL_GPL(sched_cpu_capacity_tp);
EXPORT_TRACEPOINT_SYMBOL_GPL(sched_overutilized_tp);
EXPORT_TRACEPOINT_SYMBOL_GPL(sched_util_est_cfs_tp);
EXPORT_TRACEPOINT_SYMBOL_GPL(sched_util_est_se_tp);
EXPORT_TRACEPOINT_SYMBOL_GPL(sched_update_nr_running_tp);

DEFINE_PER_CPU_SHARED_ALIGNED(struct rq, runqueues);

#ifdef CONFIG_SCHED_DEBUG
/*
 * Debugging: various feature bits
 *
 * If SCHED_DEBUG is disabled, each compilation unit has its own copy of
 * sysctl_sched_features, defined in sched.h, to allow constants propagation
 * at compile time and compiler optimization based on features default.
 */
#define SCHED_FEAT(name, enabled)	\
	(1UL << __SCHED_FEAT_##name) * enabled |
const_debug unsigned int sysctl_sched_features =
#include "features.h"
	0;
#undef SCHED_FEAT

/*
 * Print a warning if need_resched is set for the given duration (if
 * LATENCY_WARN is enabled).
 *
 * If sysctl_resched_latency_warn_once is set, only one warning will be shown
 * per boot.
 */
__read_mostly int sysctl_resched_latency_warn_ms = 100;
__read_mostly int sysctl_resched_latency_warn_once = 1;
#endif /* CONFIG_SCHED_DEBUG */

/*
 * Number of tasks to iterate in a single balance run.
 * Limited because this is done with IRQs disabled.
 */
#ifdef CONFIG_PREEMPT_RT
const_debug unsigned int sysctl_sched_nr_migrate = 8;
#else
const_debug unsigned int sysctl_sched_nr_migrate = 32;
#endif

__read_mostly int scheduler_running;

#ifdef CONFIG_SCHED_CORE

DEFINE_STATIC_KEY_FALSE(__sched_core_enabled);

/* kernel prio, less is more */
static inline int __task_prio(struct task_struct *p)
{
	if (p->sched_class == &stop_sched_class) /* trumps deadline */
		return -2;

	if (rt_prio(p->prio)) /* includes deadline */
		return p->prio; /* [-1, 99] */

	if (p->sched_class == &idle_sched_class)
		return MAX_RT_PRIO + NICE_WIDTH; /* 140 */

	return MAX_RT_PRIO + MAX_NICE; /* 120, squash fair */
}

/*
 * l(a,b)
 * le(a,b) := !l(b,a)
 * g(a,b)  := l(b,a)
 * ge(a,b) := !l(a,b)
 */

/* real prio, less is less */
static inline bool prio_less(struct task_struct *a, struct task_struct *b, bool in_fi)
{

	int pa = __task_prio(a), pb = __task_prio(b);

	if (-pa < -pb)
		return true;

	if (-pb < -pa)
		return false;

	if (pa == -1) /* dl_prio() doesn't work because of stop_class above */
		return !dl_time_before(a->dl.deadline, b->dl.deadline);

	if (pa == MAX_RT_PRIO + MAX_NICE)	/* fair */
		return cfs_prio_less(a, b, in_fi);

	return false;
}

static inline bool __sched_core_less(struct task_struct *a, struct task_struct *b)
{
	if (a->core_cookie < b->core_cookie)
		return true;

	if (a->core_cookie > b->core_cookie)
		return false;

	/* flip prio, so high prio is leftmost */
	if (prio_less(b, a, !!task_rq(a)->core->core_forceidle_count))
		return true;

	return false;
}

#define __node_2_sc(node) rb_entry((node), struct task_struct, core_node)

static inline bool rb_sched_core_less(struct rb_node *a, const struct rb_node *b)
{
	return __sched_core_less(__node_2_sc(a), __node_2_sc(b));
}

static inline int rb_sched_core_cmp(const void *key, const struct rb_node *node)
{
	const struct task_struct *p = __node_2_sc(node);
	unsigned long cookie = (unsigned long)key;

	if (cookie < p->core_cookie)
		return -1;

	if (cookie > p->core_cookie)
		return 1;

	return 0;
}

void sched_core_enqueue(struct rq *rq, struct task_struct *p)
{
	rq->core->core_task_seq++;

	if (!p->core_cookie)
		return;

	rb_add(&p->core_node, &rq->core_tree, rb_sched_core_less);
}

void sched_core_dequeue(struct rq *rq, struct task_struct *p, int flags)
{
	rq->core->core_task_seq++;

	if (sched_core_enqueued(p)) {
		rb_erase(&p->core_node, &rq->core_tree);
		RB_CLEAR_NODE(&p->core_node);
	}

	/*
	 * Migrating the last task off the cpu, with the cpu in forced idle
	 * state. Reschedule to create an accounting edge for forced idle,
	 * and re-examine whether the core is still in forced idle state.
	 */
	if (!(flags & DEQUEUE_SAVE) && rq->nr_running == 1 &&
	    rq->core->core_forceidle_count && rq->curr == rq->idle)
		resched_curr(rq);
}

/*
 * Find left-most (aka, highest priority) task matching @cookie.
 */
static struct task_struct *sched_core_find(struct rq *rq, unsigned long cookie)
{
	struct rb_node *node;

	node = rb_find_first((void *)cookie, &rq->core_tree, rb_sched_core_cmp);
	/*
	 * The idle task always matches any cookie!
	 */
	if (!node)
		return idle_sched_class.pick_task(rq);

	return __node_2_sc(node);
}

static struct task_struct *sched_core_next(struct task_struct *p, unsigned long cookie)
{
	struct rb_node *node = &p->core_node;

	node = rb_next(node);
	if (!node)
		return NULL;

	p = container_of(node, struct task_struct, core_node);
	if (p->core_cookie != cookie)
		return NULL;

	return p;
}

/*
 * Magic required such that:
 *
 *	raw_spin_rq_lock(rq);
 *	...
 *	raw_spin_rq_unlock(rq);
 *
 * ends up locking and unlocking the _same_ lock, and all CPUs
 * always agree on what rq has what lock.
 *
 * XXX entirely possible to selectively enable cores, don't bother for now.
 */

static DEFINE_MUTEX(sched_core_mutex);
static atomic_t sched_core_count;
static struct cpumask sched_core_mask;

static void sched_core_lock(int cpu, unsigned long *flags)
{
	const struct cpumask *smt_mask = cpu_smt_mask(cpu);
	int t, i = 0;

	local_irq_save(*flags);
	for_each_cpu(t, smt_mask)
		raw_spin_lock_nested(&cpu_rq(t)->__lock, i++);
}

static void sched_core_unlock(int cpu, unsigned long *flags)
{
	const struct cpumask *smt_mask = cpu_smt_mask(cpu);
	int t;

	for_each_cpu(t, smt_mask)
		raw_spin_unlock(&cpu_rq(t)->__lock);
	local_irq_restore(*flags);
}

static void __sched_core_flip(bool enabled)
{
	unsigned long flags;
	int cpu, t;

	cpus_read_lock();

	/*
	 * Toggle the online cores, one by one.
	 */
	cpumask_copy(&sched_core_mask, cpu_online_mask);
	for_each_cpu(cpu, &sched_core_mask) {
		const struct cpumask *smt_mask = cpu_smt_mask(cpu);

		sched_core_lock(cpu, &flags);

		for_each_cpu(t, smt_mask)
			cpu_rq(t)->core_enabled = enabled;

		cpu_rq(cpu)->core->core_forceidle_start = 0;

		sched_core_unlock(cpu, &flags);

		cpumask_andnot(&sched_core_mask, &sched_core_mask, smt_mask);
	}

	/*
	 * Toggle the offline CPUs.
	 */
	cpumask_copy(&sched_core_mask, cpu_possible_mask);
	cpumask_andnot(&sched_core_mask, &sched_core_mask, cpu_online_mask);

	for_each_cpu(cpu, &sched_core_mask)
		cpu_rq(cpu)->core_enabled = enabled;

	cpus_read_unlock();
}

static void sched_core_assert_empty(void)
{
	int cpu;

	for_each_possible_cpu(cpu)
		WARN_ON_ONCE(!RB_EMPTY_ROOT(&cpu_rq(cpu)->core_tree));
}

static void __sched_core_enable(void)
{
	static_branch_enable(&__sched_core_enabled);
	/*
	 * Ensure all previous instances of raw_spin_rq_*lock() have finished
	 * and future ones will observe !sched_core_disabled().
	 */
	synchronize_rcu();
	__sched_core_flip(true);
	sched_core_assert_empty();
}

static void __sched_core_disable(void)
{
	sched_core_assert_empty();
	__sched_core_flip(false);
	static_branch_disable(&__sched_core_enabled);
}

void sched_core_get(void)
{
	if (atomic_inc_not_zero(&sched_core_count))
		return;

	mutex_lock(&sched_core_mutex);
	if (!atomic_read(&sched_core_count))
		__sched_core_enable();

	smp_mb__before_atomic();
	atomic_inc(&sched_core_count);
	mutex_unlock(&sched_core_mutex);
}

static void __sched_core_put(struct work_struct *work)
{
	if (atomic_dec_and_mutex_lock(&sched_core_count, &sched_core_mutex)) {
		__sched_core_disable();
		mutex_unlock(&sched_core_mutex);
	}
}

void sched_core_put(void)
{
	static DECLARE_WORK(_work, __sched_core_put);

	/*
	 * "There can be only one"
	 *
	 * Either this is the last one, or we don't actually need to do any
	 * 'work'. If it is the last *again*, we rely on
	 * WORK_STRUCT_PENDING_BIT.
	 */
	if (!atomic_add_unless(&sched_core_count, -1, 1))
		schedule_work(&_work);
}

#else /* !CONFIG_SCHED_CORE */

static inline void sched_core_enqueue(struct rq *rq, struct task_struct *p) { }
static inline void
sched_core_dequeue(struct rq *rq, struct task_struct *p, int flags) { }

#endif /* CONFIG_SCHED_CORE */

/*
 * Serialization rules:
 *
 * Lock order:
 *
 *   p->pi_lock
 *     rq->lock
 *       hrtimer_cpu_base->lock (hrtimer_start() for bandwidth controls)
 *
 *  rq1->lock
 *    rq2->lock  where: rq1 < rq2
 *
 * Regular state:
 *
 * Normal scheduling state is serialized by rq->lock. __schedule() takes the
 * local CPU's rq->lock, it optionally removes the task from the runqueue and
 * always looks at the local rq data structures to find the most eligible task
 * to run next.
 *
 * Task enqueue is also under rq->lock, possibly taken from another CPU.
 * Wakeups from another LLC domain might use an IPI to transfer the enqueue to
 * the local CPU to avoid bouncing the runqueue state around [ see
 * ttwu_queue_wakelist() ]
 *
 * Task wakeup, specifically wakeups that involve migration, are horribly
 * complicated to avoid having to take two rq->locks.
 *
 * Special state:
 *
 * System-calls and anything external will use task_rq_lock() which acquires
 * both p->pi_lock and rq->lock. As a consequence the state they change is
 * stable while holding either lock:
 *
 *  - sched_setaffinity()/
 *    set_cpus_allowed_ptr():	p->cpus_ptr, p->nr_cpus_allowed
 *  - set_user_nice():		p->se.load, p->*prio
 *  - __sched_setscheduler():	p->sched_class, p->policy, p->*prio,
 *				p->se.load, p->rt_priority,
 *				p->dl.dl_{runtime, deadline, period, flags, bw, density}
 *  - sched_setnuma():		p->numa_preferred_nid
 *  - sched_move_task()/
 *    cpu_cgroup_fork():	p->sched_task_group
 *  - uclamp_update_active()	p->uclamp*
 *
 * p->state <- TASK_*:
 *
 *   is changed locklessly using set_current_state(), __set_current_state() or
 *   set_special_state(), see their respective comments, or by
 *   try_to_wake_up(). This latter uses p->pi_lock to serialize against
 *   concurrent self.
 *
 * p->on_rq <- { 0, 1 = TASK_ON_RQ_QUEUED, 2 = TASK_ON_RQ_MIGRATING }:
 *
 *   is set by activate_task() and cleared by deactivate_task(), under
 *   rq->lock. Non-zero indicates the task is runnable, the special
 *   ON_RQ_MIGRATING state is used for migration without holding both
 *   rq->locks. It indicates task_cpu() is not stable, see task_rq_lock().
 *
 * p->on_cpu <- { 0, 1 }:
 *
 *   is set by prepare_task() and cleared by finish_task() such that it will be
 *   set before p is scheduled-in and cleared after p is scheduled-out, both
 *   under rq->lock. Non-zero indicates the task is running on its CPU.
 *
 *   [ The astute reader will observe that it is possible for two tasks on one
 *     CPU to have ->on_cpu = 1 at the same time. ]
 *
 * task_cpu(p): is changed by set_task_cpu(), the rules are:
 *
 *  - Don't call set_task_cpu() on a blocked task:
 *
 *    We don't care what CPU we're not running on, this simplifies hotplug,
 *    the CPU assignment of blocked tasks isn't required to be valid.
 *
 *  - for try_to_wake_up(), called under p->pi_lock:
 *
 *    This allows try_to_wake_up() to only take one rq->lock, see its comment.
 *
 *  - for migration called under rq->lock:
 *    [ see task_on_rq_migrating() in task_rq_lock() ]
 *
 *    o move_queued_task()
 *    o detach_task()
 *
 *  - for migration called under double_rq_lock():
 *
 *    o __migrate_swap_task()
 *    o push_rt_task() / pull_rt_task()
 *    o push_dl_task() / pull_dl_task()
 *    o dl_task_offline_migration()
 *
 */

void raw_spin_rq_lock_nested(struct rq *rq, int subclass)
{
	raw_spinlock_t *lock;

	/* Matches synchronize_rcu() in __sched_core_enable() */
	preempt_disable();
	if (sched_core_disabled()) {
		raw_spin_lock_nested(&rq->__lock, subclass);
		/* preempt_count *MUST* be > 1 */
		preempt_enable_no_resched();
		return;
	}

	for (;;) {
		lock = __rq_lockp(rq);
		raw_spin_lock_nested(lock, subclass);
		if (likely(lock == __rq_lockp(rq))) {
			/* preempt_count *MUST* be > 1 */
			preempt_enable_no_resched();
			return;
		}
		raw_spin_unlock(lock);
	}
}

bool raw_spin_rq_trylock(struct rq *rq)
{
	raw_spinlock_t *lock;
	bool ret;

	/* Matches synchronize_rcu() in __sched_core_enable() */
	preempt_disable();
	if (sched_core_disabled()) {
		ret = raw_spin_trylock(&rq->__lock);
		preempt_enable();
		return ret;
	}

	for (;;) {
		lock = __rq_lockp(rq);
		ret = raw_spin_trylock(lock);
		if (!ret || (likely(lock == __rq_lockp(rq)))) {
			preempt_enable();
			return ret;
		}
		raw_spin_unlock(lock);
	}
}

void raw_spin_rq_unlock(struct rq *rq)
{
	raw_spin_unlock(rq_lockp(rq));
}

#ifdef CONFIG_SMP
/*
 * double_rq_lock - safely lock two runqueues
 */
void double_rq_lock(struct rq *rq1, struct rq *rq2)
{
	lockdep_assert_irqs_disabled();

	if (rq_order_less(rq2, rq1))
		swap(rq1, rq2);

	raw_spin_rq_lock(rq1);
	if (__rq_lockp(rq1) != __rq_lockp(rq2))
		raw_spin_rq_lock_nested(rq2, SINGLE_DEPTH_NESTING);

	double_rq_clock_clear_update(rq1, rq2);
}
#endif

/*
 * __task_rq_lock - lock the rq @p resides on.
 */
struct rq *__task_rq_lock(struct task_struct *p, struct rq_flags *rf)
	__acquires(rq->lock)
{
	struct rq *rq;

	lockdep_assert_held(&p->pi_lock);

	for (;;) {
		rq = task_rq(p);
		raw_spin_rq_lock(rq);
		if (likely(rq == task_rq(p) && !task_on_rq_migrating(p))) {
			rq_pin_lock(rq, rf);
			return rq;
		}
		raw_spin_rq_unlock(rq);

		while (unlikely(task_on_rq_migrating(p)))
			cpu_relax();
	}
}

/*
 * task_rq_lock - lock p->pi_lock and lock the rq @p resides on.
 */
struct rq *task_rq_lock(struct task_struct *p, struct rq_flags *rf)
	__acquires(p->pi_lock)
	__acquires(rq->lock)
{
	struct rq *rq;

	for (;;) {
		raw_spin_lock_irqsave(&p->pi_lock, rf->flags);
		rq = task_rq(p);
		raw_spin_rq_lock(rq);
		/*
		 *	move_queued_task()		task_rq_lock()
		 *
		 *	ACQUIRE (rq->lock)
		 *	[S] ->on_rq = MIGRATING		[L] rq = task_rq()
		 *	WMB (__set_task_cpu())		ACQUIRE (rq->lock);
		 *	[S] ->cpu = new_cpu		[L] task_rq()
		 *					[L] ->on_rq
		 *	RELEASE (rq->lock)
		 *
		 * If we observe the old CPU in task_rq_lock(), the acquire of
		 * the old rq->lock will fully serialize against the stores.
		 *
		 * If we observe the new CPU in task_rq_lock(), the address
		 * dependency headed by '[L] rq = task_rq()' and the acquire
		 * will pair with the WMB to ensure we then also see migrating.
		 */
		if (likely(rq == task_rq(p) && !task_on_rq_migrating(p))) {
			rq_pin_lock(rq, rf);
			return rq;
		}
		raw_spin_rq_unlock(rq);
		raw_spin_unlock_irqrestore(&p->pi_lock, rf->flags);

		while (unlikely(task_on_rq_migrating(p)))
			cpu_relax();
	}
}

/*
 * RQ-clock updating methods:
 */

static void update_rq_clock_task(struct rq *rq, s64 delta)
{
/*
 * In theory, the compile should just see 0 here, and optimize out the call
 * to sched_rt_avg_update. But I don't trust it...
 */
	s64 __maybe_unused steal = 0, irq_delta = 0;

#ifdef CONFIG_IRQ_TIME_ACCOUNTING
	irq_delta = irq_time_read(cpu_of(rq)) - rq->prev_irq_time;

	/*
	 * Since irq_time is only updated on {soft,}irq_exit, we might run into
	 * this case when a previous update_rq_clock() happened inside a
	 * {soft,}irq region.
	 *
	 * When this happens, we stop ->clock_task and only update the
	 * prev_irq_time stamp to account for the part that fit, so that a next
	 * update will consume the rest. This ensures ->clock_task is
	 * monotonic.
	 *
	 * It does however cause some slight miss-attribution of {soft,}irq
	 * time, a more accurate solution would be to update the irq_time using
	 * the current rq->clock timestamp, except that would require using
	 * atomic ops.
	 */
	if (irq_delta > delta)
		irq_delta = delta;

	rq->prev_irq_time += irq_delta;
	delta -= irq_delta;
#endif
#ifdef CONFIG_PARAVIRT_TIME_ACCOUNTING
	if (static_key_false((&paravirt_steal_rq_enabled))) {
		steal = paravirt_steal_clock(cpu_of(rq));
		steal -= rq->prev_steal_time_rq;

		if (unlikely(steal > delta))
			steal = delta;

		rq->prev_steal_time_rq += steal;
		delta -= steal;
	}
#endif

	rq->clock_task += delta;

#ifdef CONFIG_HAVE_SCHED_AVG_IRQ
	if ((irq_delta + steal) && sched_feat(NONTASK_CAPACITY))
		update_irq_load_avg(rq, irq_delta + steal);
#endif
	update_rq_clock_pelt(rq, delta);
}

void update_rq_clock(struct rq *rq)
{
	s64 delta;

	lockdep_assert_rq_held(rq);

	if (rq->clock_update_flags & RQCF_ACT_SKIP)
		return;

#ifdef CONFIG_SCHED_DEBUG
	if (sched_feat(WARN_DOUBLE_CLOCK))
		SCHED_WARN_ON(rq->clock_update_flags & RQCF_UPDATED);
	rq->clock_update_flags |= RQCF_UPDATED;
#endif

	delta = sched_clock_cpu(cpu_of(rq)) - rq->clock;
	if (delta < 0)
		return;
	rq->clock += delta;
	update_rq_clock_task(rq, delta);
}

#ifdef CONFIG_SCHED_HRTICK
/*
 * Use HR-timers to deliver accurate preemption points.
 */

static void hrtick_clear(struct rq *rq)
{
	if (hrtimer_active(&rq->hrtick_timer))
		hrtimer_cancel(&rq->hrtick_timer);
}

/*
 * High-resolution timer tick.
 * Runs from hardirq context with interrupts disabled.
 */
static enum hrtimer_restart hrtick(struct hrtimer *timer)
{
	struct rq *rq = container_of(timer, struct rq, hrtick_timer);
	struct rq_flags rf;

	WARN_ON_ONCE(cpu_of(rq) != smp_processor_id());

	rq_lock(rq, &rf);
	update_rq_clock(rq);
	rq->curr->sched_class->task_tick(rq, rq->curr, 1);
	rq_unlock(rq, &rf);

	return HRTIMER_NORESTART;
}

#ifdef CONFIG_SMP

static void __hrtick_restart(struct rq *rq)
{
	struct hrtimer *timer = &rq->hrtick_timer;
	ktime_t time = rq->hrtick_time;

	hrtimer_start(timer, time, HRTIMER_MODE_ABS_PINNED_HARD);
}

/*
 * called from hardirq (IPI) context
 */
static void __hrtick_start(void *arg)
{
	struct rq *rq = arg;
	struct rq_flags rf;

	rq_lock(rq, &rf);
	__hrtick_restart(rq);
	rq_unlock(rq, &rf);
}

/*
 * Called to set the hrtick timer state.
 *
 * called with rq->lock held and irqs disabled
 */
void hrtick_start(struct rq *rq, u64 delay)
{
	struct hrtimer *timer = &rq->hrtick_timer;
	s64 delta;

	/*
	 * Don't schedule slices shorter than 10000ns, that just
	 * doesn't make sense and can cause timer DoS.
	 */
	delta = max_t(s64, delay, 10000LL);
	rq->hrtick_time = ktime_add_ns(timer->base->get_time(), delta);

	if (rq == this_rq())
		__hrtick_restart(rq);
	else
		smp_call_function_single_async(cpu_of(rq), &rq->hrtick_csd);
}

#else
/*
 * Called to set the hrtick timer state.
 *
 * called with rq->lock held and irqs disabled
 */
void hrtick_start(struct rq *rq, u64 delay)
{
	/*
	 * Don't schedule slices shorter than 10000ns, that just
	 * doesn't make sense. Rely on vruntime for fairness.
	 */
	delay = max_t(u64, delay, 10000LL);
	hrtimer_start(&rq->hrtick_timer, ns_to_ktime(delay),
		      HRTIMER_MODE_REL_PINNED_HARD);
}

#endif /* CONFIG_SMP */

static void hrtick_rq_init(struct rq *rq)
{
#ifdef CONFIG_SMP
	INIT_CSD(&rq->hrtick_csd, __hrtick_start, rq);
#endif
	hrtimer_init(&rq->hrtick_timer, CLOCK_MONOTONIC, HRTIMER_MODE_REL_HARD);
	rq->hrtick_timer.function = hrtick;
}
#else	/* CONFIG_SCHED_HRTICK */
static inline void hrtick_clear(struct rq *rq)
{
}

static inline void hrtick_rq_init(struct rq *rq)
{
}
#endif	/* CONFIG_SCHED_HRTICK */

/*
 * cmpxchg based fetch_or, macro so it works for different integer types
 */
#define fetch_or(ptr, mask)						\
	({								\
		typeof(ptr) _ptr = (ptr);				\
		typeof(mask) _mask = (mask);				\
		typeof(*_ptr) _old, _val = *_ptr;			\
									\
		for (;;) {						\
			_old = cmpxchg(_ptr, _val, _val | _mask);	\
			if (_old == _val)				\
				break;					\
			_val = _old;					\
		}							\
	_old;								\
})

#if defined(CONFIG_SMP) && defined(TIF_POLLING_NRFLAG)
/*
 * Atomically set TIF_NEED_RESCHED and test for TIF_POLLING_NRFLAG,
 * this avoids any races wrt polling state changes and thereby avoids
 * spurious IPIs.
 */
static bool set_nr_and_not_polling(struct task_struct *p)
{
	struct thread_info *ti = task_thread_info(p);
	return !(fetch_or(&ti->flags, _TIF_NEED_RESCHED) & _TIF_POLLING_NRFLAG);
}

/*
 * Atomically set TIF_NEED_RESCHED if TIF_POLLING_NRFLAG is set.
 *
 * If this returns true, then the idle task promises to call
 * sched_ttwu_pending() and reschedule soon.
 */
static bool set_nr_if_polling(struct task_struct *p)
{
	struct thread_info *ti = task_thread_info(p);
	typeof(ti->flags) old, val = READ_ONCE(ti->flags);

	for (;;) {
		if (!(val & _TIF_POLLING_NRFLAG))
			return false;
		if (val & _TIF_NEED_RESCHED)
			return true;
		old = cmpxchg(&ti->flags, val, val | _TIF_NEED_RESCHED);
		if (old == val)
			break;
		val = old;
	}
	return true;
}

#else
static bool set_nr_and_not_polling(struct task_struct *p)
{
	set_tsk_need_resched(p);
	return true;
}

#ifdef CONFIG_SMP
static bool set_nr_if_polling(struct task_struct *p)
{
	return false;
}
#endif
#endif

static bool __wake_q_add(struct wake_q_head *head, struct task_struct *task)
{
	struct wake_q_node *node = &task->wake_q;

	/*
	 * Atomically grab the task, if ->wake_q is !nil already it means
	 * it's already queued (either by us or someone else) and will get the
	 * wakeup due to that.
	 *
	 * In order to ensure that a pending wakeup will observe our pending
	 * state, even in the failed case, an explicit smp_mb() must be used.
	 */
	smp_mb__before_atomic();
	if (unlikely(cmpxchg_relaxed(&node->next, NULL, WAKE_Q_TAIL)))
		return false;

	/*
	 * The head is context local, there can be no concurrency.
	 */
	*head->lastp = node;
	head->lastp = &node->next;
	return true;
}

/**
 * wake_q_add() - queue a wakeup for 'later' waking.
 * @head: the wake_q_head to add @task to
 * @task: the task to queue for 'later' wakeup
 *
 * Queue a task for later wakeup, most likely by the wake_up_q() call in the
 * same context, _HOWEVER_ this is not guaranteed, the wakeup can come
 * instantly.
 *
 * This function must be used as-if it were wake_up_process(); IOW the task
 * must be ready to be woken at this location.
 */
void wake_q_add(struct wake_q_head *head, struct task_struct *task)
{
	if (__wake_q_add(head, task))
		get_task_struct(task);
}

/**
 * wake_q_add_safe() - safely queue a wakeup for 'later' waking.
 * @head: the wake_q_head to add @task to
 * @task: the task to queue for 'later' wakeup
 *
 * Queue a task for later wakeup, most likely by the wake_up_q() call in the
 * same context, _HOWEVER_ this is not guaranteed, the wakeup can come
 * instantly.
 *
 * This function must be used as-if it were wake_up_process(); IOW the task
 * must be ready to be woken at this location.
 *
 * This function is essentially a task-safe equivalent to wake_q_add(). Callers
 * that already hold reference to @task can call the 'safe' version and trust
 * wake_q to do the right thing depending whether or not the @task is already
 * queued for wakeup.
 */
void wake_q_add_safe(struct wake_q_head *head, struct task_struct *task)
{
	if (!__wake_q_add(head, task))
		put_task_struct(task);
}

void wake_up_q(struct wake_q_head *head)
{
	struct wake_q_node *node = head->first;

	while (node != WAKE_Q_TAIL) {
		struct task_struct *task;

		task = container_of(node, struct task_struct, wake_q);
		/* Task can safely be re-inserted now: */
		node = node->next;
		task->wake_q.next = NULL;

		/*
		 * wake_up_process() executes a full barrier, which pairs with
		 * the queueing in wake_q_add() so as not to miss wakeups.
		 */
		wake_up_process(task);
		put_task_struct(task);
	}
}

/*
 * resched_curr - mark rq's current task 'to be rescheduled now'.
 *
 * On UP this means the setting of the need_resched flag, on SMP it
 * might also involve a cross-CPU call to trigger the scheduler on
 * the target CPU.
 */
void resched_curr(struct rq *rq)
{
	struct task_struct *curr = rq->curr;
	int cpu;

	lockdep_assert_rq_held(rq);

	if (test_tsk_need_resched(curr))
		return;

	cpu = cpu_of(rq);

	if (cpu == smp_processor_id()) {
		set_tsk_need_resched(curr);
		set_preempt_need_resched();
		return;
	}

	if (set_nr_and_not_polling(curr))
		smp_send_reschedule(cpu);
	else
		trace_sched_wake_idle_without_ipi(cpu);
}

void resched_cpu(int cpu)
{
	struct rq *rq = cpu_rq(cpu);
	unsigned long flags;

	raw_spin_rq_lock_irqsave(rq, flags);
	if (cpu_online(cpu) || cpu == smp_processor_id())
		resched_curr(rq);
	raw_spin_rq_unlock_irqrestore(rq, flags);
}

#ifdef CONFIG_SMP
#ifdef CONFIG_NO_HZ_COMMON
/*
 * In the semi idle case, use the nearest busy CPU for migrating timers
 * from an idle CPU.  This is good for power-savings.
 *
 * We don't do similar optimization for completely idle system, as
 * selecting an idle CPU will add more delays to the timers than intended
 * (as that CPU's timer base may not be uptodate wrt jiffies etc).
 */
int get_nohz_timer_target(void)
{
	int i, cpu = smp_processor_id(), default_cpu = -1;
	struct sched_domain *sd;
	const struct cpumask *hk_mask;

	if (housekeeping_cpu(cpu, HK_TYPE_TIMER)) {
		if (!idle_cpu(cpu))
			return cpu;
		default_cpu = cpu;
	}

	hk_mask = housekeeping_cpumask(HK_TYPE_TIMER);

	rcu_read_lock();
	for_each_domain(cpu, sd) {
		for_each_cpu_and(i, sched_domain_span(sd), hk_mask) {
			if (cpu == i)
				continue;

			if (!idle_cpu(i)) {
				cpu = i;
				goto unlock;
			}
		}
	}

	if (default_cpu == -1)
		default_cpu = housekeeping_any_cpu(HK_TYPE_TIMER);
	cpu = default_cpu;
unlock:
	rcu_read_unlock();
	return cpu;
}

/*
 * When add_timer_on() enqueues a timer into the timer wheel of an
 * idle CPU then this timer might expire before the next timer event
 * which is scheduled to wake up that CPU. In case of a completely
 * idle system the next event might even be infinite time into the
 * future. wake_up_idle_cpu() ensures that the CPU is woken up and
 * leaves the inner idle loop so the newly added timer is taken into
 * account when the CPU goes back to idle and evaluates the timer
 * wheel for the next timer event.
 */
static void wake_up_idle_cpu(int cpu)
{
	struct rq *rq = cpu_rq(cpu);

	if (cpu == smp_processor_id())
		return;

	if (set_nr_and_not_polling(rq->idle))
		smp_send_reschedule(cpu);
	else
		trace_sched_wake_idle_without_ipi(cpu);
}

static bool wake_up_full_nohz_cpu(int cpu)
{
	/*
	 * We just need the target to call irq_exit() and re-evaluate
	 * the next tick. The nohz full kick at least implies that.
	 * If needed we can still optimize that later with an
	 * empty IRQ.
	 */
	if (cpu_is_offline(cpu))
		return true;  /* Don't try to wake offline CPUs. */
	if (tick_nohz_full_cpu(cpu)) {
		if (cpu != smp_processor_id() ||
		    tick_nohz_tick_stopped())
			tick_nohz_full_kick_cpu(cpu);
		return true;
	}

	return false;
}

/*
 * Wake up the specified CPU.  If the CPU is going offline, it is the
 * caller's responsibility to deal with the lost wakeup, for example,
 * by hooking into the CPU_DEAD notifier like timers and hrtimers do.
 */
void wake_up_nohz_cpu(int cpu)
{
	if (!wake_up_full_nohz_cpu(cpu))
		wake_up_idle_cpu(cpu);
}

static void nohz_csd_func(void *info)
{
	struct rq *rq = info;
	int cpu = cpu_of(rq);
	unsigned int flags;

	/*
	 * Release the rq::nohz_csd.
	 */
	flags = atomic_fetch_andnot(NOHZ_KICK_MASK | NOHZ_NEWILB_KICK, nohz_flags(cpu));
	WARN_ON(!(flags & NOHZ_KICK_MASK));

	rq->idle_balance = idle_cpu(cpu);
	if (rq->idle_balance && !need_resched()) {
		rq->nohz_idle_balance = flags;
		raise_softirq_irqoff(SCHED_SOFTIRQ);
	}
}

#endif /* CONFIG_NO_HZ_COMMON */

#ifdef CONFIG_NO_HZ_FULL
bool sched_can_stop_tick(struct rq *rq)
{
	int fifo_nr_running;

	/* Deadline tasks, even if single, need the tick */
	if (rq->dl.dl_nr_running)
		return false;

	/*
	 * If there are more than one RR tasks, we need the tick to affect the
	 * actual RR behaviour.
	 */
	if (rq->rt.rr_nr_running) {
		if (rq->rt.rr_nr_running == 1)
			return true;
		else
			return false;
	}

	/*
	 * If there's no RR tasks, but FIFO tasks, we can skip the tick, no
	 * forced preemption between FIFO tasks.
	 */
	fifo_nr_running = rq->rt.rt_nr_running - rq->rt.rr_nr_running;
	if (fifo_nr_running)
		return true;

	/*
	 * If there are no DL,RR/FIFO tasks, there must only be CFS tasks left;
	 * if there's more than one we need the tick for involuntary
	 * preemption.
	 */
	if (rq->nr_running > 1)
		return false;

	return true;
}
#endif /* CONFIG_NO_HZ_FULL */
#endif /* CONFIG_SMP */

#if defined(CONFIG_RT_GROUP_SCHED) || (defined(CONFIG_FAIR_GROUP_SCHED) && \
			(defined(CONFIG_SMP) || defined(CONFIG_CFS_BANDWIDTH)))
/*
 * Iterate task_group tree rooted at *from, calling @down when first entering a
 * node and @up when leaving it for the final time.
 *
 * Caller must hold rcu_lock or sufficient equivalent.
 */
int walk_tg_tree_from(struct task_group *from,
			     tg_visitor down, tg_visitor up, void *data)
{
	struct task_group *parent, *child;
	int ret;

	parent = from;

down:
	ret = (*down)(parent, data);
	if (ret)
		goto out;
	list_for_each_entry_rcu(child, &parent->children, siblings) {
		parent = child;
		goto down;

up:
		continue;
	}
	ret = (*up)(parent, data);
	if (ret || parent == from)
		goto out;

	child = parent;
	parent = parent->parent;
	if (parent)
		goto up;
out:
	return ret;
}

int tg_nop(struct task_group *tg, void *data)
{
	return 0;
}
#endif

static void set_load_weight(struct task_struct *p, bool update_load)
{
	int prio = p->static_prio - MAX_RT_PRIO;
	struct load_weight *load = &p->se.load;

	/*
	 * SCHED_IDLE tasks get minimal weight:
	 */
	if (task_has_idle_policy(p)) {
		load->weight = scale_load(WEIGHT_IDLEPRIO);
		load->inv_weight = WMULT_IDLEPRIO;
		return;
	}

	/*
	 * SCHED_OTHER tasks have to update their load when changing their
	 * weight
	 */
	if (update_load && p->sched_class == &fair_sched_class) {
		reweight_task(p, prio);
	} else {
		load->weight = scale_load(sched_prio_to_weight[prio]);
		load->inv_weight = sched_prio_to_wmult[prio];
	}
}

#ifdef CONFIG_UCLAMP_TASK
/*
 * Serializes updates of utilization clamp values
 *
 * The (slow-path) user-space triggers utilization clamp value updates which
 * can require updates on (fast-path) scheduler's data structures used to
 * support enqueue/dequeue operations.
 * While the per-CPU rq lock protects fast-path update operations, user-space
 * requests are serialized using a mutex to reduce the risk of conflicting
 * updates or API abuses.
 */
static DEFINE_MUTEX(uclamp_mutex);

/* Max allowed minimum utilization */
static unsigned int __maybe_unused sysctl_sched_uclamp_util_min = SCHED_CAPACITY_SCALE;

/* Max allowed maximum utilization */
static unsigned int __maybe_unused sysctl_sched_uclamp_util_max = SCHED_CAPACITY_SCALE;

/*
 * By default RT tasks run at the maximum performance point/capacity of the
 * system. Uclamp enforces this by always setting UCLAMP_MIN of RT tasks to
 * SCHED_CAPACITY_SCALE.
 *
 * This knob allows admins to change the default behavior when uclamp is being
 * used. In battery powered devices, particularly, running at the maximum
 * capacity and frequency will increase energy consumption and shorten the
 * battery life.
 *
 * This knob only affects RT tasks that their uclamp_se->user_defined == false.
 *
 * This knob will not override the system default sched_util_clamp_min defined
 * above.
 */
static unsigned int sysctl_sched_uclamp_util_min_rt_default = SCHED_CAPACITY_SCALE;

/* All clamps are required to be less or equal than these values */
static struct uclamp_se uclamp_default[UCLAMP_CNT];

/*
 * This static key is used to reduce the uclamp overhead in the fast path. It
 * primarily disables the call to uclamp_rq_{inc, dec}() in
 * enqueue/dequeue_task().
 *
 * This allows users to continue to enable uclamp in their kernel config with
 * minimum uclamp overhead in the fast path.
 *
 * As soon as userspace modifies any of the uclamp knobs, the static key is
 * enabled, since we have an actual users that make use of uclamp
 * functionality.
 *
 * The knobs that would enable this static key are:
 *
 *   * A task modifying its uclamp value with sched_setattr().
 *   * An admin modifying the sysctl_sched_uclamp_{min, max} via procfs.
 *   * An admin modifying the cgroup cpu.uclamp.{min, max}
 */
DEFINE_STATIC_KEY_FALSE(sched_uclamp_used);

/* Integer rounded range for each bucket */
#define UCLAMP_BUCKET_DELTA DIV_ROUND_CLOSEST(SCHED_CAPACITY_SCALE, UCLAMP_BUCKETS)

#define for_each_clamp_id(clamp_id) \
	for ((clamp_id) = 0; (clamp_id) < UCLAMP_CNT; (clamp_id)++)

static inline unsigned int uclamp_bucket_id(unsigned int clamp_value)
{
	return min_t(unsigned int, clamp_value / UCLAMP_BUCKET_DELTA, UCLAMP_BUCKETS - 1);
}

static inline unsigned int uclamp_none(enum uclamp_id clamp_id)
{
	if (clamp_id == UCLAMP_MIN)
		return 0;
	return SCHED_CAPACITY_SCALE;
}

static inline void uclamp_se_set(struct uclamp_se *uc_se,
				 unsigned int value, bool user_defined)
{
	uc_se->value = value;
	uc_se->bucket_id = uclamp_bucket_id(value);
	uc_se->user_defined = user_defined;
}

static inline unsigned int
uclamp_idle_value(struct rq *rq, enum uclamp_id clamp_id,
		  unsigned int clamp_value)
{
	/*
	 * Avoid blocked utilization pushing up the frequency when we go
	 * idle (which drops the max-clamp) by retaining the last known
	 * max-clamp.
	 */
	if (clamp_id == UCLAMP_MAX) {
		rq->uclamp_flags |= UCLAMP_FLAG_IDLE;
		return clamp_value;
	}

	return uclamp_none(UCLAMP_MIN);
}

static inline void uclamp_idle_reset(struct rq *rq, enum uclamp_id clamp_id,
				     unsigned int clamp_value)
{
	/* Reset max-clamp retention only on idle exit */
	if (!(rq->uclamp_flags & UCLAMP_FLAG_IDLE))
		return;

	WRITE_ONCE(rq->uclamp[clamp_id].value, clamp_value);
}

static inline
unsigned int uclamp_rq_max_value(struct rq *rq, enum uclamp_id clamp_id,
				   unsigned int clamp_value)
{
	struct uclamp_bucket *bucket = rq->uclamp[clamp_id].bucket;
	int bucket_id = UCLAMP_BUCKETS - 1;

	/*
	 * Since both min and max clamps are max aggregated, find the
	 * top most bucket with tasks in.
	 */
	for ( ; bucket_id >= 0; bucket_id--) {
		if (!bucket[bucket_id].tasks)
			continue;
		return bucket[bucket_id].value;
	}

	/* No tasks -- default clamp values */
	return uclamp_idle_value(rq, clamp_id, clamp_value);
}

static void __uclamp_update_util_min_rt_default(struct task_struct *p)
{
	unsigned int default_util_min;
	struct uclamp_se *uc_se;

	lockdep_assert_held(&p->pi_lock);

	uc_se = &p->uclamp_req[UCLAMP_MIN];

	/* Only sync if user didn't override the default */
	if (uc_se->user_defined)
		return;

	default_util_min = sysctl_sched_uclamp_util_min_rt_default;
	uclamp_se_set(uc_se, default_util_min, false);
}

static void uclamp_update_util_min_rt_default(struct task_struct *p)
{
	struct rq_flags rf;
	struct rq *rq;

	if (!rt_task(p))
		return;

	/* Protect updates to p->uclamp_* */
	rq = task_rq_lock(p, &rf);
	__uclamp_update_util_min_rt_default(p);
	task_rq_unlock(rq, p, &rf);
}

static inline struct uclamp_se
uclamp_tg_restrict(struct task_struct *p, enum uclamp_id clamp_id)
{
	/* Copy by value as we could modify it */
	struct uclamp_se uc_req = p->uclamp_req[clamp_id];
#ifdef CONFIG_UCLAMP_TASK_GROUP
	unsigned int tg_min, tg_max, value;

	/*
	 * Tasks in autogroups or root task group will be
	 * restricted by system defaults.
	 */
	if (task_group_is_autogroup(task_group(p)))
		return uc_req;
	if (task_group(p) == &root_task_group)
		return uc_req;

	tg_min = task_group(p)->uclamp[UCLAMP_MIN].value;
	tg_max = task_group(p)->uclamp[UCLAMP_MAX].value;
	value = uc_req.value;
	value = clamp(value, tg_min, tg_max);
	uclamp_se_set(&uc_req, value, false);
#endif

	return uc_req;
}

/*
 * The effective clamp bucket index of a task depends on, by increasing
 * priority:
 * - the task specific clamp value, when explicitly requested from userspace
 * - the task group effective clamp value, for tasks not either in the root
 *   group or in an autogroup
 * - the system default clamp value, defined by the sysadmin
 */
static inline struct uclamp_se
uclamp_eff_get(struct task_struct *p, enum uclamp_id clamp_id)
{
	struct uclamp_se uc_req = uclamp_tg_restrict(p, clamp_id);
	struct uclamp_se uc_max = uclamp_default[clamp_id];

	/* System default restrictions always apply */
	if (unlikely(uc_req.value > uc_max.value))
		return uc_max;

	return uc_req;
}

unsigned long uclamp_eff_value(struct task_struct *p, enum uclamp_id clamp_id)
{
	struct uclamp_se uc_eff;

	/* Task currently refcounted: use back-annotated (effective) value */
	if (p->uclamp[clamp_id].active)
		return (unsigned long)p->uclamp[clamp_id].value;

	uc_eff = uclamp_eff_get(p, clamp_id);

	return (unsigned long)uc_eff.value;
}

/*
 * When a task is enqueued on a rq, the clamp bucket currently defined by the
 * task's uclamp::bucket_id is refcounted on that rq. This also immediately
 * updates the rq's clamp value if required.
 *
 * Tasks can have a task-specific value requested from user-space, track
 * within each bucket the maximum value for tasks refcounted in it.
 * This "local max aggregation" allows to track the exact "requested" value
 * for each bucket when all its RUNNABLE tasks require the same clamp.
 */
static inline void uclamp_rq_inc_id(struct rq *rq, struct task_struct *p,
				    enum uclamp_id clamp_id)
{
	struct uclamp_rq *uc_rq = &rq->uclamp[clamp_id];
	struct uclamp_se *uc_se = &p->uclamp[clamp_id];
	struct uclamp_bucket *bucket;

	lockdep_assert_rq_held(rq);

	/* Update task effective clamp */
	p->uclamp[clamp_id] = uclamp_eff_get(p, clamp_id);

	bucket = &uc_rq->bucket[uc_se->bucket_id];
	bucket->tasks++;
	uc_se->active = true;

	uclamp_idle_reset(rq, clamp_id, uc_se->value);

	/*
	 * Local max aggregation: rq buckets always track the max
	 * "requested" clamp value of its RUNNABLE tasks.
	 */
	if (bucket->tasks == 1 || uc_se->value > bucket->value)
		bucket->value = uc_se->value;

	if (uc_se->value > READ_ONCE(uc_rq->value))
		WRITE_ONCE(uc_rq->value, uc_se->value);
}

/*
 * When a task is dequeued from a rq, the clamp bucket refcounted by the task
 * is released. If this is the last task reference counting the rq's max
 * active clamp value, then the rq's clamp value is updated.
 *
 * Both refcounted tasks and rq's cached clamp values are expected to be
 * always valid. If it's detected they are not, as defensive programming,
 * enforce the expected state and warn.
 */
static inline void uclamp_rq_dec_id(struct rq *rq, struct task_struct *p,
				    enum uclamp_id clamp_id)
{
	struct uclamp_rq *uc_rq = &rq->uclamp[clamp_id];
	struct uclamp_se *uc_se = &p->uclamp[clamp_id];
	struct uclamp_bucket *bucket;
	unsigned int bkt_clamp;
	unsigned int rq_clamp;

	lockdep_assert_rq_held(rq);

	/*
	 * If sched_uclamp_used was enabled after task @p was enqueued,
	 * we could end up with unbalanced call to uclamp_rq_dec_id().
	 *
	 * In this case the uc_se->active flag should be false since no uclamp
	 * accounting was performed at enqueue time and we can just return
	 * here.
	 *
	 * Need to be careful of the following enqueue/dequeue ordering
	 * problem too
	 *
	 *	enqueue(taskA)
	 *	// sched_uclamp_used gets enabled
	 *	enqueue(taskB)
	 *	dequeue(taskA)
	 *	// Must not decrement bucket->tasks here
	 *	dequeue(taskB)
	 *
	 * where we could end up with stale data in uc_se and
	 * bucket[uc_se->bucket_id].
	 *
	 * The following check here eliminates the possibility of such race.
	 */
	if (unlikely(!uc_se->active))
		return;

	bucket = &uc_rq->bucket[uc_se->bucket_id];

	SCHED_WARN_ON(!bucket->tasks);
	if (likely(bucket->tasks))
		bucket->tasks--;

	uc_se->active = false;

	/*
	 * Keep "local max aggregation" simple and accept to (possibly)
	 * overboost some RUNNABLE tasks in the same bucket.
	 * The rq clamp bucket value is reset to its base value whenever
	 * there are no more RUNNABLE tasks refcounting it.
	 */
	if (likely(bucket->tasks))
		return;

	rq_clamp = READ_ONCE(uc_rq->value);
	/*
	 * Defensive programming: this should never happen. If it happens,
	 * e.g. due to future modification, warn and fixup the expected value.
	 */
	SCHED_WARN_ON(bucket->value > rq_clamp);
	if (bucket->value >= rq_clamp) {
		bkt_clamp = uclamp_rq_max_value(rq, clamp_id, uc_se->value);
		WRITE_ONCE(uc_rq->value, bkt_clamp);
	}
}

static inline void uclamp_rq_inc(struct rq *rq, struct task_struct *p)
{
	enum uclamp_id clamp_id;

	/*
	 * Avoid any overhead until uclamp is actually used by the userspace.
	 *
	 * The condition is constructed such that a NOP is generated when
	 * sched_uclamp_used is disabled.
	 */
	if (!static_branch_unlikely(&sched_uclamp_used))
		return;

	if (unlikely(!p->sched_class->uclamp_enabled))
		return;

	for_each_clamp_id(clamp_id)
		uclamp_rq_inc_id(rq, p, clamp_id);

	/* Reset clamp idle holding when there is one RUNNABLE task */
	if (rq->uclamp_flags & UCLAMP_FLAG_IDLE)
		rq->uclamp_flags &= ~UCLAMP_FLAG_IDLE;
}

static inline void uclamp_rq_dec(struct rq *rq, struct task_struct *p)
{
	enum uclamp_id clamp_id;

	/*
	 * Avoid any overhead until uclamp is actually used by the userspace.
	 *
	 * The condition is constructed such that a NOP is generated when
	 * sched_uclamp_used is disabled.
	 */
	if (!static_branch_unlikely(&sched_uclamp_used))
		return;

	if (unlikely(!p->sched_class->uclamp_enabled))
		return;

	for_each_clamp_id(clamp_id)
		uclamp_rq_dec_id(rq, p, clamp_id);
}

static inline void uclamp_rq_reinc_id(struct rq *rq, struct task_struct *p,
				      enum uclamp_id clamp_id)
{
	if (!p->uclamp[clamp_id].active)
		return;

	uclamp_rq_dec_id(rq, p, clamp_id);
	uclamp_rq_inc_id(rq, p, clamp_id);

	/*
	 * Make sure to clear the idle flag if we've transiently reached 0
	 * active tasks on rq.
	 */
	if (clamp_id == UCLAMP_MAX && (rq->uclamp_flags & UCLAMP_FLAG_IDLE))
		rq->uclamp_flags &= ~UCLAMP_FLAG_IDLE;
}

static inline void
uclamp_update_active(struct task_struct *p)
{
	enum uclamp_id clamp_id;
	struct rq_flags rf;
	struct rq *rq;

	/*
	 * Lock the task and the rq where the task is (or was) queued.
	 *
	 * We might lock the (previous) rq of a !RUNNABLE task, but that's the
	 * price to pay to safely serialize util_{min,max} updates with
	 * enqueues, dequeues and migration operations.
	 * This is the same locking schema used by __set_cpus_allowed_ptr().
	 */
	rq = task_rq_lock(p, &rf);

	/*
	 * Setting the clamp bucket is serialized by task_rq_lock().
	 * If the task is not yet RUNNABLE and its task_struct is not
	 * affecting a valid clamp bucket, the next time it's enqueued,
	 * it will already see the updated clamp bucket value.
	 */
	for_each_clamp_id(clamp_id)
		uclamp_rq_reinc_id(rq, p, clamp_id);

	task_rq_unlock(rq, p, &rf);
}

#ifdef CONFIG_UCLAMP_TASK_GROUP
static inline void
uclamp_update_active_tasks(struct cgroup_subsys_state *css)
{
	struct css_task_iter it;
	struct task_struct *p;

	css_task_iter_start(css, 0, &it);
	while ((p = css_task_iter_next(&it)))
		uclamp_update_active(p);
	css_task_iter_end(&it);
}

static void cpu_util_update_eff(struct cgroup_subsys_state *css);
#endif

#ifdef CONFIG_SYSCTL
#ifdef CONFIG_UCLAMP_TASK
#ifdef CONFIG_UCLAMP_TASK_GROUP
static void uclamp_update_root_tg(void)
{
	struct task_group *tg = &root_task_group;

	uclamp_se_set(&tg->uclamp_req[UCLAMP_MIN],
		      sysctl_sched_uclamp_util_min, false);
	uclamp_se_set(&tg->uclamp_req[UCLAMP_MAX],
		      sysctl_sched_uclamp_util_max, false);

	rcu_read_lock();
	cpu_util_update_eff(&root_task_group.css);
	rcu_read_unlock();
}
#else
static void uclamp_update_root_tg(void) { }
#endif

static void uclamp_sync_util_min_rt_default(void)
{
	struct task_struct *g, *p;

	/*
	 * copy_process()			sysctl_uclamp
	 *					  uclamp_min_rt = X;
	 *   write_lock(&tasklist_lock)		  read_lock(&tasklist_lock)
	 *   // link thread			  smp_mb__after_spinlock()
	 *   write_unlock(&tasklist_lock)	  read_unlock(&tasklist_lock);
	 *   sched_post_fork()			  for_each_process_thread()
	 *     __uclamp_sync_rt()		    __uclamp_sync_rt()
	 *
	 * Ensures that either sched_post_fork() will observe the new
	 * uclamp_min_rt or for_each_process_thread() will observe the new
	 * task.
	 */
	read_lock(&tasklist_lock);
	smp_mb__after_spinlock();
	read_unlock(&tasklist_lock);

	rcu_read_lock();
	for_each_process_thread(g, p)
		uclamp_update_util_min_rt_default(p);
	rcu_read_unlock();
}

static int sysctl_sched_uclamp_handler(struct ctl_table *table, int write,
				void *buffer, size_t *lenp, loff_t *ppos)
{
	bool update_root_tg = false;
	int old_min, old_max, old_min_rt;
	int result;

	mutex_lock(&uclamp_mutex);
	old_min = sysctl_sched_uclamp_util_min;
	old_max = sysctl_sched_uclamp_util_max;
	old_min_rt = sysctl_sched_uclamp_util_min_rt_default;

	result = proc_dointvec(table, write, buffer, lenp, ppos);
	if (result)
		goto undo;
	if (!write)
		goto done;

	if (sysctl_sched_uclamp_util_min > sysctl_sched_uclamp_util_max ||
	    sysctl_sched_uclamp_util_max > SCHED_CAPACITY_SCALE	||
	    sysctl_sched_uclamp_util_min_rt_default > SCHED_CAPACITY_SCALE) {

		result = -EINVAL;
		goto undo;
	}

	if (old_min != sysctl_sched_uclamp_util_min) {
		uclamp_se_set(&uclamp_default[UCLAMP_MIN],
			      sysctl_sched_uclamp_util_min, false);
		update_root_tg = true;
	}
	if (old_max != sysctl_sched_uclamp_util_max) {
		uclamp_se_set(&uclamp_default[UCLAMP_MAX],
			      sysctl_sched_uclamp_util_max, false);
		update_root_tg = true;
	}

	if (update_root_tg) {
		static_branch_enable(&sched_uclamp_used);
		uclamp_update_root_tg();
	}

	if (old_min_rt != sysctl_sched_uclamp_util_min_rt_default) {
		static_branch_enable(&sched_uclamp_used);
		uclamp_sync_util_min_rt_default();
	}

	/*
	 * We update all RUNNABLE tasks only when task groups are in use.
	 * Otherwise, keep it simple and do just a lazy update at each next
	 * task enqueue time.
	 */

	goto done;

undo:
	sysctl_sched_uclamp_util_min = old_min;
	sysctl_sched_uclamp_util_max = old_max;
	sysctl_sched_uclamp_util_min_rt_default = old_min_rt;
done:
	mutex_unlock(&uclamp_mutex);

	return result;
}
#endif
#endif

static int uclamp_validate(struct task_struct *p,
			   const struct sched_attr *attr)
{
	int util_min = p->uclamp_req[UCLAMP_MIN].value;
	int util_max = p->uclamp_req[UCLAMP_MAX].value;

	if (attr->sched_flags & SCHED_FLAG_UTIL_CLAMP_MIN) {
		util_min = attr->sched_util_min;

		if (util_min + 1 > SCHED_CAPACITY_SCALE + 1)
			return -EINVAL;
	}

	if (attr->sched_flags & SCHED_FLAG_UTIL_CLAMP_MAX) {
		util_max = attr->sched_util_max;

		if (util_max + 1 > SCHED_CAPACITY_SCALE + 1)
			return -EINVAL;
	}

	if (util_min != -1 && util_max != -1 && util_min > util_max)
		return -EINVAL;

	/*
	 * We have valid uclamp attributes; make sure uclamp is enabled.
	 *
	 * We need to do that here, because enabling static branches is a
	 * blocking operation which obviously cannot be done while holding
	 * scheduler locks.
	 */
	static_branch_enable(&sched_uclamp_used);

	return 0;
}

static bool uclamp_reset(const struct sched_attr *attr,
			 enum uclamp_id clamp_id,
			 struct uclamp_se *uc_se)
{
	/* Reset on sched class change for a non user-defined clamp value. */
	if (likely(!(attr->sched_flags & SCHED_FLAG_UTIL_CLAMP)) &&
	    !uc_se->user_defined)
		return true;

	/* Reset on sched_util_{min,max} == -1. */
	if (clamp_id == UCLAMP_MIN &&
	    attr->sched_flags & SCHED_FLAG_UTIL_CLAMP_MIN &&
	    attr->sched_util_min == -1) {
		return true;
	}

	if (clamp_id == UCLAMP_MAX &&
	    attr->sched_flags & SCHED_FLAG_UTIL_CLAMP_MAX &&
	    attr->sched_util_max == -1) {
		return true;
	}

	return false;
}

static void __setscheduler_uclamp(struct task_struct *p,
				  const struct sched_attr *attr)
{
	enum uclamp_id clamp_id;

	for_each_clamp_id(clamp_id) {
		struct uclamp_se *uc_se = &p->uclamp_req[clamp_id];
		unsigned int value;

		if (!uclamp_reset(attr, clamp_id, uc_se))
			continue;

		/*
		 * RT by default have a 100% boost value that could be modified
		 * at runtime.
		 */
		if (unlikely(rt_task(p) && clamp_id == UCLAMP_MIN))
			value = sysctl_sched_uclamp_util_min_rt_default;
		else
			value = uclamp_none(clamp_id);

		uclamp_se_set(uc_se, value, false);

	}

	if (likely(!(attr->sched_flags & SCHED_FLAG_UTIL_CLAMP)))
		return;

	if (attr->sched_flags & SCHED_FLAG_UTIL_CLAMP_MIN &&
	    attr->sched_util_min != -1) {
		uclamp_se_set(&p->uclamp_req[UCLAMP_MIN],
			      attr->sched_util_min, true);
	}

	if (attr->sched_flags & SCHED_FLAG_UTIL_CLAMP_MAX &&
	    attr->sched_util_max != -1) {
		uclamp_se_set(&p->uclamp_req[UCLAMP_MAX],
			      attr->sched_util_max, true);
	}
}

static void uclamp_fork(struct task_struct *p)
{
	enum uclamp_id clamp_id;

	/*
	 * We don't need to hold task_rq_lock() when updating p->uclamp_* here
	 * as the task is still at its early fork stages.
	 */
	for_each_clamp_id(clamp_id)
		p->uclamp[clamp_id].active = false;

	if (likely(!p->sched_reset_on_fork))
		return;

	for_each_clamp_id(clamp_id) {
		uclamp_se_set(&p->uclamp_req[clamp_id],
			      uclamp_none(clamp_id), false);
	}
}

static void uclamp_post_fork(struct task_struct *p)
{
	uclamp_update_util_min_rt_default(p);
}

static void __init init_uclamp_rq(struct rq *rq)
{
	enum uclamp_id clamp_id;
	struct uclamp_rq *uc_rq = rq->uclamp;

	for_each_clamp_id(clamp_id) {
		uc_rq[clamp_id] = (struct uclamp_rq) {
			.value = uclamp_none(clamp_id)
		};
	}

	rq->uclamp_flags = UCLAMP_FLAG_IDLE;
}

static void __init init_uclamp(void)
{
	struct uclamp_se uc_max = {};
	enum uclamp_id clamp_id;
	int cpu;

	for_each_possible_cpu(cpu)
		init_uclamp_rq(cpu_rq(cpu));

	for_each_clamp_id(clamp_id) {
		uclamp_se_set(&init_task.uclamp_req[clamp_id],
			      uclamp_none(clamp_id), false);
	}

	/* System defaults allow max clamp values for both indexes */
	uclamp_se_set(&uc_max, uclamp_none(UCLAMP_MAX), false);
	for_each_clamp_id(clamp_id) {
		uclamp_default[clamp_id] = uc_max;
#ifdef CONFIG_UCLAMP_TASK_GROUP
		root_task_group.uclamp_req[clamp_id] = uc_max;
		root_task_group.uclamp[clamp_id] = uc_max;
#endif
	}
}

#else /* CONFIG_UCLAMP_TASK */
static inline void uclamp_rq_inc(struct rq *rq, struct task_struct *p) { }
static inline void uclamp_rq_dec(struct rq *rq, struct task_struct *p) { }
static inline int uclamp_validate(struct task_struct *p,
				  const struct sched_attr *attr)
{
	return -EOPNOTSUPP;
}
static void __setscheduler_uclamp(struct task_struct *p,
				  const struct sched_attr *attr) { }
static inline void uclamp_fork(struct task_struct *p) { }
static inline void uclamp_post_fork(struct task_struct *p) { }
static inline void init_uclamp(void) { }
#endif /* CONFIG_UCLAMP_TASK */

bool sched_task_on_rq(struct task_struct *p)
{
	return task_on_rq_queued(p);
}

unsigned long get_wchan(struct task_struct *p)
{
	unsigned long ip = 0;
	unsigned int state;

	if (!p || p == current)
		return 0;

	/* Only get wchan if task is blocked and we can keep it that way. */
	raw_spin_lock_irq(&p->pi_lock);
	state = READ_ONCE(p->__state);
	smp_rmb(); /* see try_to_wake_up() */
	if (state != TASK_RUNNING && state != TASK_WAKING && !p->on_rq)
		ip = __get_wchan(p);
	raw_spin_unlock_irq(&p->pi_lock);

	return ip;
}

static inline void enqueue_task(struct rq *rq, struct task_struct *p, int flags)
{
	if (!(flags & ENQUEUE_NOCLOCK))
		update_rq_clock(rq);

	if (!(flags & ENQUEUE_RESTORE)) {
		sched_info_enqueue(rq, p);
		psi_enqueue(p, flags & ENQUEUE_WAKEUP);
	}

	uclamp_rq_inc(rq, p);
	p->sched_class->enqueue_task(rq, p, flags);

	if (sched_core_enabled(rq))
		sched_core_enqueue(rq, p);
}

static inline void dequeue_task(struct rq *rq, struct task_struct *p, int flags)
{
	if (sched_core_enabled(rq))
		sched_core_dequeue(rq, p, flags);

	if (!(flags & DEQUEUE_NOCLOCK))
		update_rq_clock(rq);

	if (!(flags & DEQUEUE_SAVE)) {
		sched_info_dequeue(rq, p);
		psi_dequeue(p, flags & DEQUEUE_SLEEP);
	}

	uclamp_rq_dec(rq, p);
	p->sched_class->dequeue_task(rq, p, flags);
}

void activate_task(struct rq *rq, struct task_struct *p, int flags)
{
	enqueue_task(rq, p, flags);

	p->on_rq = TASK_ON_RQ_QUEUED;
}

void deactivate_task(struct rq *rq, struct task_struct *p, int flags)
{
	p->on_rq = (flags & DEQUEUE_SLEEP) ? 0 : TASK_ON_RQ_MIGRATING;

	dequeue_task(rq, p, flags);
}

static inline int __normal_prio(int policy, int rt_prio, int nice)
{
	int prio;

	if (dl_policy(policy))
		prio = MAX_DL_PRIO - 1;
	else if (rt_policy(policy))
		prio = MAX_RT_PRIO - 1 - rt_prio;
	else
		prio = NICE_TO_PRIO(nice);

	return prio;
}

/*
 * Calculate the expected normal priority: i.e. priority
 * without taking RT-inheritance into account. Might be
 * boosted by interactivity modifiers. Changes upon fork,
 * setprio syscalls, and whenever the interactivity
 * estimator recalculates.
 */
static inline int normal_prio(struct task_struct *p)
{
	return __normal_prio(p->policy, p->rt_priority, PRIO_TO_NICE(p->static_prio));
}

/*
 * Calculate the current priority, i.e. the priority
 * taken into account by the scheduler. This value might
 * be boosted by RT tasks, or might be boosted by
 * interactivity modifiers. Will be RT if the task got
 * RT-boosted. If not then it returns p->normal_prio.
 */
static int effective_prio(struct task_struct *p)
{
	p->normal_prio = normal_prio(p);
	/*
	 * If we are RT tasks or we were boosted to RT priority,
	 * keep the priority unchanged. Otherwise, update priority
	 * to the normal priority:
	 */
	if (!rt_prio(p->prio))
		return p->normal_prio;
	return p->prio;
}

/**
 * task_curr - is this task currently executing on a CPU?
 * @p: the task in question.
 *
 * Return: 1 if the task is currently executing. 0 otherwise.
 */
inline int task_curr(const struct task_struct *p)
{
	return cpu_curr(task_cpu(p)) == p;
}

/*
 * switched_from, switched_to and prio_changed must _NOT_ drop rq->lock,
 * use the balance_callback list if you want balancing.
 *
 * this means any call to check_class_changed() must be followed by a call to
 * balance_callback().
 */
static inline void check_class_changed(struct rq *rq, struct task_struct *p,
				       const struct sched_class *prev_class,
				       int oldprio)
{
	if (prev_class != p->sched_class) {
		if (prev_class->switched_from)
			prev_class->switched_from(rq, p);

		p->sched_class->switched_to(rq, p);
	} else if (oldprio != p->prio || dl_task(p))
		p->sched_class->prio_changed(rq, p, oldprio);
}

void check_preempt_curr(struct rq *rq, struct task_struct *p, int flags)
{
	if (p->sched_class == rq->curr->sched_class)
		rq->curr->sched_class->check_preempt_curr(rq, p, flags);
	else if (sched_class_above(p->sched_class, rq->curr->sched_class))
		resched_curr(rq);

	/*
	 * A queue event has occurred, and we're going to schedule.  In
	 * this case, we can save a useless back to back clock update.
	 */
	if (task_on_rq_queued(rq->curr) && test_tsk_need_resched(rq->curr))
		rq_clock_skip_update(rq);
}

#ifdef CONFIG_SMP

static void
__do_set_cpus_allowed(struct task_struct *p, const struct cpumask *new_mask, u32 flags);

static int __set_cpus_allowed_ptr(struct task_struct *p,
				  const struct cpumask *new_mask,
				  u32 flags);

static void migrate_disable_switch(struct rq *rq, struct task_struct *p)
{
	if (likely(!p->migration_disabled))
		return;

	if (p->cpus_ptr != &p->cpus_mask)
		return;

	/*
	 * Violates locking rules! see comment in __do_set_cpus_allowed().
	 */
	__do_set_cpus_allowed(p, cpumask_of(rq->cpu), SCA_MIGRATE_DISABLE);
}

void migrate_disable(void)
{
	struct task_struct *p = current;

	if (p->migration_disabled) {
		p->migration_disabled++;
		return;
	}

	preempt_disable();
	this_rq()->nr_pinned++;
	p->migration_disabled = 1;
	preempt_enable();
}
EXPORT_SYMBOL_GPL(migrate_disable);

void migrate_enable(void)
{
	struct task_struct *p = current;

	if (p->migration_disabled > 1) {
		p->migration_disabled--;
		return;
	}

	if (WARN_ON_ONCE(!p->migration_disabled))
		return;

	/*
	 * Ensure stop_task runs either before or after this, and that
	 * __set_cpus_allowed_ptr(SCA_MIGRATE_ENABLE) doesn't schedule().
	 */
	preempt_disable();
	if (p->cpus_ptr != &p->cpus_mask)
		__set_cpus_allowed_ptr(p, &p->cpus_mask, SCA_MIGRATE_ENABLE);
	/*
	 * Mustn't clear migration_disabled() until cpus_ptr points back at the
	 * regular cpus_mask, otherwise things that race (eg.
	 * select_fallback_rq) get confused.
	 */
	barrier();
	p->migration_disabled = 0;
	this_rq()->nr_pinned--;
	preempt_enable();
}
EXPORT_SYMBOL_GPL(migrate_enable);

static inline bool rq_has_pinned_tasks(struct rq *rq)
{
	return rq->nr_pinned;
}

/*
 * Per-CPU kthreads are allowed to run on !active && online CPUs, see
 * __set_cpus_allowed_ptr() and select_fallback_rq().
 */
static inline bool is_cpu_allowed(struct task_struct *p, int cpu)
{
	/* When not in the task's cpumask, no point in looking further. */
	if (!cpumask_test_cpu(cpu, p->cpus_ptr))
		return false;

	/* migrate_disabled() must be allowed to finish. */
	if (is_migration_disabled(p))
		return cpu_online(cpu);

	/* Non kernel threads are not allowed during either online or offline. */
	if (!(p->flags & PF_KTHREAD))
		return cpu_active(cpu) && task_cpu_possible(cpu, p);

	/* KTHREAD_IS_PER_CPU is always allowed. */
	if (kthread_is_per_cpu(p))
		return cpu_online(cpu);

	/* Regular kernel threads don't get to stay during offline. */
	if (cpu_dying(cpu))
		return false;

	/* But are allowed during online. */
	return cpu_online(cpu);
}

/*
 * This is how migration works:
 *
 * 1) we invoke migration_cpu_stop() on the target CPU using
 *    stop_one_cpu().
 * 2) stopper starts to run (implicitly forcing the migrated thread
 *    off the CPU)
 * 3) it checks whether the migrated task is still in the wrong runqueue.
 * 4) if it's in the wrong runqueue then the migration thread removes
 *    it and puts it into the right queue.
 * 5) stopper completes and stop_one_cpu() returns and the migration
 *    is done.
 */

/*
 * move_queued_task - move a queued task to new rq.
 *
 * Returns (locked) new rq. Old rq's lock is released.
 */
static struct rq *move_queued_task(struct rq *rq, struct rq_flags *rf,
				   struct task_struct *p, int new_cpu)
{
	lockdep_assert_rq_held(rq);

	deactivate_task(rq, p, DEQUEUE_NOCLOCK);
	set_task_cpu(p, new_cpu);
	rq_unlock(rq, rf);

	rq = cpu_rq(new_cpu);

	rq_lock(rq, rf);
	BUG_ON(task_cpu(p) != new_cpu);
	activate_task(rq, p, 0);
	check_preempt_curr(rq, p, 0);

	return rq;
}

struct migration_arg {
	struct task_struct		*task;
	int				dest_cpu;
	struct set_affinity_pending	*pending;
};

/*
 * @refs: number of wait_for_completion()
 * @stop_pending: is @stop_work in use
 */
struct set_affinity_pending {
	refcount_t		refs;
	unsigned int		stop_pending;
	struct completion	done;
	struct cpu_stop_work	stop_work;
	struct migration_arg	arg;
};

/*
 * Move (not current) task off this CPU, onto the destination CPU. We're doing
 * this because either it can't run here any more (set_cpus_allowed()
 * away from this CPU, or CPU going down), or because we're
 * attempting to rebalance this task on exec (sched_exec).
 *
 * So we race with normal scheduler movements, but that's OK, as long
 * as the task is no longer on this CPU.
 */
static struct rq *__migrate_task(struct rq *rq, struct rq_flags *rf,
				 struct task_struct *p, int dest_cpu)
{
	/* Affinity changed (again). */
	if (!is_cpu_allowed(p, dest_cpu))
		return rq;

	update_rq_clock(rq);
	rq = move_queued_task(rq, rf, p, dest_cpu);

	return rq;
}

/*
 * migration_cpu_stop - this will be executed by a highprio stopper thread
 * and performs thread migration by bumping thread off CPU then
 * 'pushing' onto another runqueue.
 */
static int migration_cpu_stop(void *data)
{
	struct migration_arg *arg = data;
	struct set_affinity_pending *pending = arg->pending;
	struct task_struct *p = arg->task;
	struct rq *rq = this_rq();
	bool complete = false;
	struct rq_flags rf;

	/*
	 * The original target CPU might have gone down and we might
	 * be on another CPU but it doesn't matter.
	 */
	local_irq_save(rf.flags);
	/*
	 * We need to explicitly wake pending tasks before running
	 * __migrate_task() such that we will not miss enforcing cpus_ptr
	 * during wakeups, see set_cpus_allowed_ptr()'s TASK_WAKING test.
	 */
	flush_smp_call_function_queue();

	raw_spin_lock(&p->pi_lock);
	rq_lock(rq, &rf);

	/*
	 * If we were passed a pending, then ->stop_pending was set, thus
	 * p->migration_pending must have remained stable.
	 */
	WARN_ON_ONCE(pending && pending != p->migration_pending);

	/*
	 * If task_rq(p) != rq, it cannot be migrated here, because we're
	 * holding rq->lock, if p->on_rq == 0 it cannot get enqueued because
	 * we're holding p->pi_lock.
	 */
	if (task_rq(p) == rq) {
		if (is_migration_disabled(p))
			goto out;

		if (pending) {
			p->migration_pending = NULL;
			complete = true;

			if (cpumask_test_cpu(task_cpu(p), &p->cpus_mask))
				goto out;
		}

		if (task_on_rq_queued(p))
			rq = __migrate_task(rq, &rf, p, arg->dest_cpu);
		else
			p->wake_cpu = arg->dest_cpu;

		/*
		 * XXX __migrate_task() can fail, at which point we might end
		 * up running on a dodgy CPU, AFAICT this can only happen
		 * during CPU hotplug, at which point we'll get pushed out
		 * anyway, so it's probably not a big deal.
		 */

	} else if (pending) {
		/*
		 * This happens when we get migrated between migrate_enable()'s
		 * preempt_enable() and scheduling the stopper task. At that
		 * point we're a regular task again and not current anymore.
		 *
		 * A !PREEMPT kernel has a giant hole here, which makes it far
		 * more likely.
		 */

		/*
		 * The task moved before the stopper got to run. We're holding
		 * ->pi_lock, so the allowed mask is stable - if it got
		 * somewhere allowed, we're done.
		 */
		if (cpumask_test_cpu(task_cpu(p), p->cpus_ptr)) {
			p->migration_pending = NULL;
			complete = true;
			goto out;
		}

		/*
		 * When migrate_enable() hits a rq mis-match we can't reliably
		 * determine is_migration_disabled() and so have to chase after
		 * it.
		 */
		WARN_ON_ONCE(!pending->stop_pending);
		task_rq_unlock(rq, p, &rf);
		stop_one_cpu_nowait(task_cpu(p), migration_cpu_stop,
				    &pending->arg, &pending->stop_work);
		return 0;
	}
out:
	if (pending)
		pending->stop_pending = false;
	task_rq_unlock(rq, p, &rf);

	if (complete)
		complete_all(&pending->done);

	return 0;
}

int push_cpu_stop(void *arg)
{
	struct rq *lowest_rq = NULL, *rq = this_rq();
	struct task_struct *p = arg;

	raw_spin_lock_irq(&p->pi_lock);
	raw_spin_rq_lock(rq);

	if (task_rq(p) != rq)
		goto out_unlock;

	if (is_migration_disabled(p)) {
		p->migration_flags |= MDF_PUSH;
		goto out_unlock;
	}

	p->migration_flags &= ~MDF_PUSH;

	if (p->sched_class->find_lock_rq)
		lowest_rq = p->sched_class->find_lock_rq(p, rq);

	if (!lowest_rq)
		goto out_unlock;

	// XXX validate p is still the highest prio task
	if (task_rq(p) == rq) {
		deactivate_task(rq, p, 0);
		set_task_cpu(p, lowest_rq->cpu);
		activate_task(lowest_rq, p, 0);
		resched_curr(lowest_rq);
	}

	double_unlock_balance(rq, lowest_rq);

out_unlock:
	rq->push_busy = false;
	raw_spin_rq_unlock(rq);
	raw_spin_unlock_irq(&p->pi_lock);

	put_task_struct(p);
	return 0;
}

/*
 * sched_class::set_cpus_allowed must do the below, but is not required to
 * actually call this function.
 */
void set_cpus_allowed_common(struct task_struct *p, const struct cpumask *new_mask, u32 flags)
{
	if (flags & (SCA_MIGRATE_ENABLE | SCA_MIGRATE_DISABLE)) {
		p->cpus_ptr = new_mask;
		return;
	}

	cpumask_copy(&p->cpus_mask, new_mask);
	p->nr_cpus_allowed = cpumask_weight(new_mask);
}

static void
__do_set_cpus_allowed(struct task_struct *p, const struct cpumask *new_mask, u32 flags)
{
	struct rq *rq = task_rq(p);
	bool queued, running;

	/*
	 * This here violates the locking rules for affinity, since we're only
	 * supposed to change these variables while holding both rq->lock and
	 * p->pi_lock.
	 *
	 * HOWEVER, it magically works, because ttwu() is the only code that
	 * accesses these variables under p->pi_lock and only does so after
	 * smp_cond_load_acquire(&p->on_cpu, !VAL), and we're in __schedule()
	 * before finish_task().
	 *
	 * XXX do further audits, this smells like something putrid.
	 */
	if (flags & SCA_MIGRATE_DISABLE)
		SCHED_WARN_ON(!p->on_cpu);
	else
		lockdep_assert_held(&p->pi_lock);

	queued = task_on_rq_queued(p);
	running = task_current(rq, p);

	if (queued) {
		/*
		 * Because __kthread_bind() calls this on blocked tasks without
		 * holding rq->lock.
		 */
		lockdep_assert_rq_held(rq);
		dequeue_task(rq, p, DEQUEUE_SAVE | DEQUEUE_NOCLOCK);
	}
	if (running)
		put_prev_task(rq, p);

	p->sched_class->set_cpus_allowed(p, new_mask, flags);

	if (queued)
		enqueue_task(rq, p, ENQUEUE_RESTORE | ENQUEUE_NOCLOCK);
	if (running)
		set_next_task(rq, p);
}

void do_set_cpus_allowed(struct task_struct *p, const struct cpumask *new_mask)
{
	__do_set_cpus_allowed(p, new_mask, 0);
}

int dup_user_cpus_ptr(struct task_struct *dst, struct task_struct *src,
		      int node)
{
	if (!src->user_cpus_ptr)
		return 0;

	dst->user_cpus_ptr = kmalloc_node(cpumask_size(), GFP_KERNEL, node);
	if (!dst->user_cpus_ptr)
		return -ENOMEM;

	cpumask_copy(dst->user_cpus_ptr, src->user_cpus_ptr);
	return 0;
}

static inline struct cpumask *clear_user_cpus_ptr(struct task_struct *p)
{
	struct cpumask *user_mask = NULL;

	swap(p->user_cpus_ptr, user_mask);

	return user_mask;
}

void release_user_cpus_ptr(struct task_struct *p)
{
	kfree(clear_user_cpus_ptr(p));
}

/*
 * This function is wildly self concurrent; here be dragons.
 *
 *
 * When given a valid mask, __set_cpus_allowed_ptr() must block until the
 * designated task is enqueued on an allowed CPU. If that task is currently
 * running, we have to kick it out using the CPU stopper.
 *
 * Migrate-Disable comes along and tramples all over our nice sandcastle.
 * Consider:
 *
 *     Initial conditions: P0->cpus_mask = [0, 1]
 *
 *     P0@CPU0                  P1
 *
 *     migrate_disable();
 *     <preempted>
 *                              set_cpus_allowed_ptr(P0, [1]);
 *
 * P1 *cannot* return from this set_cpus_allowed_ptr() call until P0 executes
 * its outermost migrate_enable() (i.e. it exits its Migrate-Disable region).
 * This means we need the following scheme:
 *
 *     P0@CPU0                  P1
 *
 *     migrate_disable();
 *     <preempted>
 *                              set_cpus_allowed_ptr(P0, [1]);
 *                                <blocks>
 *     <resumes>
 *     migrate_enable();
 *       __set_cpus_allowed_ptr();
 *       <wakes local stopper>
 *                         `--> <woken on migration completion>
 *
 * Now the fun stuff: there may be several P1-like tasks, i.e. multiple
 * concurrent set_cpus_allowed_ptr(P0, [*]) calls. CPU affinity changes of any
 * task p are serialized by p->pi_lock, which we can leverage: the one that
 * should come into effect at the end of the Migrate-Disable region is the last
 * one. This means we only need to track a single cpumask (i.e. p->cpus_mask),
 * but we still need to properly signal those waiting tasks at the appropriate
 * moment.
 *
 * This is implemented using struct set_affinity_pending. The first
 * __set_cpus_allowed_ptr() caller within a given Migrate-Disable region will
 * setup an instance of that struct and install it on the targeted task_struct.
 * Any and all further callers will reuse that instance. Those then wait for
 * a completion signaled at the tail of the CPU stopper callback (1), triggered
 * on the end of the Migrate-Disable region (i.e. outermost migrate_enable()).
 *
 *
 * (1) In the cases covered above. There is one more where the completion is
 * signaled within affine_move_task() itself: when a subsequent affinity request
 * occurs after the stopper bailed out due to the targeted task still being
 * Migrate-Disable. Consider:
 *
 *     Initial conditions: P0->cpus_mask = [0, 1]
 *
 *     CPU0		  P1				P2
 *     <P0>
 *       migrate_disable();
 *       <preempted>
 *                        set_cpus_allowed_ptr(P0, [1]);
 *                          <blocks>
 *     <migration/0>
 *       migration_cpu_stop()
 *         is_migration_disabled()
 *           <bails>
 *                                                       set_cpus_allowed_ptr(P0, [0, 1]);
 *                                                         <signal completion>
 *                          <awakes>
 *
 * Note that the above is safe vs a concurrent migrate_enable(), as any
 * pending affinity completion is preceded by an uninstallation of
 * p->migration_pending done with p->pi_lock held.
 */
static int affine_move_task(struct rq *rq, struct task_struct *p, struct rq_flags *rf,
			    int dest_cpu, unsigned int flags)
{
	struct set_affinity_pending my_pending = { }, *pending = NULL;
	bool stop_pending, complete = false;

	/* Can the task run on the task's current CPU? If so, we're done */
	if (cpumask_test_cpu(task_cpu(p), &p->cpus_mask)) {
		struct task_struct *push_task = NULL;

		if ((flags & SCA_MIGRATE_ENABLE) &&
		    (p->migration_flags & MDF_PUSH) && !rq->push_busy) {
			rq->push_busy = true;
			push_task = get_task_struct(p);
		}

		/*
		 * If there are pending waiters, but no pending stop_work,
		 * then complete now.
		 */
		pending = p->migration_pending;
		if (pending && !pending->stop_pending) {
			p->migration_pending = NULL;
			complete = true;
		}

		task_rq_unlock(rq, p, rf);

		if (push_task) {
			stop_one_cpu_nowait(rq->cpu, push_cpu_stop,
					    p, &rq->push_work);
		}

		if (complete)
			complete_all(&pending->done);

		return 0;
	}

	if (!(flags & SCA_MIGRATE_ENABLE)) {
		/* serialized by p->pi_lock */
		if (!p->migration_pending) {
			/* Install the request */
			refcount_set(&my_pending.refs, 1);
			init_completion(&my_pending.done);
			my_pending.arg = (struct migration_arg) {
				.task = p,
				.dest_cpu = dest_cpu,
				.pending = &my_pending,
			};

			p->migration_pending = &my_pending;
		} else {
			pending = p->migration_pending;
			refcount_inc(&pending->refs);
			/*
			 * Affinity has changed, but we've already installed a
			 * pending. migration_cpu_stop() *must* see this, else
			 * we risk a completion of the pending despite having a
			 * task on a disallowed CPU.
			 *
			 * Serialized by p->pi_lock, so this is safe.
			 */
			pending->arg.dest_cpu = dest_cpu;
		}
	}
	pending = p->migration_pending;
	/*
	 * - !MIGRATE_ENABLE:
	 *   we'll have installed a pending if there wasn't one already.
	 *
	 * - MIGRATE_ENABLE:
	 *   we're here because the current CPU isn't matching anymore,
	 *   the only way that can happen is because of a concurrent
	 *   set_cpus_allowed_ptr() call, which should then still be
	 *   pending completion.
	 *
	 * Either way, we really should have a @pending here.
	 */
	if (WARN_ON_ONCE(!pending)) {
		task_rq_unlock(rq, p, rf);
		return -EINVAL;
	}

	if (task_running(rq, p) || READ_ONCE(p->__state) == TASK_WAKING) {
		/*
		 * MIGRATE_ENABLE gets here because 'p == current', but for
		 * anything else we cannot do is_migration_disabled(), punt
		 * and have the stopper function handle it all race-free.
		 */
		stop_pending = pending->stop_pending;
		if (!stop_pending)
			pending->stop_pending = true;

		if (flags & SCA_MIGRATE_ENABLE)
			p->migration_flags &= ~MDF_PUSH;

		task_rq_unlock(rq, p, rf);

		if (!stop_pending) {
			stop_one_cpu_nowait(cpu_of(rq), migration_cpu_stop,
					    &pending->arg, &pending->stop_work);
		}

		if (flags & SCA_MIGRATE_ENABLE)
			return 0;
	} else {

		if (!is_migration_disabled(p)) {
			if (task_on_rq_queued(p))
				rq = move_queued_task(rq, rf, p, dest_cpu);

			if (!pending->stop_pending) {
				p->migration_pending = NULL;
				complete = true;
			}
		}
		task_rq_unlock(rq, p, rf);

		if (complete)
			complete_all(&pending->done);
	}

	wait_for_completion(&pending->done);

	if (refcount_dec_and_test(&pending->refs))
		wake_up_var(&pending->refs); /* No UaF, just an address */

	/*
	 * Block the original owner of &pending until all subsequent callers
	 * have seen the completion and decremented the refcount
	 */
	wait_var_event(&my_pending.refs, !refcount_read(&my_pending.refs));

	/* ARGH */
	WARN_ON_ONCE(my_pending.stop_pending);

	return 0;
}

/*
 * Called with both p->pi_lock and rq->lock held; drops both before returning.
 */
static int __set_cpus_allowed_ptr_locked(struct task_struct *p,
					 const struct cpumask *new_mask,
					 u32 flags,
					 struct rq *rq,
					 struct rq_flags *rf)
	__releases(rq->lock)
	__releases(p->pi_lock)
{
	const struct cpumask *cpu_allowed_mask = task_cpu_possible_mask(p);
	const struct cpumask *cpu_valid_mask = cpu_active_mask;
	bool kthread = p->flags & PF_KTHREAD;
	struct cpumask *user_mask = NULL;
	unsigned int dest_cpu;
	int ret = 0;

	update_rq_clock(rq);

	if (kthread || is_migration_disabled(p)) {
		/*
		 * Kernel threads are allowed on online && !active CPUs,
		 * however, during cpu-hot-unplug, even these might get pushed
		 * away if not KTHREAD_IS_PER_CPU.
		 *
		 * Specifically, migration_disabled() tasks must not fail the
		 * cpumask_any_and_distribute() pick below, esp. so on
		 * SCA_MIGRATE_ENABLE, otherwise we'll not call
		 * set_cpus_allowed_common() and actually reset p->cpus_ptr.
		 */
		cpu_valid_mask = cpu_online_mask;
	}

	if (!kthread && !cpumask_subset(new_mask, cpu_allowed_mask)) {
		ret = -EINVAL;
		goto out;
	}

	/*
	 * Must re-check here, to close a race against __kthread_bind(),
	 * sched_setaffinity() is not guaranteed to observe the flag.
	 */
	if ((flags & SCA_CHECK) && (p->flags & PF_NO_SETAFFINITY)) {
		ret = -EINVAL;
		goto out;
	}

	if (!(flags & SCA_MIGRATE_ENABLE)) {
		if (cpumask_equal(&p->cpus_mask, new_mask))
			goto out;

		if (WARN_ON_ONCE(p == current &&
				 is_migration_disabled(p) &&
				 !cpumask_test_cpu(task_cpu(p), new_mask))) {
			ret = -EBUSY;
			goto out;
		}
	}

	/*
	 * Picking a ~random cpu helps in cases where we are changing affinity
	 * for groups of tasks (ie. cpuset), so that load balancing is not
	 * immediately required to distribute the tasks within their new mask.
	 */
	dest_cpu = cpumask_any_and_distribute(cpu_valid_mask, new_mask);
	if (dest_cpu >= nr_cpu_ids) {
		ret = -EINVAL;
		goto out;
	}

	__do_set_cpus_allowed(p, new_mask, flags);

	if (flags & SCA_USER)
		user_mask = clear_user_cpus_ptr(p);

	ret = affine_move_task(rq, p, rf, dest_cpu, flags);

	kfree(user_mask);

	return ret;

out:
	task_rq_unlock(rq, p, rf);

	return ret;
}

/*
 * Change a given task's CPU affinity. Migrate the thread to a
 * proper CPU and schedule it away if the CPU it's executing on
 * is removed from the allowed bitmask.
 *
 * NOTE: the caller must have a valid reference to the task, the
 * task must not exit() & deallocate itself prematurely. The
 * call is not atomic; no spinlocks may be held.
 */
static int __set_cpus_allowed_ptr(struct task_struct *p,
				  const struct cpumask *new_mask, u32 flags)
{
	struct rq_flags rf;
	struct rq *rq;

	rq = task_rq_lock(p, &rf);
	return __set_cpus_allowed_ptr_locked(p, new_mask, flags, rq, &rf);
}

int set_cpus_allowed_ptr(struct task_struct *p, const struct cpumask *new_mask)
{
	return __set_cpus_allowed_ptr(p, new_mask, 0);
}
EXPORT_SYMBOL_GPL(set_cpus_allowed_ptr);

/*
 * Change a given task's CPU affinity to the intersection of its current
 * affinity mask and @subset_mask, writing the resulting mask to @new_mask
 * and pointing @p->user_cpus_ptr to a copy of the old mask.
 * If the resulting mask is empty, leave the affinity unchanged and return
 * -EINVAL.
 */
static int restrict_cpus_allowed_ptr(struct task_struct *p,
				     struct cpumask *new_mask,
				     const struct cpumask *subset_mask)
{
	struct cpumask *user_mask = NULL;
	struct rq_flags rf;
	struct rq *rq;
	int err;

	if (!p->user_cpus_ptr) {
		user_mask = kmalloc(cpumask_size(), GFP_KERNEL);
		if (!user_mask)
			return -ENOMEM;
	}

	rq = task_rq_lock(p, &rf);

	/*
	 * Forcefully restricting the affinity of a deadline task is
	 * likely to cause problems, so fail and noisily override the
	 * mask entirely.
	 */
	if (task_has_dl_policy(p) && dl_bandwidth_enabled()) {
		err = -EPERM;
		goto err_unlock;
	}

	if (!cpumask_and(new_mask, &p->cpus_mask, subset_mask)) {
		err = -EINVAL;
		goto err_unlock;
	}

	/*
	 * We're about to butcher the task affinity, so keep track of what
	 * the user asked for in case we're able to restore it later on.
	 */
	if (user_mask) {
		cpumask_copy(user_mask, p->cpus_ptr);
		p->user_cpus_ptr = user_mask;
	}

	return __set_cpus_allowed_ptr_locked(p, new_mask, 0, rq, &rf);

err_unlock:
	task_rq_unlock(rq, p, &rf);
	kfree(user_mask);
	return err;
}

/*
 * Restrict the CPU affinity of task @p so that it is a subset of
 * task_cpu_possible_mask() and point @p->user_cpu_ptr to a copy of the
 * old affinity mask. If the resulting mask is empty, we warn and walk
 * up the cpuset hierarchy until we find a suitable mask.
 */
void force_compatible_cpus_allowed_ptr(struct task_struct *p)
{
	cpumask_var_t new_mask;
	const struct cpumask *override_mask = task_cpu_possible_mask(p);

	alloc_cpumask_var(&new_mask, GFP_KERNEL);

	/*
	 * __migrate_task() can fail silently in the face of concurrent
	 * offlining of the chosen destination CPU, so take the hotplug
	 * lock to ensure that the migration succeeds.
	 */
	cpus_read_lock();
	if (!cpumask_available(new_mask))
		goto out_set_mask;

	if (!restrict_cpus_allowed_ptr(p, new_mask, override_mask))
		goto out_free_mask;

	/*
	 * We failed to find a valid subset of the affinity mask for the
	 * task, so override it based on its cpuset hierarchy.
	 */
	cpuset_cpus_allowed(p, new_mask);
	override_mask = new_mask;

out_set_mask:
	if (printk_ratelimit()) {
		printk_deferred("Overriding affinity for process %d (%s) to CPUs %*pbl\n",
				task_pid_nr(p), p->comm,
				cpumask_pr_args(override_mask));
	}

	WARN_ON(set_cpus_allowed_ptr(p, override_mask));
out_free_mask:
	cpus_read_unlock();
	free_cpumask_var(new_mask);
}

static int
__sched_setaffinity(struct task_struct *p, const struct cpumask *mask);

/*
 * Restore the affinity of a task @p which was previously restricted by a
 * call to force_compatible_cpus_allowed_ptr(). This will clear (and free)
 * @p->user_cpus_ptr.
 *
 * It is the caller's responsibility to serialise this with any calls to
 * force_compatible_cpus_allowed_ptr(@p).
 */
void relax_compatible_cpus_allowed_ptr(struct task_struct *p)
{
	struct cpumask *user_mask = p->user_cpus_ptr;
	unsigned long flags;

	/*
	 * Try to restore the old affinity mask. If this fails, then
	 * we free the mask explicitly to avoid it being inherited across
	 * a subsequent fork().
	 */
	if (!user_mask || !__sched_setaffinity(p, user_mask))
		return;

	raw_spin_lock_irqsave(&p->pi_lock, flags);
	user_mask = clear_user_cpus_ptr(p);
	raw_spin_unlock_irqrestore(&p->pi_lock, flags);

	kfree(user_mask);
}

void set_task_cpu(struct task_struct *p, unsigned int new_cpu)
{
#ifdef CONFIG_SCHED_DEBUG
	unsigned int state = READ_ONCE(p->__state);

	/*
	 * We should never call set_task_cpu() on a blocked task,
	 * ttwu() will sort out the placement.
	 */
	WARN_ON_ONCE(state != TASK_RUNNING && state != TASK_WAKING && !p->on_rq);

	/*
	 * Migrating fair class task must have p->on_rq = TASK_ON_RQ_MIGRATING,
	 * because schedstat_wait_{start,end} rebase migrating task's wait_start
	 * time relying on p->on_rq.
	 */
	WARN_ON_ONCE(state == TASK_RUNNING &&
		     p->sched_class == &fair_sched_class &&
		     (p->on_rq && !task_on_rq_migrating(p)));

#ifdef CONFIG_LOCKDEP
	/*
	 * The caller should hold either p->pi_lock or rq->lock, when changing
	 * a task's CPU. ->pi_lock for waking tasks, rq->lock for runnable tasks.
	 *
	 * sched_move_task() holds both and thus holding either pins the cgroup,
	 * see task_group().
	 *
	 * Furthermore, all task_rq users should acquire both locks, see
	 * task_rq_lock().
	 */
	WARN_ON_ONCE(debug_locks && !(lockdep_is_held(&p->pi_lock) ||
				      lockdep_is_held(__rq_lockp(task_rq(p)))));
#endif
	/*
	 * Clearly, migrating tasks to offline CPUs is a fairly daft thing.
	 */
	WARN_ON_ONCE(!cpu_online(new_cpu));

	WARN_ON_ONCE(is_migration_disabled(p));
#endif

	trace_sched_migrate_task(p, new_cpu);

	if (task_cpu(p) != new_cpu) {
		if (p->sched_class->migrate_task_rq)
			p->sched_class->migrate_task_rq(p, new_cpu);
		p->se.nr_migrations++;
		rseq_migrate(p);
		perf_event_task_migrate(p);
	}

	__set_task_cpu(p, new_cpu);
}

#ifdef CONFIG_NUMA_BALANCING
static void __migrate_swap_task(struct task_struct *p, int cpu)
{
	if (task_on_rq_queued(p)) {
		struct rq *src_rq, *dst_rq;
		struct rq_flags srf, drf;

		src_rq = task_rq(p);
		dst_rq = cpu_rq(cpu);

		rq_pin_lock(src_rq, &srf);
		rq_pin_lock(dst_rq, &drf);

		deactivate_task(src_rq, p, 0);
		set_task_cpu(p, cpu);
		activate_task(dst_rq, p, 0);
		check_preempt_curr(dst_rq, p, 0);

		rq_unpin_lock(dst_rq, &drf);
		rq_unpin_lock(src_rq, &srf);

	} else {
		/*
		 * Task isn't running anymore; make it appear like we migrated
		 * it before it went to sleep. This means on wakeup we make the
		 * previous CPU our target instead of where it really is.
		 */
		p->wake_cpu = cpu;
	}
}

struct migration_swap_arg {
	struct task_struct *src_task, *dst_task;
	int src_cpu, dst_cpu;
};

static int migrate_swap_stop(void *data)
{
	struct migration_swap_arg *arg = data;
	struct rq *src_rq, *dst_rq;
	int ret = -EAGAIN;

	if (!cpu_active(arg->src_cpu) || !cpu_active(arg->dst_cpu))
		return -EAGAIN;

	src_rq = cpu_rq(arg->src_cpu);
	dst_rq = cpu_rq(arg->dst_cpu);

	double_raw_lock(&arg->src_task->pi_lock,
			&arg->dst_task->pi_lock);
	double_rq_lock(src_rq, dst_rq);

	if (task_cpu(arg->dst_task) != arg->dst_cpu)
		goto unlock;

	if (task_cpu(arg->src_task) != arg->src_cpu)
		goto unlock;

	if (!cpumask_test_cpu(arg->dst_cpu, arg->src_task->cpus_ptr))
		goto unlock;

	if (!cpumask_test_cpu(arg->src_cpu, arg->dst_task->cpus_ptr))
		goto unlock;

	__migrate_swap_task(arg->src_task, arg->dst_cpu);
	__migrate_swap_task(arg->dst_task, arg->src_cpu);

	ret = 0;

unlock:
	double_rq_unlock(src_rq, dst_rq);
	raw_spin_unlock(&arg->dst_task->pi_lock);
	raw_spin_unlock(&arg->src_task->pi_lock);

	return ret;
}

/*
 * Cross migrate two tasks
 */
int migrate_swap(struct task_struct *cur, struct task_struct *p,
		int target_cpu, int curr_cpu)
{
	struct migration_swap_arg arg;
	int ret = -EINVAL;

	arg = (struct migration_swap_arg){
		.src_task = cur,
		.src_cpu = curr_cpu,
		.dst_task = p,
		.dst_cpu = target_cpu,
	};

	if (arg.src_cpu == arg.dst_cpu)
		goto out;

	/*
	 * These three tests are all lockless; this is OK since all of them
	 * will be re-checked with proper locks held further down the line.
	 */
	if (!cpu_active(arg.src_cpu) || !cpu_active(arg.dst_cpu))
		goto out;

	if (!cpumask_test_cpu(arg.dst_cpu, arg.src_task->cpus_ptr))
		goto out;

	if (!cpumask_test_cpu(arg.src_cpu, arg.dst_task->cpus_ptr))
		goto out;

	trace_sched_swap_numa(cur, arg.src_cpu, p, arg.dst_cpu);
	ret = stop_two_cpus(arg.dst_cpu, arg.src_cpu, migrate_swap_stop, &arg);

out:
	return ret;
}
#endif /* CONFIG_NUMA_BALANCING */

/*
 * wait_task_inactive - wait for a thread to unschedule.
 *
 * If @match_state is nonzero, it's the @p->state value just checked and
 * not expected to change.  If it changes, i.e. @p might have woken up,
 * then return zero.  When we succeed in waiting for @p to be off its CPU,
 * we return a positive number (its total switch count).  If a second call
 * a short while later returns the same number, the caller can be sure that
 * @p has remained unscheduled the whole time.
 *
 * The caller must ensure that the task *will* unschedule sometime soon,
 * else this function might spin for a *long* time. This function can't
 * be called with interrupts off, or it may introduce deadlock with
 * smp_call_function() if an IPI is sent by the same process we are
 * waiting to become inactive.
 */
unsigned long wait_task_inactive(struct task_struct *p, unsigned int match_state)
{
	int running, queued;
	struct rq_flags rf;
	unsigned long ncsw;
	struct rq *rq;

	for (;;) {
		/*
		 * We do the initial early heuristics without holding
		 * any task-queue locks at all. We'll only try to get
		 * the runqueue lock when things look like they will
		 * work out!
		 */
		rq = task_rq(p);

		/*
		 * If the task is actively running on another CPU
		 * still, just relax and busy-wait without holding
		 * any locks.
		 *
		 * NOTE! Since we don't hold any locks, it's not
		 * even sure that "rq" stays as the right runqueue!
		 * But we don't care, since "task_running()" will
		 * return false if the runqueue has changed and p
		 * is actually now running somewhere else!
		 */
		while (task_running(rq, p)) {
			if (match_state && unlikely(READ_ONCE(p->__state) != match_state))
				return 0;
			cpu_relax();
		}

		/*
		 * Ok, time to look more closely! We need the rq
		 * lock now, to be *sure*. If we're wrong, we'll
		 * just go back and repeat.
		 */
		rq = task_rq_lock(p, &rf);
		trace_sched_wait_task(p);
		running = task_running(rq, p);
		queued = task_on_rq_queued(p);
		ncsw = 0;
		if (!match_state || READ_ONCE(p->__state) == match_state)
			ncsw = p->nvcsw | LONG_MIN; /* sets MSB */
		task_rq_unlock(rq, p, &rf);

		/*
		 * If it changed from the expected state, bail out now.
		 */
		if (unlikely(!ncsw))
			break;

		/*
		 * Was it really running after all now that we
		 * checked with the proper locks actually held?
		 *
		 * Oops. Go back and try again..
		 */
		if (unlikely(running)) {
			cpu_relax();
			continue;
		}

		/*
		 * It's not enough that it's not actively running,
		 * it must be off the runqueue _entirely_, and not
		 * preempted!
		 *
		 * So if it was still runnable (but just not actively
		 * running right now), it's preempted, and we should
		 * yield - it could be a while.
		 */
		if (unlikely(queued)) {
			ktime_t to = NSEC_PER_SEC / HZ;

			set_current_state(TASK_UNINTERRUPTIBLE);
			schedule_hrtimeout(&to, HRTIMER_MODE_REL_HARD);
			continue;
		}

		/*
		 * Ahh, all good. It wasn't running, and it wasn't
		 * runnable, which means that it will never become
		 * running in the future either. We're all done!
		 */
		break;
	}

	return ncsw;
}

/***
 * kick_process - kick a running thread to enter/exit the kernel
 * @p: the to-be-kicked thread
 *
 * Cause a process which is running on another CPU to enter
 * kernel-mode, without any delay. (to get signals handled.)
 *
 * NOTE: this function doesn't have to take the runqueue lock,
 * because all it wants to ensure is that the remote task enters
 * the kernel. If the IPI races and the task has been migrated
 * to another CPU then no harm is done and the purpose has been
 * achieved as well.
 */
void kick_process(struct task_struct *p)
{
	int cpu;

	preempt_disable();
	cpu = task_cpu(p);
	if ((cpu != smp_processor_id()) && task_curr(p))
		smp_send_reschedule(cpu);
	preempt_enable();
}
EXPORT_SYMBOL_GPL(kick_process);

/*
 * ->cpus_ptr is protected by both rq->lock and p->pi_lock
 *
 * A few notes on cpu_active vs cpu_online:
 *
 *  - cpu_active must be a subset of cpu_online
 *
 *  - on CPU-up we allow per-CPU kthreads on the online && !active CPU,
 *    see __set_cpus_allowed_ptr(). At this point the newly online
 *    CPU isn't yet part of the sched domains, and balancing will not
 *    see it.
 *
 *  - on CPU-down we clear cpu_active() to mask the sched domains and
 *    avoid the load balancer to place new tasks on the to be removed
 *    CPU. Existing tasks will remain running there and will be taken
 *    off.
 *
 * This means that fallback selection must not select !active CPUs.
 * And can assume that any active CPU must be online. Conversely
 * select_task_rq() below may allow selection of !active CPUs in order
 * to satisfy the above rules.
 */
static int select_fallback_rq(int cpu, struct task_struct *p)
{
	int nid = cpu_to_node(cpu);
	const struct cpumask *nodemask = NULL;
	enum { cpuset, possible, fail } state = cpuset;
	int dest_cpu;

	/*
	 * If the node that the CPU is on has been offlined, cpu_to_node()
	 * will return -1. There is no CPU on the node, and we should
	 * select the CPU on the other node.
	 */
	if (nid != -1) {
		nodemask = cpumask_of_node(nid);

		/* Look for allowed, online CPU in same node. */
		for_each_cpu(dest_cpu, nodemask) {
			if (is_cpu_allowed(p, dest_cpu))
				return dest_cpu;
		}
	}

	for (;;) {
		/* Any allowed, online CPU? */
		for_each_cpu(dest_cpu, p->cpus_ptr) {
			if (!is_cpu_allowed(p, dest_cpu))
				continue;

			goto out;
		}

		/* No more Mr. Nice Guy. */
		switch (state) {
		case cpuset:
			if (cpuset_cpus_allowed_fallback(p)) {
				state = possible;
				break;
			}
			fallthrough;
		case possible:
			/*
			 * XXX When called from select_task_rq() we only
			 * hold p->pi_lock and again violate locking order.
			 *
			 * More yuck to audit.
			 */
			do_set_cpus_allowed(p, task_cpu_possible_mask(p));
			state = fail;
			break;
		case fail:
			BUG();
			break;
		}
	}

out:
	if (state != cpuset) {
		/*
		 * Don't tell them about moving exiting tasks or
		 * kernel threads (both mm NULL), since they never
		 * leave kernel.
		 */
		if (p->mm && printk_ratelimit()) {
			printk_deferred("process %d (%s) no longer affine to cpu%d\n",
					task_pid_nr(p), p->comm, cpu);
		}
	}

	return dest_cpu;
}

/*
 * The caller (fork, wakeup) owns p->pi_lock, ->cpus_ptr is stable.
 */
static inline
int select_task_rq(struct task_struct *p, int cpu, int wake_flags)
{
	lockdep_assert_held(&p->pi_lock);

	if (p->nr_cpus_allowed > 1 && !is_migration_disabled(p))
		cpu = p->sched_class->select_task_rq(p, cpu, wake_flags);
	else
		cpu = cpumask_any(p->cpus_ptr);

	/*
	 * In order not to call set_task_cpu() on a blocking task we need
	 * to rely on ttwu() to place the task on a valid ->cpus_ptr
	 * CPU.
	 *
	 * Since this is common to all placement strategies, this lives here.
	 *
	 * [ this allows ->select_task() to simply return task_cpu(p) and
	 *   not worry about this generic constraint ]
	 */
	if (unlikely(!is_cpu_allowed(p, cpu)))
		cpu = select_fallback_rq(task_cpu(p), p);

	return cpu;
}

void sched_set_stop_task(int cpu, struct task_struct *stop)
{
	static struct lock_class_key stop_pi_lock;
	struct sched_param param = { .sched_priority = MAX_RT_PRIO - 1 };
	struct task_struct *old_stop = cpu_rq(cpu)->stop;

	if (stop) {
		/*
		 * Make it appear like a SCHED_FIFO task, its something
		 * userspace knows about and won't get confused about.
		 *
		 * Also, it will make PI more or less work without too
		 * much confusion -- but then, stop work should not
		 * rely on PI working anyway.
		 */
		sched_setscheduler_nocheck(stop, SCHED_FIFO, &param);

		stop->sched_class = &stop_sched_class;

		/*
		 * The PI code calls rt_mutex_setprio() with ->pi_lock held to
		 * adjust the effective priority of a task. As a result,
		 * rt_mutex_setprio() can trigger (RT) balancing operations,
		 * which can then trigger wakeups of the stop thread to push
		 * around the current task.
		 *
		 * The stop task itself will never be part of the PI-chain, it
		 * never blocks, therefore that ->pi_lock recursion is safe.
		 * Tell lockdep about this by placing the stop->pi_lock in its
		 * own class.
		 */
		lockdep_set_class(&stop->pi_lock, &stop_pi_lock);
	}

	cpu_rq(cpu)->stop = stop;

	if (old_stop) {
		/*
		 * Reset it back to a normal scheduling class so that
		 * it can die in pieces.
		 */
		old_stop->sched_class = &rt_sched_class;
	}
}

#else /* CONFIG_SMP */

static inline int __set_cpus_allowed_ptr(struct task_struct *p,
					 const struct cpumask *new_mask,
					 u32 flags)
{
	return set_cpus_allowed_ptr(p, new_mask);
}

static inline void migrate_disable_switch(struct rq *rq, struct task_struct *p) { }

static inline bool rq_has_pinned_tasks(struct rq *rq)
{
	return false;
}

#endif /* !CONFIG_SMP */

static void
ttwu_stat(struct task_struct *p, int cpu, int wake_flags)
{
	struct rq *rq;

	if (!schedstat_enabled())
		return;

	rq = this_rq();

#ifdef CONFIG_SMP
	if (cpu == rq->cpu) {
		__schedstat_inc(rq->ttwu_local);
		__schedstat_inc(p->stats.nr_wakeups_local);
	} else {
		struct sched_domain *sd;

		__schedstat_inc(p->stats.nr_wakeups_remote);
		rcu_read_lock();
		for_each_domain(rq->cpu, sd) {
			if (cpumask_test_cpu(cpu, sched_domain_span(sd))) {
				__schedstat_inc(sd->ttwu_wake_remote);
				break;
			}
		}
		rcu_read_unlock();
	}

	if (wake_flags & WF_MIGRATED)
		__schedstat_inc(p->stats.nr_wakeups_migrate);
#endif /* CONFIG_SMP */

	__schedstat_inc(rq->ttwu_count);
	__schedstat_inc(p->stats.nr_wakeups);

	if (wake_flags & WF_SYNC)
		__schedstat_inc(p->stats.nr_wakeups_sync);
}

/*
 * Mark the task runnable and perform wakeup-preemption.
 */
static void ttwu_do_wakeup(struct rq *rq, struct task_struct *p, int wake_flags,
			   struct rq_flags *rf)
{
	check_preempt_curr(rq, p, wake_flags);
	WRITE_ONCE(p->__state, TASK_RUNNING);
	trace_sched_wakeup(p);

#ifdef CONFIG_SMP
	if (p->sched_class->task_woken) {
		/*
		 * Our task @p is fully woken up and running; so it's safe to
		 * drop the rq->lock, hereafter rq is only used for statistics.
		 */
		rq_unpin_lock(rq, rf);
		p->sched_class->task_woken(rq, p);
		rq_repin_lock(rq, rf);
	}

	if (rq->idle_stamp) {
		u64 delta = rq_clock(rq) - rq->idle_stamp;
		u64 max = 2*rq->max_idle_balance_cost;

		update_avg(&rq->avg_idle, delta);

		if (rq->avg_idle > max)
			rq->avg_idle = max;

		rq->wake_stamp = jiffies;
		rq->wake_avg_idle = rq->avg_idle / 2;

		rq->idle_stamp = 0;
	}
#endif
}

static void
ttwu_do_activate(struct rq *rq, struct task_struct *p, int wake_flags,
		 struct rq_flags *rf)
{
	int en_flags = ENQUEUE_WAKEUP | ENQUEUE_NOCLOCK;

	lockdep_assert_rq_held(rq);

	if (p->sched_contributes_to_load)
		rq->nr_uninterruptible--;

#ifdef CONFIG_SMP
	if (wake_flags & WF_MIGRATED)
		en_flags |= ENQUEUE_MIGRATED;
	else
#endif
	if (p->in_iowait) {
		delayacct_blkio_end(p);
		atomic_dec(&task_rq(p)->nr_iowait);
	}

	activate_task(rq, p, en_flags);
	ttwu_do_wakeup(rq, p, wake_flags, rf);
}

/*
 * Consider @p being inside a wait loop:
 *
 *   for (;;) {
 *      set_current_state(TASK_UNINTERRUPTIBLE);
 *
 *      if (CONDITION)
 *         break;
 *
 *      schedule();
 *   }
 *   __set_current_state(TASK_RUNNING);
 *
 * between set_current_state() and schedule(). In this case @p is still
 * runnable, so all that needs doing is change p->state back to TASK_RUNNING in
 * an atomic manner.
 *
 * By taking task_rq(p)->lock we serialize against schedule(), if @p->on_rq
 * then schedule() must still happen and p->state can be changed to
 * TASK_RUNNING. Otherwise we lost the race, schedule() has happened, and we
 * need to do a full wakeup with enqueue.
 *
 * Returns: %true when the wakeup is done,
 *          %false otherwise.
 */
static int ttwu_runnable(struct task_struct *p, int wake_flags)
{
	struct rq_flags rf;
	struct rq *rq;
	int ret = 0;

	rq = __task_rq_lock(p, &rf);
	if (task_on_rq_queued(p)) {
		/* check_preempt_curr() may use rq clock */
		update_rq_clock(rq);
		ttwu_do_wakeup(rq, p, wake_flags, &rf);
		ret = 1;
	}
	__task_rq_unlock(rq, &rf);

	return ret;
}

#ifdef CONFIG_SMP
void sched_ttwu_pending(void *arg)
{
	struct llist_node *llist = arg;
	struct rq *rq = this_rq();
	struct task_struct *p, *t;
	struct rq_flags rf;

	if (!llist)
		return;

	/*
	 * rq::ttwu_pending racy indication of out-standing wakeups.
	 * Races such that false-negatives are possible, since they
	 * are shorter lived that false-positives would be.
	 */
	WRITE_ONCE(rq->ttwu_pending, 0);

	rq_lock_irqsave(rq, &rf);
	update_rq_clock(rq);

	llist_for_each_entry_safe(p, t, llist, wake_entry.llist) {
		if (WARN_ON_ONCE(p->on_cpu))
			smp_cond_load_acquire(&p->on_cpu, !VAL);

		if (WARN_ON_ONCE(task_cpu(p) != cpu_of(rq)))
			set_task_cpu(p, cpu_of(rq));

		ttwu_do_activate(rq, p, p->sched_remote_wakeup ? WF_MIGRATED : 0, &rf);
	}

	rq_unlock_irqrestore(rq, &rf);
}

void send_call_function_single_ipi(int cpu)
{
	struct rq *rq = cpu_rq(cpu);

	if (!set_nr_if_polling(rq->idle))
		arch_send_call_function_single_ipi(cpu);
	else
		trace_sched_wake_idle_without_ipi(cpu);
}

/*
 * Queue a task on the target CPUs wake_list and wake the CPU via IPI if
 * necessary. The wakee CPU on receipt of the IPI will queue the task
 * via sched_ttwu_wakeup() for activation so the wakee incurs the cost
 * of the wakeup instead of the waker.
 */
static void __ttwu_queue_wakelist(struct task_struct *p, int cpu, int wake_flags)
{
	struct rq *rq = cpu_rq(cpu);

	p->sched_remote_wakeup = !!(wake_flags & WF_MIGRATED);

	WRITE_ONCE(rq->ttwu_pending, 1);
	__smp_call_single_queue(cpu, &p->wake_entry.llist);
}

void wake_up_if_idle(int cpu)
{
	struct rq *rq = cpu_rq(cpu);
	struct rq_flags rf;

	rcu_read_lock();

	if (!is_idle_task(rcu_dereference(rq->curr)))
		goto out;

	rq_lock_irqsave(rq, &rf);
	if (is_idle_task(rq->curr))
		resched_curr(rq);
	/* Else CPU is not idle, do nothing here: */
	rq_unlock_irqrestore(rq, &rf);

out:
	rcu_read_unlock();
}

bool cpus_share_cache(int this_cpu, int that_cpu)
{
	if (this_cpu == that_cpu)
		return true;

	return per_cpu(sd_llc_id, this_cpu) == per_cpu(sd_llc_id, that_cpu);
}

static inline bool ttwu_queue_cond(int cpu, int wake_flags)
{
	/*
	 * Do not complicate things with the async wake_list while the CPU is
	 * in hotplug state.
	 */
	if (!cpu_active(cpu))
		return false;

	/*
	 * If the CPU does not share cache, then queue the task on the
	 * remote rqs wakelist to avoid accessing remote data.
	 */
	if (!cpus_share_cache(smp_processor_id(), cpu))
		return true;

	/*
	 * If the task is descheduling and the only running task on the
	 * CPU then use the wakelist to offload the task activation to
	 * the soon-to-be-idle CPU as the current CPU is likely busy.
	 * nr_running is checked to avoid unnecessary task stacking.
	 */
	if ((wake_flags & WF_ON_CPU) && cpu_rq(cpu)->nr_running <= 1)
		return true;

	return false;
}

static bool ttwu_queue_wakelist(struct task_struct *p, int cpu, int wake_flags)
{
	if (sched_feat(TTWU_QUEUE) && ttwu_queue_cond(cpu, wake_flags)) {
		if (WARN_ON_ONCE(cpu == smp_processor_id()))
			return false;

		sched_clock_cpu(cpu); /* Sync clocks across CPUs */
		__ttwu_queue_wakelist(p, cpu, wake_flags);
		return true;
	}

	return false;
}

#else /* !CONFIG_SMP */

static inline bool ttwu_queue_wakelist(struct task_struct *p, int cpu, int wake_flags)
{
	return false;
}

#endif /* CONFIG_SMP */

static void ttwu_queue(struct task_struct *p, int cpu, int wake_flags)
{
	struct rq *rq = cpu_rq(cpu);
	struct rq_flags rf;

	if (ttwu_queue_wakelist(p, cpu, wake_flags))
		return;

	rq_lock(rq, &rf);
	update_rq_clock(rq);
	ttwu_do_activate(rq, p, wake_flags, &rf);
	rq_unlock(rq, &rf);
}

/*
 * Invoked from try_to_wake_up() to check whether the task can be woken up.
 *
 * The caller holds p::pi_lock if p != current or has preemption
 * disabled when p == current.
 *
 * The rules of PREEMPT_RT saved_state:
 *
 *   The related locking code always holds p::pi_lock when updating
 *   p::saved_state, which means the code is fully serialized in both cases.
 *
 *   The lock wait and lock wakeups happen via TASK_RTLOCK_WAIT. No other
 *   bits set. This allows to distinguish all wakeup scenarios.
 */
static __always_inline
bool ttwu_state_match(struct task_struct *p, unsigned int state, int *success)
{
	if (IS_ENABLED(CONFIG_DEBUG_PREEMPT)) {
		WARN_ON_ONCE((state & TASK_RTLOCK_WAIT) &&
			     state != TASK_RTLOCK_WAIT);
	}

	if (READ_ONCE(p->__state) & state) {
		*success = 1;
		return true;
	}

#ifdef CONFIG_PREEMPT_RT
	/*
	 * Saved state preserves the task state across blocking on
	 * an RT lock.  If the state matches, set p::saved_state to
	 * TASK_RUNNING, but do not wake the task because it waits
	 * for a lock wakeup. Also indicate success because from
	 * the regular waker's point of view this has succeeded.
	 *
	 * After acquiring the lock the task will restore p::__state
	 * from p::saved_state which ensures that the regular
	 * wakeup is not lost. The restore will also set
	 * p::saved_state to TASK_RUNNING so any further tests will
	 * not result in false positives vs. @success
	 */
	if (p->saved_state & state) {
		p->saved_state = TASK_RUNNING;
		*success = 1;
	}
#endif
	return false;
}

/*
 * Notes on Program-Order guarantees on SMP systems.
 *
 *  MIGRATION
 *
 * The basic program-order guarantee on SMP systems is that when a task [t]
 * migrates, all its activity on its old CPU [c0] happens-before any subsequent
 * execution on its new CPU [c1].
 *
 * For migration (of runnable tasks) this is provided by the following means:
 *
 *  A) UNLOCK of the rq(c0)->lock scheduling out task t
 *  B) migration for t is required to synchronize *both* rq(c0)->lock and
 *     rq(c1)->lock (if not at the same time, then in that order).
 *  C) LOCK of the rq(c1)->lock scheduling in task
 *
 * Release/acquire chaining guarantees that B happens after A and C after B.
 * Note: the CPU doing B need not be c0 or c1
 *
 * Example:
 *
 *   CPU0            CPU1            CPU2
 *
 *   LOCK rq(0)->lock
 *   sched-out X
 *   sched-in Y
 *   UNLOCK rq(0)->lock
 *
 *                                   LOCK rq(0)->lock // orders against CPU0
 *                                   dequeue X
 *                                   UNLOCK rq(0)->lock
 *
 *                                   LOCK rq(1)->lock
 *                                   enqueue X
 *                                   UNLOCK rq(1)->lock
 *
 *                   LOCK rq(1)->lock // orders against CPU2
 *                   sched-out Z
 *                   sched-in X
 *                   UNLOCK rq(1)->lock
 *
 *
 *  BLOCKING -- aka. SLEEP + WAKEUP
 *
 * For blocking we (obviously) need to provide the same guarantee as for
 * migration. However the means are completely different as there is no lock
 * chain to provide order. Instead we do:
 *
 *   1) smp_store_release(X->on_cpu, 0)   -- finish_task()
 *   2) smp_cond_load_acquire(!X->on_cpu) -- try_to_wake_up()
 *
 * Example:
 *
 *   CPU0 (schedule)  CPU1 (try_to_wake_up) CPU2 (schedule)
 *
 *   LOCK rq(0)->lock LOCK X->pi_lock
 *   dequeue X
 *   sched-out X
 *   smp_store_release(X->on_cpu, 0);
 *
 *                    smp_cond_load_acquire(&X->on_cpu, !VAL);
 *                    X->state = WAKING
 *                    set_task_cpu(X,2)
 *
 *                    LOCK rq(2)->lock
 *                    enqueue X
 *                    X->state = RUNNING
 *                    UNLOCK rq(2)->lock
 *
 *                                          LOCK rq(2)->lock // orders against CPU1
 *                                          sched-out Z
 *                                          sched-in X
 *                                          UNLOCK rq(2)->lock
 *
 *                    UNLOCK X->pi_lock
 *   UNLOCK rq(0)->lock
 *
 *
 * However, for wakeups there is a second guarantee we must provide, namely we
 * must ensure that CONDITION=1 done by the caller can not be reordered with
 * accesses to the task state; see try_to_wake_up() and set_current_state().
 */

/**
 * try_to_wake_up - wake up a thread
 * @p: the thread to be awakened
 * @state: the mask of task states that can be woken
 * @wake_flags: wake modifier flags (WF_*)
 *
 * Conceptually does:
 *
 *   If (@state & @p->state) @p->state = TASK_RUNNING.
 *
 * If the task was not queued/runnable, also place it back on a runqueue.
 *
 * This function is atomic against schedule() which would dequeue the task.
 *
 * It issues a full memory barrier before accessing @p->state, see the comment
 * with set_current_state().
 *
 * Uses p->pi_lock to serialize against concurrent wake-ups.
 *
 * Relies on p->pi_lock stabilizing:
 *  - p->sched_class
 *  - p->cpus_ptr
 *  - p->sched_task_group
 * in order to do migration, see its use of select_task_rq()/set_task_cpu().
 *
 * Tries really hard to only take one task_rq(p)->lock for performance.
 * Takes rq->lock in:
 *  - ttwu_runnable()    -- old rq, unavoidable, see comment there;
 *  - ttwu_queue()       -- new rq, for enqueue of the task;
 *  - psi_ttwu_dequeue() -- much sadness :-( accounting will kill us.
 *
 * As a consequence we race really badly with just about everything. See the
 * many memory barriers and their comments for details.
 *
 * Return: %true if @p->state changes (an actual wakeup was done),
 *	   %false otherwise.
 */
static int
try_to_wake_up(struct task_struct *p, unsigned int state, int wake_flags)
{
	unsigned long flags;
	int cpu, success = 0;

	preempt_disable();
	if (p == current) {
		/*
		 * We're waking current, this means 'p->on_rq' and 'task_cpu(p)
		 * == smp_processor_id()'. Together this means we can special
		 * case the whole 'p->on_rq && ttwu_runnable()' case below
		 * without taking any locks.
		 *
		 * In particular:
		 *  - we rely on Program-Order guarantees for all the ordering,
		 *  - we're serialized against set_special_state() by virtue of
		 *    it disabling IRQs (this allows not taking ->pi_lock).
		 */
		if (!ttwu_state_match(p, state, &success))
			goto out;

		trace_sched_waking(p);
		WRITE_ONCE(p->__state, TASK_RUNNING);
		trace_sched_wakeup(p);
		goto out;
	}

	/*
	 * If we are going to wake up a thread waiting for CONDITION we
	 * need to ensure that CONDITION=1 done by the caller can not be
	 * reordered with p->state check below. This pairs with smp_store_mb()
	 * in set_current_state() that the waiting thread does.
	 */
	raw_spin_lock_irqsave(&p->pi_lock, flags);
	smp_mb__after_spinlock();
	if (!ttwu_state_match(p, state, &success))
		goto unlock;

	trace_sched_waking(p);

	/*
	 * Ensure we load p->on_rq _after_ p->state, otherwise it would
	 * be possible to, falsely, observe p->on_rq == 0 and get stuck
	 * in smp_cond_load_acquire() below.
	 *
	 * sched_ttwu_pending()			try_to_wake_up()
	 *   STORE p->on_rq = 1			  LOAD p->state
	 *   UNLOCK rq->lock
	 *
	 * __schedule() (switch to task 'p')
	 *   LOCK rq->lock			  smp_rmb();
	 *   smp_mb__after_spinlock();
	 *   UNLOCK rq->lock
	 *
	 * [task p]
	 *   STORE p->state = UNINTERRUPTIBLE	  LOAD p->on_rq
	 *
	 * Pairs with the LOCK+smp_mb__after_spinlock() on rq->lock in
	 * __schedule().  See the comment for smp_mb__after_spinlock().
	 *
	 * A similar smb_rmb() lives in try_invoke_on_locked_down_task().
	 */
	smp_rmb();
	if (READ_ONCE(p->on_rq) && ttwu_runnable(p, wake_flags))
		goto unlock;

#ifdef CONFIG_SMP
	/*
	 * Ensure we load p->on_cpu _after_ p->on_rq, otherwise it would be
	 * possible to, falsely, observe p->on_cpu == 0.
	 *
	 * One must be running (->on_cpu == 1) in order to remove oneself
	 * from the runqueue.
	 *
	 * __schedule() (switch to task 'p')	try_to_wake_up()
	 *   STORE p->on_cpu = 1		  LOAD p->on_rq
	 *   UNLOCK rq->lock
	 *
	 * __schedule() (put 'p' to sleep)
	 *   LOCK rq->lock			  smp_rmb();
	 *   smp_mb__after_spinlock();
	 *   STORE p->on_rq = 0			  LOAD p->on_cpu
	 *
	 * Pairs with the LOCK+smp_mb__after_spinlock() on rq->lock in
	 * __schedule().  See the comment for smp_mb__after_spinlock().
	 *
	 * Form a control-dep-acquire with p->on_rq == 0 above, to ensure
	 * schedule()'s deactivate_task() has 'happened' and p will no longer
	 * care about it's own p->state. See the comment in __schedule().
	 */
	smp_acquire__after_ctrl_dep();

	/*
	 * We're doing the wakeup (@success == 1), they did a dequeue (p->on_rq
	 * == 0), which means we need to do an enqueue, change p->state to
	 * TASK_WAKING such that we can unlock p->pi_lock before doing the
	 * enqueue, such as ttwu_queue_wakelist().
	 */
	WRITE_ONCE(p->__state, TASK_WAKING);

	/*
	 * If the owning (remote) CPU is still in the middle of schedule() with
	 * this task as prev, considering queueing p on the remote CPUs wake_list
	 * which potentially sends an IPI instead of spinning on p->on_cpu to
	 * let the waker make forward progress. This is safe because IRQs are
	 * disabled and the IPI will deliver after on_cpu is cleared.
	 *
	 * Ensure we load task_cpu(p) after p->on_cpu:
	 *
	 * set_task_cpu(p, cpu);
	 *   STORE p->cpu = @cpu
	 * __schedule() (switch to task 'p')
	 *   LOCK rq->lock
	 *   smp_mb__after_spin_lock()		smp_cond_load_acquire(&p->on_cpu)
	 *   STORE p->on_cpu = 1		LOAD p->cpu
	 *
	 * to ensure we observe the correct CPU on which the task is currently
	 * scheduling.
	 */
	if (smp_load_acquire(&p->on_cpu) &&
	    ttwu_queue_wakelist(p, task_cpu(p), wake_flags | WF_ON_CPU))
		goto unlock;

	/*
	 * If the owning (remote) CPU is still in the middle of schedule() with
	 * this task as prev, wait until it's done referencing the task.
	 *
	 * Pairs with the smp_store_release() in finish_task().
	 *
	 * This ensures that tasks getting woken will be fully ordered against
	 * their previous state and preserve Program Order.
	 */
	smp_cond_load_acquire(&p->on_cpu, !VAL);

	cpu = select_task_rq(p, p->wake_cpu, wake_flags | WF_TTWU);
	if (task_cpu(p) != cpu) {
		if (p->in_iowait) {
			delayacct_blkio_end(p);
			atomic_dec(&task_rq(p)->nr_iowait);
		}

		wake_flags |= WF_MIGRATED;
		psi_ttwu_dequeue(p);
		set_task_cpu(p, cpu);
	}
#else
	cpu = task_cpu(p);
#endif /* CONFIG_SMP */

	ttwu_queue(p, cpu, wake_flags);
unlock:
	raw_spin_unlock_irqrestore(&p->pi_lock, flags);
out:
	if (success)
		ttwu_stat(p, task_cpu(p), wake_flags);
	preempt_enable();

	return success;
}

/**
 * task_call_func - Invoke a function on task in fixed state
 * @p: Process for which the function is to be invoked, can be @current.
 * @func: Function to invoke.
 * @arg: Argument to function.
 *
 * Fix the task in it's current state by avoiding wakeups and or rq operations
 * and call @func(@arg) on it.  This function can use ->on_rq and task_curr()
 * to work out what the state is, if required.  Given that @func can be invoked
 * with a runqueue lock held, it had better be quite lightweight.
 *
 * Returns:
 *   Whatever @func returns
 */
int task_call_func(struct task_struct *p, task_call_f func, void *arg)
{
	struct rq *rq = NULL;
	unsigned int state;
	struct rq_flags rf;
	int ret;

	raw_spin_lock_irqsave(&p->pi_lock, rf.flags);

	state = READ_ONCE(p->__state);

	/*
	 * Ensure we load p->on_rq after p->__state, otherwise it would be
	 * possible to, falsely, observe p->on_rq == 0.
	 *
	 * See try_to_wake_up() for a longer comment.
	 */
	smp_rmb();

	/*
	 * Since pi->lock blocks try_to_wake_up(), we don't need rq->lock when
	 * the task is blocked. Make sure to check @state since ttwu() can drop
	 * locks at the end, see ttwu_queue_wakelist().
	 */
	if (state == TASK_RUNNING || state == TASK_WAKING || p->on_rq)
		rq = __task_rq_lock(p, &rf);

	/*
	 * At this point the task is pinned; either:
	 *  - blocked and we're holding off wakeups	 (pi->lock)
	 *  - woken, and we're holding off enqueue	 (rq->lock)
	 *  - queued, and we're holding off schedule	 (rq->lock)
	 *  - running, and we're holding off de-schedule (rq->lock)
	 *
	 * The called function (@func) can use: task_curr(), p->on_rq and
	 * p->__state to differentiate between these states.
	 */
	ret = func(p, arg);

	if (rq)
		rq_unlock(rq, &rf);

	raw_spin_unlock_irqrestore(&p->pi_lock, rf.flags);
	return ret;
}

/**
 * wake_up_process - Wake up a specific process
 * @p: The process to be woken up.
 *
 * Attempt to wake up the nominated process and move it to the set of runnable
 * processes.
 *
 * Return: 1 if the process was woken up, 0 if it was already running.
 *
 * This function executes a full memory barrier before accessing the task state.
 */
int wake_up_process(struct task_struct *p)
{
	return try_to_wake_up(p, TASK_NORMAL, 0);
}
EXPORT_SYMBOL(wake_up_process);

int wake_up_state(struct task_struct *p, unsigned int state)
{
	return try_to_wake_up(p, state, 0);
}

/*
 * Perform scheduler related setup for a newly forked process p.
 * p is forked by current.
 *
 * __sched_fork() is basic setup used by init_idle() too:
 */
static void __sched_fork(unsigned long clone_flags, struct task_struct *p)
{
	p->on_rq			= 0;

	p->se.on_rq			= 0;
	p->se.exec_start		= 0;
	p->se.sum_exec_runtime		= 0;
	p->se.prev_sum_exec_runtime	= 0;
	p->se.nr_migrations		= 0;
	p->se.vruntime			= 0;
	INIT_LIST_HEAD(&p->se.group_node);

#ifdef CONFIG_FAIR_GROUP_SCHED
	p->se.cfs_rq			= NULL;
#endif

#ifdef CONFIG_SCHEDSTATS
	/* Even if schedstat is disabled, there should not be garbage */
	memset(&p->stats, 0, sizeof(p->stats));
#endif

	RB_CLEAR_NODE(&p->dl.rb_node);
	init_dl_task_timer(&p->dl);
	init_dl_inactive_task_timer(&p->dl);
	__dl_clear_params(p);

	INIT_LIST_HEAD(&p->rt.run_list);
	p->rt.timeout		= 0;
	p->rt.time_slice	= sched_rr_timeslice;
	p->rt.on_rq		= 0;
	p->rt.on_list		= 0;

#ifdef CONFIG_PREEMPT_NOTIFIERS
	INIT_HLIST_HEAD(&p->preempt_notifiers);
#endif

#ifdef CONFIG_COMPACTION
	p->capture_control = NULL;
#endif
	init_numa_balancing(clone_flags, p);
#ifdef CONFIG_SMP
	p->wake_entry.u_flags = CSD_TYPE_TTWU;
	p->migration_pending = NULL;
#endif
}

DEFINE_STATIC_KEY_FALSE(sched_numa_balancing);

#ifdef CONFIG_NUMA_BALANCING

int sysctl_numa_balancing_mode;

static void __set_numabalancing_state(bool enabled)
{
	if (enabled)
		static_branch_enable(&sched_numa_balancing);
	else
		static_branch_disable(&sched_numa_balancing);
}

void set_numabalancing_state(bool enabled)
{
	if (enabled)
		sysctl_numa_balancing_mode = NUMA_BALANCING_NORMAL;
	else
		sysctl_numa_balancing_mode = NUMA_BALANCING_DISABLED;
	__set_numabalancing_state(enabled);
}

#ifdef CONFIG_PROC_SYSCTL
int sysctl_numa_balancing(struct ctl_table *table, int write,
			  void *buffer, size_t *lenp, loff_t *ppos)
{
	struct ctl_table t;
	int err;
	int state = sysctl_numa_balancing_mode;

	if (write && !capable(CAP_SYS_ADMIN))
		return -EPERM;

	t = *table;
	t.data = &state;
	err = proc_dointvec_minmax(&t, write, buffer, lenp, ppos);
	if (err < 0)
		return err;
	if (write) {
		sysctl_numa_balancing_mode = state;
		__set_numabalancing_state(state);
	}
	return err;
}
#endif
#endif

#ifdef CONFIG_SCHEDSTATS

DEFINE_STATIC_KEY_FALSE(sched_schedstats);

static void set_schedstats(bool enabled)
{
	if (enabled)
		static_branch_enable(&sched_schedstats);
	else
		static_branch_disable(&sched_schedstats);
}

void force_schedstat_enabled(void)
{
	if (!schedstat_enabled()) {
		pr_info("kernel profiling enabled schedstats, disable via kernel.sched_schedstats.\n");
		static_branch_enable(&sched_schedstats);
	}
}

static int __init setup_schedstats(char *str)
{
	int ret = 0;
	if (!str)
		goto out;

	if (!strcmp(str, "enable")) {
		set_schedstats(true);
		ret = 1;
	} else if (!strcmp(str, "disable")) {
		set_schedstats(false);
		ret = 1;
	}
out:
	if (!ret)
		pr_warn("Unable to parse schedstats=\n");

	return ret;
}
__setup("schedstats=", setup_schedstats);

#ifdef CONFIG_PROC_SYSCTL
static int sysctl_schedstats(struct ctl_table *table, int write, void *buffer,
		size_t *lenp, loff_t *ppos)
{
	struct ctl_table t;
	int err;
	int state = static_branch_likely(&sched_schedstats);

	if (write && !capable(CAP_SYS_ADMIN))
		return -EPERM;

	t = *table;
	t.data = &state;
	err = proc_dointvec_minmax(&t, write, buffer, lenp, ppos);
	if (err < 0)
		return err;
	if (write)
		set_schedstats(state);
	return err;
}
#endif /* CONFIG_PROC_SYSCTL */
#endif /* CONFIG_SCHEDSTATS */

#ifdef CONFIG_SYSCTL
static struct ctl_table sched_core_sysctls[] = {
#ifdef CONFIG_SCHEDSTATS
	{
		.procname       = "sched_schedstats",
		.data           = NULL,
		.maxlen         = sizeof(unsigned int),
		.mode           = 0644,
		.proc_handler   = sysctl_schedstats,
		.extra1         = SYSCTL_ZERO,
		.extra2         = SYSCTL_ONE,
	},
#endif /* CONFIG_SCHEDSTATS */
#ifdef CONFIG_UCLAMP_TASK
	{
		.procname       = "sched_util_clamp_min",
		.data           = &sysctl_sched_uclamp_util_min,
		.maxlen         = sizeof(unsigned int),
		.mode           = 0644,
		.proc_handler   = sysctl_sched_uclamp_handler,
	},
	{
		.procname       = "sched_util_clamp_max",
		.data           = &sysctl_sched_uclamp_util_max,
		.maxlen         = sizeof(unsigned int),
		.mode           = 0644,
		.proc_handler   = sysctl_sched_uclamp_handler,
	},
	{
		.procname       = "sched_util_clamp_min_rt_default",
		.data           = &sysctl_sched_uclamp_util_min_rt_default,
		.maxlen         = sizeof(unsigned int),
		.mode           = 0644,
		.proc_handler   = sysctl_sched_uclamp_handler,
	},
#endif /* CONFIG_UCLAMP_TASK */
	{}
};
static int __init sched_core_sysctl_init(void)
{
	register_sysctl_init("kernel", sched_core_sysctls);
	return 0;
}
late_initcall(sched_core_sysctl_init);
#endif /* CONFIG_SYSCTL */

/*
 * fork()/clone()-time setup:
 */
int sched_fork(unsigned long clone_flags, struct task_struct *p)
{
	__sched_fork(clone_flags, p);
	/*
	 * We mark the process as NEW here. This guarantees that
	 * nobody will actually run it, and a signal or other external
	 * event cannot wake it up and insert it on the runqueue either.
	 */
	p->__state = TASK_NEW;

	/*
	 * Make sure we do not leak PI boosting priority to the child.
	 */
	p->prio = current->normal_prio;

	uclamp_fork(p);

	/*
	 * Revert to default priority/policy on fork if requested.
	 */
	if (unlikely(p->sched_reset_on_fork)) {
		if (task_has_dl_policy(p) || task_has_rt_policy(p)) {
			p->policy = SCHED_NORMAL;
			p->static_prio = NICE_TO_PRIO(0);
			p->rt_priority = 0;
		} else if (PRIO_TO_NICE(p->static_prio) < 0)
			p->static_prio = NICE_TO_PRIO(0);

		p->prio = p->normal_prio = p->static_prio;
		set_load_weight(p, false);

		/*
		 * We don't need the reset flag anymore after the fork. It has
		 * fulfilled its duty:
		 */
		p->sched_reset_on_fork = 0;
	}

	if (dl_prio(p->prio))
		return -EAGAIN;
	else if (rt_prio(p->prio))
		p->sched_class = &rt_sched_class;
	else
		p->sched_class = &fair_sched_class;

	init_entity_runnable_average(&p->se);


#ifdef CONFIG_SCHED_INFO
	if (likely(sched_info_on()))
		memset(&p->sched_info, 0, sizeof(p->sched_info));
#endif
#if defined(CONFIG_SMP)
	p->on_cpu = 0;
#endif
	init_task_preempt_count(p);
#ifdef CONFIG_SMP
	plist_node_init(&p->pushable_tasks, MAX_PRIO);
	RB_CLEAR_NODE(&p->pushable_dl_tasks);
#endif
	return 0;
}

void sched_cgroup_fork(struct task_struct *p, struct kernel_clone_args *kargs)
{
	unsigned long flags;

	/*
	 * Because we're not yet on the pid-hash, p->pi_lock isn't strictly
	 * required yet, but lockdep gets upset if rules are violated.
	 */
	raw_spin_lock_irqsave(&p->pi_lock, flags);
#ifdef CONFIG_CGROUP_SCHED
	if (1) {
		struct task_group *tg;
		tg = container_of(kargs->cset->subsys[cpu_cgrp_id],
				  struct task_group, css);
		tg = autogroup_task_group(p, tg);
		p->sched_task_group = tg;
	}
#endif
	rseq_migrate(p);
	/*
	 * We're setting the CPU for the first time, we don't migrate,
	 * so use __set_task_cpu().
	 */
	__set_task_cpu(p, smp_processor_id());
	if (p->sched_class->task_fork)
		p->sched_class->task_fork(p);
	raw_spin_unlock_irqrestore(&p->pi_lock, flags);
}

void sched_post_fork(struct task_struct *p)
{
	uclamp_post_fork(p);
}

unsigned long to_ratio(u64 period, u64 runtime)
{
	if (runtime == RUNTIME_INF)
		return BW_UNIT;

	/*
	 * Doing this here saves a lot of checks in all
	 * the calling paths, and returning zero seems
	 * safe for them anyway.
	 */
	if (period == 0)
		return 0;

	return div64_u64(runtime << BW_SHIFT, period);
}

/*
 * wake_up_new_task - wake up a newly created task for the first time.
 *
 * This function will do some initial scheduler statistics housekeeping
 * that must be done for every newly created context, then puts the task
 * on the runqueue and wakes it.
 */
void wake_up_new_task(struct task_struct *p)
{
	struct rq_flags rf;
	struct rq *rq;

	raw_spin_lock_irqsave(&p->pi_lock, rf.flags);
	WRITE_ONCE(p->__state, TASK_RUNNING);
#ifdef CONFIG_SMP
	/*
	 * Fork balancing, do it here and not earlier because:
	 *  - cpus_ptr can change in the fork path
	 *  - any previously selected CPU might disappear through hotplug
	 *
	 * Use __set_task_cpu() to avoid calling sched_class::migrate_task_rq,
	 * as we're not fully set-up yet.
	 */
	p->recent_used_cpu = task_cpu(p);
	rseq_migrate(p);
	__set_task_cpu(p, select_task_rq(p, task_cpu(p), WF_FORK));
#endif
	rq = __task_rq_lock(p, &rf);
	update_rq_clock(rq);
	post_init_entity_util_avg(p);

	activate_task(rq, p, ENQUEUE_NOCLOCK);
	trace_sched_wakeup_new(p);
	check_preempt_curr(rq, p, WF_FORK);
#ifdef CONFIG_SMP
	if (p->sched_class->task_woken) {
		/*
		 * Nothing relies on rq->lock after this, so it's fine to
		 * drop it.
		 */
		rq_unpin_lock(rq, &rf);
		p->sched_class->task_woken(rq, p);
		rq_repin_lock(rq, &rf);
	}
#endif
	task_rq_unlock(rq, p, &rf);
}

#ifdef CONFIG_PREEMPT_NOTIFIERS

static DEFINE_STATIC_KEY_FALSE(preempt_notifier_key);

void preempt_notifier_inc(void)
{
	static_branch_inc(&preempt_notifier_key);
}
EXPORT_SYMBOL_GPL(preempt_notifier_inc);

void preempt_notifier_dec(void)
{
	static_branch_dec(&preempt_notifier_key);
}
EXPORT_SYMBOL_GPL(preempt_notifier_dec);

/**
 * preempt_notifier_register - tell me when current is being preempted & rescheduled
 * @notifier: notifier struct to register
 */
void preempt_notifier_register(struct preempt_notifier *notifier)
{
	if (!static_branch_unlikely(&preempt_notifier_key))
		WARN(1, "registering preempt_notifier while notifiers disabled\n");

	hlist_add_head(&notifier->link, &current->preempt_notifiers);
}
EXPORT_SYMBOL_GPL(preempt_notifier_register);

/**
 * preempt_notifier_unregister - no longer interested in preemption notifications
 * @notifier: notifier struct to unregister
 *
 * This is *not* safe to call from within a preemption notifier.
 */
void preempt_notifier_unregister(struct preempt_notifier *notifier)
{
	hlist_del(&notifier->link);
}
EXPORT_SYMBOL_GPL(preempt_notifier_unregister);

static void __fire_sched_in_preempt_notifiers(struct task_struct *curr)
{
	struct preempt_notifier *notifier;

	hlist_for_each_entry(notifier, &curr->preempt_notifiers, link)
		notifier->ops->sched_in(notifier, raw_smp_processor_id());
}

static __always_inline void fire_sched_in_preempt_notifiers(struct task_struct *curr)
{
	if (static_branch_unlikely(&preempt_notifier_key))
		__fire_sched_in_preempt_notifiers(curr);
}

static void
__fire_sched_out_preempt_notifiers(struct task_struct *curr,
				   struct task_struct *next)
{
	struct preempt_notifier *notifier;

	hlist_for_each_entry(notifier, &curr->preempt_notifiers, link)
		notifier->ops->sched_out(notifier, next);
}

static __always_inline void
fire_sched_out_preempt_notifiers(struct task_struct *curr,
				 struct task_struct *next)
{
	if (static_branch_unlikely(&preempt_notifier_key))
		__fire_sched_out_preempt_notifiers(curr, next);
}

#else /* !CONFIG_PREEMPT_NOTIFIERS */

static inline void fire_sched_in_preempt_notifiers(struct task_struct *curr)
{
}

static inline void
fire_sched_out_preempt_notifiers(struct task_struct *curr,
				 struct task_struct *next)
{
}

#endif /* CONFIG_PREEMPT_NOTIFIERS */

static inline void prepare_task(struct task_struct *next)
{
#ifdef CONFIG_SMP
	/*
	 * Claim the task as running, we do this before switching to it
	 * such that any running task will have this set.
	 *
	 * See the ttwu() WF_ON_CPU case and its ordering comment.
	 */
	WRITE_ONCE(next->on_cpu, 1);
#endif
}

static inline void finish_task(struct task_struct *prev)
{
#ifdef CONFIG_SMP
	/*
	 * This must be the very last reference to @prev from this CPU. After
	 * p->on_cpu is cleared, the task can be moved to a different CPU. We
	 * must ensure this doesn't happen until the switch is completely
	 * finished.
	 *
	 * In particular, the load of prev->state in finish_task_switch() must
	 * happen before this.
	 *
	 * Pairs with the smp_cond_load_acquire() in try_to_wake_up().
	 */
	smp_store_release(&prev->on_cpu, 0);
#endif
}

#ifdef CONFIG_SMP

static void do_balance_callbacks(struct rq *rq, struct callback_head *head)
{
	void (*func)(struct rq *rq);
	struct callback_head *next;

	lockdep_assert_rq_held(rq);

	while (head) {
		func = (void (*)(struct rq *))head->func;
		next = head->next;
		head->next = NULL;
		head = next;

		func(rq);
	}
}

static void balance_push(struct rq *rq);

/*
 * balance_push_callback is a right abuse of the callback interface and plays
 * by significantly different rules.
 *
 * Where the normal balance_callback's purpose is to be ran in the same context
 * that queued it (only later, when it's safe to drop rq->lock again),
 * balance_push_callback is specifically targeted at __schedule().
 *
 * This abuse is tolerated because it places all the unlikely/odd cases behind
 * a single test, namely: rq->balance_callback == NULL.
 */
struct callback_head balance_push_callback = {
	.next = NULL,
	.func = (void (*)(struct callback_head *))balance_push,
};

static inline struct callback_head *
__splice_balance_callbacks(struct rq *rq, bool split)
{
	struct callback_head *head = rq->balance_callback;

	if (likely(!head))
		return NULL;

	lockdep_assert_rq_held(rq);
	/*
	 * Must not take balance_push_callback off the list when
	 * splice_balance_callbacks() and balance_callbacks() are not
	 * in the same rq->lock section.
	 *
	 * In that case it would be possible for __schedule() to interleave
	 * and observe the list empty.
	 */
	if (split && head == &balance_push_callback)
		head = NULL;
	else
		rq->balance_callback = NULL;

	return head;
}

static inline struct callback_head *splice_balance_callbacks(struct rq *rq)
{
	return __splice_balance_callbacks(rq, true);
}

static void __balance_callbacks(struct rq *rq)
{
	do_balance_callbacks(rq, __splice_balance_callbacks(rq, false));
}

static inline void balance_callbacks(struct rq *rq, struct callback_head *head)
{
	unsigned long flags;

	if (unlikely(head)) {
		raw_spin_rq_lock_irqsave(rq, flags);
		do_balance_callbacks(rq, head);
		raw_spin_rq_unlock_irqrestore(rq, flags);
	}
}

#else

static inline void __balance_callbacks(struct rq *rq)
{
}

static inline struct callback_head *splice_balance_callbacks(struct rq *rq)
{
	return NULL;
}

static inline void balance_callbacks(struct rq *rq, struct callback_head *head)
{
}

#endif

static inline void
prepare_lock_switch(struct rq *rq, struct task_struct *next, struct rq_flags *rf)
{
	/*
	 * Since the runqueue lock will be released by the next
	 * task (which is an invalid locking op but in the case
	 * of the scheduler it's an obvious special-case), so we
	 * do an early lockdep release here:
	 */
	rq_unpin_lock(rq, rf);
	spin_release(&__rq_lockp(rq)->dep_map, _THIS_IP_);
#ifdef CONFIG_DEBUG_SPINLOCK
	/* this is a valid case when another task releases the spinlock */
	rq_lockp(rq)->owner = next;
#endif
}

static inline void finish_lock_switch(struct rq *rq)
{
	/*
	 * If we are tracking spinlock dependencies then we have to
	 * fix up the runqueue lock - which gets 'carried over' from
	 * prev into current:
	 */
	spin_acquire(&__rq_lockp(rq)->dep_map, 0, 0, _THIS_IP_);
	__balance_callbacks(rq);
	raw_spin_rq_unlock_irq(rq);
}

/*
 * NOP if the arch has not defined these:
 */

#ifndef prepare_arch_switch
# define prepare_arch_switch(next)	do { } while (0)
#endif

#ifndef finish_arch_post_lock_switch
# define finish_arch_post_lock_switch()	do { } while (0)
#endif

static inline void kmap_local_sched_out(void)
{
#ifdef CONFIG_KMAP_LOCAL
	if (unlikely(current->kmap_ctrl.idx))
		__kmap_local_sched_out();
#endif
}

static inline void kmap_local_sched_in(void)
{
#ifdef CONFIG_KMAP_LOCAL
	if (unlikely(current->kmap_ctrl.idx))
		__kmap_local_sched_in();
#endif
}

/**
 * prepare_task_switch - prepare to switch tasks
 * @rq: the runqueue preparing to switch
 * @prev: the current task that is being switched out
 * @next: the task we are going to switch to.
 *
 * This is called with the rq lock held and interrupts off. It must
 * be paired with a subsequent finish_task_switch after the context
 * switch.
 *
 * prepare_task_switch sets up locking and calls architecture specific
 * hooks.
 */
static inline void
prepare_task_switch(struct rq *rq, struct task_struct *prev,
		    struct task_struct *next)
{
	kcov_prepare_switch(prev);
	sched_info_switch(rq, prev, next);
	perf_event_task_sched_out(prev, next);
	rseq_preempt(prev);
	fire_sched_out_preempt_notifiers(prev, next);
	kmap_local_sched_out();
	prepare_task(next);
	prepare_arch_switch(next);
}

/**
 * finish_task_switch - clean up after a task-switch
 * @prev: the thread we just switched away from.
 *
 * finish_task_switch must be called after the context switch, paired
 * with a prepare_task_switch call before the context switch.
 * finish_task_switch will reconcile locking set up by prepare_task_switch,
 * and do any other architecture-specific cleanup actions.
 *
 * Note that we may have delayed dropping an mm in context_switch(). If
 * so, we finish that here outside of the runqueue lock. (Doing it
 * with the lock held can cause deadlocks; see schedule() for
 * details.)
 *
 * The context switch have flipped the stack from under us and restored the
 * local variables which were saved when this task called schedule() in the
 * past. prev == current is still correct but we need to recalculate this_rq
 * because prev may have moved to another CPU.
 */
static struct rq *finish_task_switch(struct task_struct *prev)
	__releases(rq->lock)
{
	struct rq *rq = this_rq();
	struct mm_struct *mm = rq->prev_mm;
	unsigned int prev_state;

	/*
	 * The previous task will have left us with a preempt_count of 2
	 * because it left us after:
	 *
	 *	schedule()
	 *	  preempt_disable();			// 1
	 *	  __schedule()
	 *	    raw_spin_lock_irq(&rq->lock)	// 2
	 *
	 * Also, see FORK_PREEMPT_COUNT.
	 */
	if (WARN_ONCE(preempt_count() != 2*PREEMPT_DISABLE_OFFSET,
		      "corrupted preempt_count: %s/%d/0x%x\n",
		      current->comm, current->pid, preempt_count()))
		preempt_count_set(FORK_PREEMPT_COUNT);

	rq->prev_mm = NULL;

	/*
	 * A task struct has one reference for the use as "current".
	 * If a task dies, then it sets TASK_DEAD in tsk->state and calls
	 * schedule one last time. The schedule call will never return, and
	 * the scheduled task must drop that reference.
	 *
	 * We must observe prev->state before clearing prev->on_cpu (in
	 * finish_task), otherwise a concurrent wakeup can get prev
	 * running on another CPU and we could rave with its RUNNING -> DEAD
	 * transition, resulting in a double drop.
	 */
	prev_state = READ_ONCE(prev->__state);
	vtime_task_switch(prev);
	perf_event_task_sched_in(prev, current);
	finish_task(prev);
	tick_nohz_task_switch();
	finish_lock_switch(rq);
	finish_arch_post_lock_switch();
	kcov_finish_switch(current);
	/*
	 * kmap_local_sched_out() is invoked with rq::lock held and
	 * interrupts disabled. There is no requirement for that, but the
	 * sched out code does not have an interrupt enabled section.
	 * Restoring the maps on sched in does not require interrupts being
	 * disabled either.
	 */
	kmap_local_sched_in();

	fire_sched_in_preempt_notifiers(current);
	/*
	 * When switching through a kernel thread, the loop in
	 * membarrier_{private,global}_expedited() may have observed that
	 * kernel thread and not issued an IPI. It is therefore possible to
	 * schedule between user->kernel->user threads without passing though
	 * switch_mm(). Membarrier requires a barrier after storing to
	 * rq->curr, before returning to userspace, so provide them here:
	 *
	 * - a full memory barrier for {PRIVATE,GLOBAL}_EXPEDITED, implicitly
	 *   provided by mmdrop(),
	 * - a sync_core for SYNC_CORE.
	 */
	if (mm) {
		membarrier_mm_sync_core_before_usermode(mm);
		mmdrop_sched(mm);
	}
	if (unlikely(prev_state == TASK_DEAD)) {
		if (prev->sched_class->task_dead)
			prev->sched_class->task_dead(prev);

		/* Task is done with its stack. */
		put_task_stack(prev);

		put_task_struct_rcu_user(prev);
	}

	return rq;
}

/**
 * schedule_tail - first thing a freshly forked thread must call.
 * @prev: the thread we just switched away from.
 */
asmlinkage __visible void schedule_tail(struct task_struct *prev)
	__releases(rq->lock)
{
	/*
	 * New tasks start with FORK_PREEMPT_COUNT, see there and
	 * finish_task_switch() for details.
	 *
	 * finish_task_switch() will drop rq->lock() and lower preempt_count
	 * and the preempt_enable() will end up enabling preemption (on
	 * PREEMPT_COUNT kernels).
	 */

	finish_task_switch(prev);
	preempt_enable();

	if (current->set_child_tid)
		put_user(task_pid_vnr(current), current->set_child_tid);

	calculate_sigpending();
}

/*
 * context_switch - switch to the new MM and the new thread's register state.
 */
static __always_inline struct rq *
context_switch(struct rq *rq, struct task_struct *prev,
	       struct task_struct *next, struct rq_flags *rf)
{
	prepare_task_switch(rq, prev, next);

	/*
	 * For paravirt, this is coupled with an exit in switch_to to
	 * combine the page table reload and the switch backend into
	 * one hypercall.
	 */
	arch_start_context_switch(prev);

	/*
	 * kernel -> kernel   lazy + transfer active
	 *   user -> kernel   lazy + mmgrab() active
	 *
	 * kernel ->   user   switch + mmdrop() active
	 *   user ->   user   switch
	 */
	if (!next->mm) {                                // to kernel
		enter_lazy_tlb(prev->active_mm, next);

		next->active_mm = prev->active_mm;
		if (prev->mm)                           // from user
			mmgrab(prev->active_mm);
		else
			prev->active_mm = NULL;
	} else {                                        // to user
		membarrier_switch_mm(rq, prev->active_mm, next->mm);
		/*
		 * sys_membarrier() requires an smp_mb() between setting
		 * rq->curr / membarrier_switch_mm() and returning to userspace.
		 *
		 * The below provides this either through switch_mm(), or in
		 * case 'prev->active_mm == next->mm' through
		 * finish_task_switch()'s mmdrop().
		 */
		switch_mm_irqs_off(prev->active_mm, next->mm, next);

		if (!prev->mm) {                        // from kernel
			/* will mmdrop() in finish_task_switch(). */
			rq->prev_mm = prev->active_mm;
			prev->active_mm = NULL;
		}
	}

	rq->clock_update_flags &= ~(RQCF_ACT_SKIP|RQCF_REQ_SKIP);

	prepare_lock_switch(rq, next, rf);

	/* Here we just switch the register state and the stack. */
	switch_to(prev, next, prev);
	barrier();

	return finish_task_switch(prev);
}

/*
 * nr_running and nr_context_switches:
 *
 * externally visible scheduler statistics: current number of runnable
 * threads, total number of context switches performed since bootup.
 */
unsigned int nr_running(void)
{
	unsigned int i, sum = 0;

	for_each_online_cpu(i)
		sum += cpu_rq(i)->nr_running;

	return sum;
}

/*
 * Check if only the current task is running on the CPU.
 *
 * Caution: this function does not check that the caller has disabled
 * preemption, thus the result might have a time-of-check-to-time-of-use
 * race.  The caller is responsible to use it correctly, for example:
 *
 * - from a non-preemptible section (of course)
 *
 * - from a thread that is bound to a single CPU
 *
 * - in a loop with very short iterations (e.g. a polling loop)
 */
bool single_task_running(void)
{
	return raw_rq()->nr_running == 1;
}
EXPORT_SYMBOL(single_task_running);

unsigned long long nr_context_switches(void)
{
	int i;
	unsigned long long sum = 0;

	for_each_possible_cpu(i)
		sum += cpu_rq(i)->nr_switches;

	return sum;
}

/*
 * Consumers of these two interfaces, like for example the cpuidle menu
 * governor, are using nonsensical data. Preferring shallow idle state selection
 * for a CPU that has IO-wait which might not even end up running the task when
 * it does become runnable.
 */

unsigned int nr_iowait_cpu(int cpu)
{
	return atomic_read(&cpu_rq(cpu)->nr_iowait);
}

/*
 * IO-wait accounting, and how it's mostly bollocks (on SMP).
 *
 * The idea behind IO-wait account is to account the idle time that we could
 * have spend running if it were not for IO. That is, if we were to improve the
 * storage performance, we'd have a proportional reduction in IO-wait time.
 *
 * This all works nicely on UP, where, when a task blocks on IO, we account
 * idle time as IO-wait, because if the storage were faster, it could've been
 * running and we'd not be idle.
 *
 * This has been extended to SMP, by doing the same for each CPU. This however
 * is broken.
 *
 * Imagine for instance the case where two tasks block on one CPU, only the one
 * CPU will have IO-wait accounted, while the other has regular idle. Even
 * though, if the storage were faster, both could've ran at the same time,
 * utilising both CPUs.
 *
 * This means, that when looking globally, the current IO-wait accounting on
 * SMP is a lower bound, by reason of under accounting.
 *
 * Worse, since the numbers are provided per CPU, they are sometimes
 * interpreted per CPU, and that is nonsensical. A blocked task isn't strictly
 * associated with any one particular CPU, it can wake to another CPU than it
 * blocked on. This means the per CPU IO-wait number is meaningless.
 *
 * Task CPU affinities can make all that even more 'interesting'.
 */

unsigned int nr_iowait(void)
{
	unsigned int i, sum = 0;

	for_each_possible_cpu(i)
		sum += nr_iowait_cpu(i);

	return sum;
}

#ifdef CONFIG_SMP

/*
 * sched_exec - execve() is a valuable balancing opportunity, because at
 * this point the task has the smallest effective memory and cache footprint.
 */
void sched_exec(void)
{
	struct task_struct *p = current;
	unsigned long flags;
	int dest_cpu;

	raw_spin_lock_irqsave(&p->pi_lock, flags);
	dest_cpu = p->sched_class->select_task_rq(p, task_cpu(p), WF_EXEC);
	if (dest_cpu == smp_processor_id())
		goto unlock;

	if (likely(cpu_active(dest_cpu))) {
		struct migration_arg arg = { p, dest_cpu };

		raw_spin_unlock_irqrestore(&p->pi_lock, flags);
		stop_one_cpu(task_cpu(p), migration_cpu_stop, &arg);
		return;
	}
unlock:
	raw_spin_unlock_irqrestore(&p->pi_lock, flags);
}

#endif

DEFINE_PER_CPU(struct kernel_stat, kstat);
DEFINE_PER_CPU(struct kernel_cpustat, kernel_cpustat);

EXPORT_PER_CPU_SYMBOL(kstat);
EXPORT_PER_CPU_SYMBOL(kernel_cpustat);

/*
 * The function fair_sched_class.update_curr accesses the struct curr
 * and its field curr->exec_start; when called from task_sched_runtime(),
 * we observe a high rate of cache misses in practice.
 * Prefetching this data results in improved performance.
 */
static inline void prefetch_curr_exec_start(struct task_struct *p)
{
#ifdef CONFIG_FAIR_GROUP_SCHED
	struct sched_entity *curr = (&p->se)->cfs_rq->curr;
#else
	struct sched_entity *curr = (&task_rq(p)->cfs)->curr;
#endif
	prefetch(curr);
	prefetch(&curr->exec_start);
}

/*
 * Return accounted runtime for the task.
 * In case the task is currently running, return the runtime plus current's
 * pending runtime that have not been accounted yet.
 */
unsigned long long task_sched_runtime(struct task_struct *p)
{
	struct rq_flags rf;
	struct rq *rq;
	u64 ns;

#if defined(CONFIG_64BIT) && defined(CONFIG_SMP)
	/*
	 * 64-bit doesn't need locks to atomically read a 64-bit value.
	 * So we have a optimization chance when the task's delta_exec is 0.
	 * Reading ->on_cpu is racy, but this is ok.
	 *
	 * If we race with it leaving CPU, we'll take a lock. So we're correct.
	 * If we race with it entering CPU, unaccounted time is 0. This is
	 * indistinguishable from the read occurring a few cycles earlier.
	 * If we see ->on_cpu without ->on_rq, the task is leaving, and has
	 * been accounted, so we're correct here as well.
	 */
	if (!p->on_cpu || !task_on_rq_queued(p))
		return p->se.sum_exec_runtime;
#endif

	rq = task_rq_lock(p, &rf);
	/*
	 * Must be ->curr _and_ ->on_rq.  If dequeued, we would
	 * project cycles that may never be accounted to this
	 * thread, breaking clock_gettime().
	 */
	if (task_current(rq, p) && task_on_rq_queued(p)) {
		prefetch_curr_exec_start(p);
		update_rq_clock(rq);
		p->sched_class->update_curr(rq);
	}
	ns = p->se.sum_exec_runtime;
	task_rq_unlock(rq, p, &rf);

	return ns;
}

#ifdef CONFIG_SCHED_DEBUG
static u64 cpu_resched_latency(struct rq *rq)
{
	int latency_warn_ms = READ_ONCE(sysctl_resched_latency_warn_ms);
	u64 resched_latency, now = rq_clock(rq);
	static bool warned_once;

	if (sysctl_resched_latency_warn_once && warned_once)
		return 0;

	if (!need_resched() || !latency_warn_ms)
		return 0;

	if (system_state == SYSTEM_BOOTING)
		return 0;

	if (!rq->last_seen_need_resched_ns) {
		rq->last_seen_need_resched_ns = now;
		rq->ticks_without_resched = 0;
		return 0;
	}

	rq->ticks_without_resched++;
	resched_latency = now - rq->last_seen_need_resched_ns;
	if (resched_latency <= latency_warn_ms * NSEC_PER_MSEC)
		return 0;

	warned_once = true;

	return resched_latency;
}

static int __init setup_resched_latency_warn_ms(char *str)
{
	long val;

	if ((kstrtol(str, 0, &val))) {
		pr_warn("Unable to set resched_latency_warn_ms\n");
		return 1;
	}

	sysctl_resched_latency_warn_ms = val;
	return 1;
}
__setup("resched_latency_warn_ms=", setup_resched_latency_warn_ms);
#else
static inline u64 cpu_resched_latency(struct rq *rq) { return 0; }
#endif /* CONFIG_SCHED_DEBUG */

/*
 * This function gets called by the timer code, with HZ frequency.
 * We call it with interrupts disabled.
 */
void scheduler_tick(void)
{
	int cpu = smp_processor_id();
	struct rq *rq = cpu_rq(cpu);
	struct task_struct *curr = rq->curr;
	struct rq_flags rf;
	unsigned long thermal_pressure;
	u64 resched_latency;

	arch_scale_freq_tick();
	sched_clock_tick();

	rq_lock(rq, &rf);

	update_rq_clock(rq);
	thermal_pressure = arch_scale_thermal_pressure(cpu_of(rq));
	update_thermal_load_avg(rq_clock_thermal(rq), rq, thermal_pressure);
	curr->sched_class->task_tick(rq, curr, 0);
	if (sched_feat(LATENCY_WARN))
		resched_latency = cpu_resched_latency(rq);
	calc_global_load_tick(rq);
	sched_core_tick(rq);

	rq_unlock(rq, &rf);

	if (sched_feat(LATENCY_WARN) && resched_latency)
		resched_latency_warn(cpu, resched_latency);

	perf_event_task_tick();

#ifdef CONFIG_SMP
	rq->idle_balance = idle_cpu(cpu);
	trigger_load_balance(rq);
#endif
}

#ifdef CONFIG_NO_HZ_FULL

struct tick_work {
	int			cpu;
	atomic_t		state;
	struct delayed_work	work;
};
/* Values for ->state, see diagram below. */
#define TICK_SCHED_REMOTE_OFFLINE	0
#define TICK_SCHED_REMOTE_OFFLINING	1
#define TICK_SCHED_REMOTE_RUNNING	2

/*
 * State diagram for ->state:
 *
 *
 *          TICK_SCHED_REMOTE_OFFLINE
 *                    |   ^
 *                    |   |
 *                    |   | sched_tick_remote()
 *                    |   |
 *                    |   |
 *                    +--TICK_SCHED_REMOTE_OFFLINING
 *                    |   ^
 *                    |   |
 * sched_tick_start() |   | sched_tick_stop()
 *                    |   |
 *                    V   |
 *          TICK_SCHED_REMOTE_RUNNING
 *
 *
 * Other transitions get WARN_ON_ONCE(), except that sched_tick_remote()
 * and sched_tick_start() are happy to leave the state in RUNNING.
 */

static struct tick_work __percpu *tick_work_cpu;

static void sched_tick_remote(struct work_struct *work)
{
	struct delayed_work *dwork = to_delayed_work(work);
	struct tick_work *twork = container_of(dwork, struct tick_work, work);
	int cpu = twork->cpu;
	struct rq *rq = cpu_rq(cpu);
	struct task_struct *curr;
	struct rq_flags rf;
	u64 delta;
	int os;

	/*
	 * Handle the tick only if it appears the remote CPU is running in full
	 * dynticks mode. The check is racy by nature, but missing a tick or
	 * having one too much is no big deal because the scheduler tick updates
	 * statistics and checks timeslices in a time-independent way, regardless
	 * of when exactly it is running.
	 */
	if (!tick_nohz_tick_stopped_cpu(cpu))
		goto out_requeue;

	rq_lock_irq(rq, &rf);
	curr = rq->curr;
	if (cpu_is_offline(cpu))
		goto out_unlock;

	update_rq_clock(rq);

	if (!is_idle_task(curr)) {
		/*
		 * Make sure the next tick runs within a reasonable
		 * amount of time.
		 */
		delta = rq_clock_task(rq) - curr->se.exec_start;
		WARN_ON_ONCE(delta > (u64)NSEC_PER_SEC * 3);
	}
	curr->sched_class->task_tick(rq, curr, 0);

	calc_load_nohz_remote(rq);
out_unlock:
	rq_unlock_irq(rq, &rf);
out_requeue:

	/*
	 * Run the remote tick once per second (1Hz). This arbitrary
	 * frequency is large enough to avoid overload but short enough
	 * to keep scheduler internal stats reasonably up to date.  But
	 * first update state to reflect hotplug activity if required.
	 */
	os = atomic_fetch_add_unless(&twork->state, -1, TICK_SCHED_REMOTE_RUNNING);
	WARN_ON_ONCE(os == TICK_SCHED_REMOTE_OFFLINE);
	if (os == TICK_SCHED_REMOTE_RUNNING)
		queue_delayed_work(system_unbound_wq, dwork, HZ);
}

static void sched_tick_start(int cpu)
{
	int os;
	struct tick_work *twork;

	if (housekeeping_cpu(cpu, HK_TYPE_TICK))
		return;

	WARN_ON_ONCE(!tick_work_cpu);

	twork = per_cpu_ptr(tick_work_cpu, cpu);
	os = atomic_xchg(&twork->state, TICK_SCHED_REMOTE_RUNNING);
	WARN_ON_ONCE(os == TICK_SCHED_REMOTE_RUNNING);
	if (os == TICK_SCHED_REMOTE_OFFLINE) {
		twork->cpu = cpu;
		INIT_DELAYED_WORK(&twork->work, sched_tick_remote);
		queue_delayed_work(system_unbound_wq, &twork->work, HZ);
	}
}

#ifdef CONFIG_HOTPLUG_CPU
static void sched_tick_stop(int cpu)
{
	struct tick_work *twork;
	int os;

	if (housekeeping_cpu(cpu, HK_TYPE_TICK))
		return;

	WARN_ON_ONCE(!tick_work_cpu);

	twork = per_cpu_ptr(tick_work_cpu, cpu);
	/* There cannot be competing actions, but don't rely on stop-machine. */
	os = atomic_xchg(&twork->state, TICK_SCHED_REMOTE_OFFLINING);
	WARN_ON_ONCE(os != TICK_SCHED_REMOTE_RUNNING);
	/* Don't cancel, as this would mess up the state machine. */
}
#endif /* CONFIG_HOTPLUG_CPU */

int __init sched_tick_offload_init(void)
{
	tick_work_cpu = alloc_percpu(struct tick_work);
	BUG_ON(!tick_work_cpu);
	return 0;
}

#else /* !CONFIG_NO_HZ_FULL */
static inline void sched_tick_start(int cpu) { }
static inline void sched_tick_stop(int cpu) { }
#endif

#if defined(CONFIG_PREEMPTION) && (defined(CONFIG_DEBUG_PREEMPT) || \
				defined(CONFIG_TRACE_PREEMPT_TOGGLE))
/*
 * If the value passed in is equal to the current preempt count
 * then we just disabled preemption. Start timing the latency.
 */
static inline void preempt_latency_start(int val)
{
	if (preempt_count() == val) {
		unsigned long ip = get_lock_parent_ip();
#ifdef CONFIG_DEBUG_PREEMPT
		current->preempt_disable_ip = ip;
#endif
		trace_preempt_off(CALLER_ADDR0, ip);
	}
}

void preempt_count_add(int val)
{
#ifdef CONFIG_DEBUG_PREEMPT
	/*
	 * Underflow?
	 */
	if (DEBUG_LOCKS_WARN_ON((preempt_count() < 0)))
		return;
#endif
	__preempt_count_add(val);
#ifdef CONFIG_DEBUG_PREEMPT
	/*
	 * Spinlock count overflowing soon?
	 */
	DEBUG_LOCKS_WARN_ON((preempt_count() & PREEMPT_MASK) >=
				PREEMPT_MASK - 10);
#endif
	preempt_latency_start(val);
}
EXPORT_SYMBOL(preempt_count_add);
NOKPROBE_SYMBOL(preempt_count_add);

/*
 * If the value passed in equals to the current preempt count
 * then we just enabled preemption. Stop timing the latency.
 */
static inline void preempt_latency_stop(int val)
{
	if (preempt_count() == val)
		trace_preempt_on(CALLER_ADDR0, get_lock_parent_ip());
}

void preempt_count_sub(int val)
{
#ifdef CONFIG_DEBUG_PREEMPT
	/*
	 * Underflow?
	 */
	if (DEBUG_LOCKS_WARN_ON(val > preempt_count()))
		return;
	/*
	 * Is the spinlock portion underflowing?
	 */
	if (DEBUG_LOCKS_WARN_ON((val < PREEMPT_MASK) &&
			!(preempt_count() & PREEMPT_MASK)))
		return;
#endif

	preempt_latency_stop(val);
	__preempt_count_sub(val);
}
EXPORT_SYMBOL(preempt_count_sub);
NOKPROBE_SYMBOL(preempt_count_sub);

#else
static inline void preempt_latency_start(int val) { }
static inline void preempt_latency_stop(int val) { }
#endif

static inline unsigned long get_preempt_disable_ip(struct task_struct *p)
{
#ifdef CONFIG_DEBUG_PREEMPT
	return p->preempt_disable_ip;
#else
	return 0;
#endif
}

/*
 * Print scheduling while atomic bug:
 */
static noinline void __schedule_bug(struct task_struct *prev)
{
	/* Save this before calling printk(), since that will clobber it */
	unsigned long preempt_disable_ip = get_preempt_disable_ip(current);

	if (oops_in_progress)
		return;

	printk(KERN_ERR "BUG: scheduling while atomic: %s/%d/0x%08x\n",
		prev->comm, prev->pid, preempt_count());

	debug_show_held_locks(prev);
	print_modules();
	if (irqs_disabled())
		print_irqtrace_events(prev);
	if (IS_ENABLED(CONFIG_DEBUG_PREEMPT)
	    && in_atomic_preempt_off()) {
		pr_err("Preemption disabled at:");
		print_ip_sym(KERN_ERR, preempt_disable_ip);
	}
	if (panic_on_warn)
		panic("scheduling while atomic\n");

	dump_stack();
	add_taint(TAINT_WARN, LOCKDEP_STILL_OK);
}

/*
 * Various schedule()-time debugging checks and statistics:
 */
static inline void schedule_debug(struct task_struct *prev, bool preempt)
{
#ifdef CONFIG_SCHED_STACK_END_CHECK
	if (task_stack_end_corrupted(prev))
		panic("corrupted stack end detected inside scheduler\n");

	if (task_scs_end_corrupted(prev))
		panic("corrupted shadow stack detected inside scheduler\n");
#endif

#ifdef CONFIG_DEBUG_ATOMIC_SLEEP
	if (!preempt && READ_ONCE(prev->__state) && prev->non_block_count) {
		printk(KERN_ERR "BUG: scheduling in a non-blocking section: %s/%d/%i\n",
			prev->comm, prev->pid, prev->non_block_count);
		dump_stack();
		add_taint(TAINT_WARN, LOCKDEP_STILL_OK);
	}
#endif

	if (unlikely(in_atomic_preempt_off())) {
		__schedule_bug(prev);
		preempt_count_set(PREEMPT_DISABLED);
	}
	rcu_sleep_check();
	SCHED_WARN_ON(ct_state() == CONTEXT_USER);

	profile_hit(SCHED_PROFILING, __builtin_return_address(0));

	schedstat_inc(this_rq()->sched_count);
}

static void put_prev_task_balance(struct rq *rq, struct task_struct *prev,
				  struct rq_flags *rf)
{
#ifdef CONFIG_SMP
	const struct sched_class *class;
	/*
	 * We must do the balancing pass before put_prev_task(), such
	 * that when we release the rq->lock the task is in the same
	 * state as before we took rq->lock.
	 *
	 * We can terminate the balance pass as soon as we know there is
	 * a runnable task of @class priority or higher.
	 */
	for_class_range(class, prev->sched_class, &idle_sched_class) {
		if (class->balance(rq, prev, rf))
			break;
	}
#endif

	put_prev_task(rq, prev);
}

/*
 * Pick up the highest-prio task:
 */
static inline struct task_struct *
__pick_next_task(struct rq *rq, struct task_struct *prev, struct rq_flags *rf)
{
	const struct sched_class *class;
	struct task_struct *p;

	/*
	 * Optimization: we know that if all tasks are in the fair class we can
	 * call that function directly, but only if the @prev task wasn't of a
	 * higher scheduling class, because otherwise those lose the
	 * opportunity to pull in more work from other CPUs.
	 */
	if (likely(!sched_class_above(prev->sched_class, &fair_sched_class) &&
		   rq->nr_running == rq->cfs.h_nr_running)) {

		p = pick_next_task_fair(rq, prev, rf);
		if (unlikely(p == RETRY_TASK))
			goto restart;

		/* Assume the next prioritized class is idle_sched_class */
		if (!p) {
			put_prev_task(rq, prev);
			p = pick_next_task_idle(rq);
		}

		return p;
	}

restart:
	put_prev_task_balance(rq, prev, rf);

	for_each_class(class) {
		p = class->pick_next_task(rq);
		if (p)
			return p;
	}

	BUG(); /* The idle class should always have a runnable task. */
}

#ifdef CONFIG_SCHED_CORE
static inline bool is_task_rq_idle(struct task_struct *t)
{
	return (task_rq(t)->idle == t);
}

static inline bool cookie_equals(struct task_struct *a, unsigned long cookie)
{
	return is_task_rq_idle(a) || (a->core_cookie == cookie);
}

static inline bool cookie_match(struct task_struct *a, struct task_struct *b)
{
	if (is_task_rq_idle(a) || is_task_rq_idle(b))
		return true;

	return a->core_cookie == b->core_cookie;
}

static inline struct task_struct *pick_task(struct rq *rq)
{
	const struct sched_class *class;
	struct task_struct *p;

	for_each_class(class) {
		p = class->pick_task(rq);
		if (p)
			return p;
	}

	BUG(); /* The idle class should always have a runnable task. */
}

extern void task_vruntime_update(struct rq *rq, struct task_struct *p, bool in_fi);

static void queue_core_balance(struct rq *rq);

static struct task_struct *
pick_next_task(struct rq *rq, struct task_struct *prev, struct rq_flags *rf)
{
	struct task_struct *next, *p, *max = NULL;
	const struct cpumask *smt_mask;
	bool fi_before = false;
	bool core_clock_updated = (rq == rq->core);
	unsigned long cookie;
	int i, cpu, occ = 0;
	struct rq *rq_i;
	bool need_sync;

	if (!sched_core_enabled(rq))
		return __pick_next_task(rq, prev, rf);

	cpu = cpu_of(rq);

	/* Stopper task is switching into idle, no need core-wide selection. */
	if (cpu_is_offline(cpu)) {
		/*
		 * Reset core_pick so that we don't enter the fastpath when
		 * coming online. core_pick would already be migrated to
		 * another cpu during offline.
		 */
		rq->core_pick = NULL;
		return __pick_next_task(rq, prev, rf);
	}

	/*
	 * If there were no {en,de}queues since we picked (IOW, the task
	 * pointers are all still valid), and we haven't scheduled the last
	 * pick yet, do so now.
	 *
	 * rq->core_pick can be NULL if no selection was made for a CPU because
	 * it was either offline or went offline during a sibling's core-wide
	 * selection. In this case, do a core-wide selection.
	 */
	if (rq->core->core_pick_seq == rq->core->core_task_seq &&
	    rq->core->core_pick_seq != rq->core_sched_seq &&
	    rq->core_pick) {
		WRITE_ONCE(rq->core_sched_seq, rq->core->core_pick_seq);

		next = rq->core_pick;
		if (next != prev) {
			put_prev_task(rq, prev);
			set_next_task(rq, next);
		}

		rq->core_pick = NULL;
		goto out;
	}

	put_prev_task_balance(rq, prev, rf);

	smt_mask = cpu_smt_mask(cpu);
	need_sync = !!rq->core->core_cookie;

	/* reset state */
	rq->core->core_cookie = 0UL;
	if (rq->core->core_forceidle_count) {
		if (!core_clock_updated) {
			update_rq_clock(rq->core);
			core_clock_updated = true;
		}
		sched_core_account_forceidle(rq);
		/* reset after accounting force idle */
		rq->core->core_forceidle_start = 0;
		rq->core->core_forceidle_count = 0;
		rq->core->core_forceidle_occupation = 0;
		need_sync = true;
		fi_before = true;
	}

	/*
	 * core->core_task_seq, core->core_pick_seq, rq->core_sched_seq
	 *
	 * @task_seq guards the task state ({en,de}queues)
	 * @pick_seq is the @task_seq we did a selection on
	 * @sched_seq is the @pick_seq we scheduled
	 *
	 * However, preemptions can cause multiple picks on the same task set.
	 * 'Fix' this by also increasing @task_seq for every pick.
	 */
	rq->core->core_task_seq++;

	/*
	 * Optimize for common case where this CPU has no cookies
	 * and there are no cookied tasks running on siblings.
	 */
	if (!need_sync) {
		next = pick_task(rq);
		if (!next->core_cookie) {
			rq->core_pick = NULL;
			/*
			 * For robustness, update the min_vruntime_fi for
			 * unconstrained picks as well.
			 */
			WARN_ON_ONCE(fi_before);
			task_vruntime_update(rq, next, false);
			goto out_set_next;
		}
	}

	/*
	 * For each thread: do the regular task pick and find the max prio task
	 * amongst them.
	 *
	 * Tie-break prio towards the current CPU
	 */
	for_each_cpu_wrap(i, smt_mask, cpu) {
		rq_i = cpu_rq(i);

		/*
		 * Current cpu always has its clock updated on entrance to
		 * pick_next_task(). If the current cpu is not the core,
		 * the core may also have been updated above.
		 */
		if (i != cpu && (rq_i != rq->core || !core_clock_updated))
			update_rq_clock(rq_i);

		p = rq_i->core_pick = pick_task(rq_i);
		if (!max || prio_less(max, p, fi_before))
			max = p;
	}

	cookie = rq->core->core_cookie = max->core_cookie;

	/*
	 * For each thread: try and find a runnable task that matches @max or
	 * force idle.
	 */
	for_each_cpu(i, smt_mask) {
		rq_i = cpu_rq(i);
		p = rq_i->core_pick;

		if (!cookie_equals(p, cookie)) {
			p = NULL;
			if (cookie)
				p = sched_core_find(rq_i, cookie);
			if (!p)
				p = idle_sched_class.pick_task(rq_i);
		}

		rq_i->core_pick = p;

		if (p == rq_i->idle) {
			if (rq_i->nr_running) {
				rq->core->core_forceidle_count++;
				if (!fi_before)
					rq->core->core_forceidle_seq++;
			}
		} else {
			occ++;
		}
	}

	if (schedstat_enabled() && rq->core->core_forceidle_count) {
		rq->core->core_forceidle_start = rq_clock(rq->core);
		rq->core->core_forceidle_occupation = occ;
	}

	rq->core->core_pick_seq = rq->core->core_task_seq;
	next = rq->core_pick;
	rq->core_sched_seq = rq->core->core_pick_seq;

	/* Something should have been selected for current CPU */
	WARN_ON_ONCE(!next);

	/*
	 * Reschedule siblings
	 *
	 * NOTE: L1TF -- at this point we're no longer running the old task and
	 * sending an IPI (below) ensures the sibling will no longer be running
	 * their task. This ensures there is no inter-sibling overlap between
	 * non-matching user state.
	 */
	for_each_cpu(i, smt_mask) {
		rq_i = cpu_rq(i);

		/*
		 * An online sibling might have gone offline before a task
		 * could be picked for it, or it might be offline but later
		 * happen to come online, but its too late and nothing was
		 * picked for it.  That's Ok - it will pick tasks for itself,
		 * so ignore it.
		 */
		if (!rq_i->core_pick)
			continue;

		/*
		 * Update for new !FI->FI transitions, or if continuing to be in !FI:
		 * fi_before     fi      update?
		 *  0            0       1
		 *  0            1       1
		 *  1            0       1
		 *  1            1       0
		 */
		if (!(fi_before && rq->core->core_forceidle_count))
			task_vruntime_update(rq_i, rq_i->core_pick, !!rq->core->core_forceidle_count);

		rq_i->core_pick->core_occupation = occ;

		if (i == cpu) {
			rq_i->core_pick = NULL;
			continue;
		}

		/* Did we break L1TF mitigation requirements? */
		WARN_ON_ONCE(!cookie_match(next, rq_i->core_pick));

		if (rq_i->curr == rq_i->core_pick) {
			rq_i->core_pick = NULL;
			continue;
		}

		resched_curr(rq_i);
	}

out_set_next:
	set_next_task(rq, next);
out:
	if (rq->core->core_forceidle_count && next == rq->idle)
		queue_core_balance(rq);

	return next;
}

static bool try_steal_cookie(int this, int that)
{
	struct rq *dst = cpu_rq(this), *src = cpu_rq(that);
	struct task_struct *p;
	unsigned long cookie;
	bool success = false;

	local_irq_disable();
	double_rq_lock(dst, src);

	cookie = dst->core->core_cookie;
	if (!cookie)
		goto unlock;

	if (dst->curr != dst->idle)
		goto unlock;

	p = sched_core_find(src, cookie);
	if (p == src->idle)
		goto unlock;

	do {
		if (p == src->core_pick || p == src->curr)
			goto next;

		if (!is_cpu_allowed(p, this))
			goto next;

		if (p->core_occupation > dst->idle->core_occupation)
			goto next;

		deactivate_task(src, p, 0);
		set_task_cpu(p, this);
		activate_task(dst, p, 0);

		resched_curr(dst);

		success = true;
		break;

next:
		p = sched_core_next(p, cookie);
	} while (p);

unlock:
	double_rq_unlock(dst, src);
	local_irq_enable();

	return success;
}

static bool steal_cookie_task(int cpu, struct sched_domain *sd)
{
	int i;

	for_each_cpu_wrap(i, sched_domain_span(sd), cpu) {
		if (i == cpu)
			continue;

		if (need_resched())
			break;

		if (try_steal_cookie(cpu, i))
			return true;
	}

	return false;
}

static void sched_core_balance(struct rq *rq)
{
	struct sched_domain *sd;
	int cpu = cpu_of(rq);

	preempt_disable();
	rcu_read_lock();
	raw_spin_rq_unlock_irq(rq);
	for_each_domain(cpu, sd) {
		if (need_resched())
			break;

		if (steal_cookie_task(cpu, sd))
			break;
	}
	raw_spin_rq_lock_irq(rq);
	rcu_read_unlock();
	preempt_enable();
}

static DEFINE_PER_CPU(struct callback_head, core_balance_head);

static void queue_core_balance(struct rq *rq)
{
	if (!sched_core_enabled(rq))
		return;

	if (!rq->core->core_cookie)
		return;

	if (!rq->nr_running) /* not forced idle */
		return;

	queue_balance_callback(rq, &per_cpu(core_balance_head, rq->cpu), sched_core_balance);
}

static void sched_core_cpu_starting(unsigned int cpu)
{
	const struct cpumask *smt_mask = cpu_smt_mask(cpu);
	struct rq *rq = cpu_rq(cpu), *core_rq = NULL;
	unsigned long flags;
	int t;

	sched_core_lock(cpu, &flags);

	WARN_ON_ONCE(rq->core != rq);

	/* if we're the first, we'll be our own leader */
	if (cpumask_weight(smt_mask) == 1)
		goto unlock;

	/* find the leader */
	for_each_cpu(t, smt_mask) {
		if (t == cpu)
			continue;
		rq = cpu_rq(t);
		if (rq->core == rq) {
			core_rq = rq;
			break;
		}
	}

	if (WARN_ON_ONCE(!core_rq)) /* whoopsie */
		goto unlock;

	/* install and validate core_rq */
	for_each_cpu(t, smt_mask) {
		rq = cpu_rq(t);

		if (t == cpu)
			rq->core = core_rq;

		WARN_ON_ONCE(rq->core != core_rq);
	}

unlock:
	sched_core_unlock(cpu, &flags);
}

static void sched_core_cpu_deactivate(unsigned int cpu)
{
	const struct cpumask *smt_mask = cpu_smt_mask(cpu);
	struct rq *rq = cpu_rq(cpu), *core_rq = NULL;
	unsigned long flags;
	int t;

	sched_core_lock(cpu, &flags);

	/* if we're the last man standing, nothing to do */
	if (cpumask_weight(smt_mask) == 1) {
		WARN_ON_ONCE(rq->core != rq);
		goto unlock;
	}

	/* if we're not the leader, nothing to do */
	if (rq->core != rq)
		goto unlock;

	/* find a new leader */
	for_each_cpu(t, smt_mask) {
		if (t == cpu)
			continue;
		core_rq = cpu_rq(t);
		break;
	}

	if (WARN_ON_ONCE(!core_rq)) /* impossible */
		goto unlock;

	/* copy the shared state to the new leader */
	core_rq->core_task_seq             = rq->core_task_seq;
	core_rq->core_pick_seq             = rq->core_pick_seq;
	core_rq->core_cookie               = rq->core_cookie;
	core_rq->core_forceidle_count      = rq->core_forceidle_count;
	core_rq->core_forceidle_seq        = rq->core_forceidle_seq;
	core_rq->core_forceidle_occupation = rq->core_forceidle_occupation;

	/*
	 * Accounting edge for forced idle is handled in pick_next_task().
	 * Don't need another one here, since the hotplug thread shouldn't
	 * have a cookie.
	 */
	core_rq->core_forceidle_start = 0;

	/* install new leader */
	for_each_cpu(t, smt_mask) {
		rq = cpu_rq(t);
		rq->core = core_rq;
	}

unlock:
	sched_core_unlock(cpu, &flags);
}

static inline void sched_core_cpu_dying(unsigned int cpu)
{
	struct rq *rq = cpu_rq(cpu);

	if (rq->core != rq)
		rq->core = rq;
}

#else /* !CONFIG_SCHED_CORE */

static inline void sched_core_cpu_starting(unsigned int cpu) {}
static inline void sched_core_cpu_deactivate(unsigned int cpu) {}
static inline void sched_core_cpu_dying(unsigned int cpu) {}

static struct task_struct *
pick_next_task(struct rq *rq, struct task_struct *prev, struct rq_flags *rf)
{
	return __pick_next_task(rq, prev, rf);
}

#endif /* CONFIG_SCHED_CORE */

/*
 * Constants for the sched_mode argument of __schedule().
 *
 * The mode argument allows RT enabled kernels to differentiate a
 * preemption from blocking on an 'sleeping' spin/rwlock. Note that
 * SM_MASK_PREEMPT for !RT has all bits set, which allows the compiler to
 * optimize the AND operation out and just check for zero.
 */
#define SM_NONE			0x0
#define SM_PREEMPT		0x1
#define SM_RTLOCK_WAIT		0x2

#ifndef CONFIG_PREEMPT_RT
# define SM_MASK_PREEMPT	(~0U)
#else
# define SM_MASK_PREEMPT	SM_PREEMPT
#endif

/*
 * __schedule() is the main scheduler function.
 *
 * The main means of driving the scheduler and thus entering this function are:
 *
 *   1. Explicit blocking: mutex, semaphore, waitqueue, etc.
 *
 *   2. TIF_NEED_RESCHED flag is checked on interrupt and userspace return
 *      paths. For example, see arch/x86/entry_64.S.
 *
 *      To drive preemption between tasks, the scheduler sets the flag in timer
 *      interrupt handler scheduler_tick().
 *
 *   3. Wakeups don't really cause entry into schedule(). They add a
 *      task to the run-queue and that's it.
 *
 *      Now, if the new task added to the run-queue preempts the current
 *      task, then the wakeup sets TIF_NEED_RESCHED and schedule() gets
 *      called on the nearest possible occasion:
 *
 *       - If the kernel is preemptible (CONFIG_PREEMPTION=y):
 *
 *         - in syscall or exception context, at the next outmost
 *           preempt_enable(). (this might be as soon as the wake_up()'s
 *           spin_unlock()!)
 *
 *         - in IRQ context, return from interrupt-handler to
 *           preemptible context
 *
 *       - If the kernel is not preemptible (CONFIG_PREEMPTION is not set)
 *         then at the next:
 *
 *          - cond_resched() call
 *          - explicit schedule() call
 *          - return from syscall or exception to user-space
 *          - return from interrupt-handler to user-space
 *
 * WARNING: must be called with preemption disabled!
 */
static void __sched notrace __schedule(unsigned int sched_mode)
{
	struct task_struct *prev, *next;
	unsigned long *switch_count;
	unsigned long prev_state;
	struct rq_flags rf;
	struct rq *rq;
	int cpu;

	cpu = smp_processor_id();
	rq = cpu_rq(cpu);
	prev = rq->curr;

	schedule_debug(prev, !!sched_mode);

	if (sched_feat(HRTICK) || sched_feat(HRTICK_DL))
		hrtick_clear(rq);

	local_irq_disable();
	rcu_note_context_switch(!!sched_mode);

	/*
	 * Make sure that signal_pending_state()->signal_pending() below
	 * can't be reordered with __set_current_state(TASK_INTERRUPTIBLE)
	 * done by the caller to avoid the race with signal_wake_up():
	 *
	 * __set_current_state(@state)		signal_wake_up()
	 * schedule()				  set_tsk_thread_flag(p, TIF_SIGPENDING)
	 *					  wake_up_state(p, state)
	 *   LOCK rq->lock			    LOCK p->pi_state
	 *   smp_mb__after_spinlock()		    smp_mb__after_spinlock()
	 *     if (signal_pending_state())	    if (p->state & @state)
	 *
	 * Also, the membarrier system call requires a full memory barrier
	 * after coming from user-space, before storing to rq->curr.
	 */
	rq_lock(rq, &rf);
	smp_mb__after_spinlock();

	/* Promote REQ to ACT */
	rq->clock_update_flags <<= 1;
	update_rq_clock(rq);

	switch_count = &prev->nivcsw;

	/*
	 * We must load prev->state once (task_struct::state is volatile), such
	 * that we form a control dependency vs deactivate_task() below.
	 */
	prev_state = READ_ONCE(prev->__state);
	if (!(sched_mode & SM_MASK_PREEMPT) && prev_state) {
		if (signal_pending_state(prev_state, prev)) {
			WRITE_ONCE(prev->__state, TASK_RUNNING);
		} else {
			prev->sched_contributes_to_load =
				(prev_state & TASK_UNINTERRUPTIBLE) &&
				!(prev_state & TASK_NOLOAD) &&
				!(prev->flags & PF_FROZEN);

			if (prev->sched_contributes_to_load)
				rq->nr_uninterruptible++;

			/*
			 * __schedule()			ttwu()
			 *   prev_state = prev->state;    if (p->on_rq && ...)
			 *   if (prev_state)		    goto out;
			 *     p->on_rq = 0;		  smp_acquire__after_ctrl_dep();
			 *				  p->state = TASK_WAKING
			 *
			 * Where __schedule() and ttwu() have matching control dependencies.
			 *
			 * After this, schedule() must not care about p->state any more.
			 */
			deactivate_task(rq, prev, DEQUEUE_SLEEP | DEQUEUE_NOCLOCK);

			if (prev->in_iowait) {
				atomic_inc(&rq->nr_iowait);
				delayacct_blkio_start();
			}
		}
		switch_count = &prev->nvcsw;
	}

	next = pick_next_task(rq, prev, &rf);
	clear_tsk_need_resched(prev);
	clear_preempt_need_resched();
#ifdef CONFIG_SCHED_DEBUG
	rq->last_seen_need_resched_ns = 0;
#endif

	if (likely(prev != next)) {
		rq->nr_switches++;
		/*
		 * RCU users of rcu_dereference(rq->curr) may not see
		 * changes to task_struct made by pick_next_task().
		 */
		RCU_INIT_POINTER(rq->curr, next);
		/*
		 * The membarrier system call requires each architecture
		 * to have a full memory barrier after updating
		 * rq->curr, before returning to user-space.
		 *
		 * Here are the schemes providing that barrier on the
		 * various architectures:
		 * - mm ? switch_mm() : mmdrop() for x86, s390, sparc, PowerPC.
		 *   switch_mm() rely on membarrier_arch_switch_mm() on PowerPC.
		 * - finish_lock_switch() for weakly-ordered
		 *   architectures where spin_unlock is a full barrier,
		 * - switch_to() for arm64 (weakly-ordered, spin_unlock
		 *   is a RELEASE barrier),
		 */
		++*switch_count;

		migrate_disable_switch(rq, prev);
		psi_sched_switch(prev, next, !task_on_rq_queued(prev));

		trace_sched_switch(sched_mode & SM_MASK_PREEMPT, prev, next, prev_state);

		/* Also unlocks the rq: */
		rq = context_switch(rq, prev, next, &rf);
	} else {
		rq->clock_update_flags &= ~(RQCF_ACT_SKIP|RQCF_REQ_SKIP);

		rq_unpin_lock(rq, &rf);
		__balance_callbacks(rq);
		raw_spin_rq_unlock_irq(rq);
	}
}

void __noreturn do_task_dead(void)
{
	/* Causes final put_task_struct in finish_task_switch(): */
	set_special_state(TASK_DEAD);

	/* Tell freezer to ignore us: */
	current->flags |= PF_NOFREEZE;

	__schedule(SM_NONE);
	BUG();

	/* Avoid "noreturn function does return" - but don't continue if BUG() is a NOP: */
	for (;;)
		cpu_relax();
}

static inline void sched_submit_work(struct task_struct *tsk)
{
	unsigned int task_flags;

	if (task_is_running(tsk))
		return;

	task_flags = tsk->flags;
	/*
	 * If a worker goes to sleep, notify and ask workqueue whether it
	 * wants to wake up a task to maintain concurrency.
	 */
	if (task_flags & (PF_WQ_WORKER | PF_IO_WORKER)) {
		if (task_flags & PF_WQ_WORKER)
			wq_worker_sleeping(tsk);
		else
			io_wq_worker_sleeping(tsk);
	}

	if (tsk_is_pi_blocked(tsk))
		return;

	/*
	 * If we are going to sleep and we have plugged IO queued,
	 * make sure to submit it to avoid deadlocks.
	 */
	blk_flush_plug(tsk->plug, true);
}

static void sched_update_worker(struct task_struct *tsk)
{
	if (tsk->flags & (PF_WQ_WORKER | PF_IO_WORKER)) {
		if (tsk->flags & PF_WQ_WORKER)
			wq_worker_running(tsk);
		else
			io_wq_worker_running(tsk);
	}
}

asmlinkage __visible void __sched schedule(void)
{
	struct task_struct *tsk = current;

	sched_submit_work(tsk);
	do {
		preempt_disable();
		__schedule(SM_NONE);
		sched_preempt_enable_no_resched();
	} while (need_resched());
	sched_update_worker(tsk);
}
EXPORT_SYMBOL(schedule);

/*
 * synchronize_rcu_tasks() makes sure that no task is stuck in preempted
 * state (have scheduled out non-voluntarily) by making sure that all
 * tasks have either left the run queue or have gone into user space.
 * As idle tasks do not do either, they must not ever be preempted
 * (schedule out non-voluntarily).
 *
 * schedule_idle() is similar to schedule_preempt_disable() except that it
 * never enables preemption because it does not call sched_submit_work().
 */
void __sched schedule_idle(void)
{
	/*
	 * As this skips calling sched_submit_work(), which the idle task does
	 * regardless because that function is a nop when the task is in a
	 * TASK_RUNNING state, make sure this isn't used someplace that the
	 * current task can be in any other state. Note, idle is always in the
	 * TASK_RUNNING state.
	 */
	WARN_ON_ONCE(current->__state);
	do {
		__schedule(SM_NONE);
	} while (need_resched());
}

#if defined(CONFIG_CONTEXT_TRACKING) && !defined(CONFIG_HAVE_CONTEXT_TRACKING_OFFSTACK)
asmlinkage __visible void __sched schedule_user(void)
{
	/*
	 * If we come here after a random call to set_need_resched(),
	 * or we have been woken up remotely but the IPI has not yet arrived,
	 * we haven't yet exited the RCU idle mode. Do it here manually until
	 * we find a better solution.
	 *
	 * NB: There are buggy callers of this function.  Ideally we
	 * should warn if prev_state != CONTEXT_USER, but that will trigger
	 * too frequently to make sense yet.
	 */
	enum ctx_state prev_state = exception_enter();
	schedule();
	exception_exit(prev_state);
}
#endif

/**
 * schedule_preempt_disabled - called with preemption disabled
 *
 * Returns with preemption disabled. Note: preempt_count must be 1
 */
void __sched schedule_preempt_disabled(void)
{
	sched_preempt_enable_no_resched();
	schedule();
	preempt_disable();
}

#ifdef CONFIG_PREEMPT_RT
void __sched notrace schedule_rtlock(void)
{
	do {
		preempt_disable();
		__schedule(SM_RTLOCK_WAIT);
		sched_preempt_enable_no_resched();
	} while (need_resched());
}
NOKPROBE_SYMBOL(schedule_rtlock);
#endif

static void __sched notrace preempt_schedule_common(void)
{
	do {
		/*
		 * Because the function tracer can trace preempt_count_sub()
		 * and it also uses preempt_enable/disable_notrace(), if
		 * NEED_RESCHED is set, the preempt_enable_notrace() called
		 * by the function tracer will call this function again and
		 * cause infinite recursion.
		 *
		 * Preemption must be disabled here before the function
		 * tracer can trace. Break up preempt_disable() into two
		 * calls. One to disable preemption without fear of being
		 * traced. The other to still record the preemption latency,
		 * which can also be traced by the function tracer.
		 */
		preempt_disable_notrace();
		preempt_latency_start(1);
		__schedule(SM_PREEMPT);
		preempt_latency_stop(1);
		preempt_enable_no_resched_notrace();

		/*
		 * Check again in case we missed a preemption opportunity
		 * between schedule and now.
		 */
	} while (need_resched());
}

#ifdef CONFIG_PREEMPTION
/*
 * This is the entry point to schedule() from in-kernel preemption
 * off of preempt_enable.
 */
asmlinkage __visible void __sched notrace preempt_schedule(void)
{
	/*
	 * If there is a non-zero preempt_count or interrupts are disabled,
	 * we do not want to preempt the current task. Just return..
	 */
	if (likely(!preemptible()))
		return;
	preempt_schedule_common();
}
NOKPROBE_SYMBOL(preempt_schedule);
EXPORT_SYMBOL(preempt_schedule);

#ifdef CONFIG_PREEMPT_DYNAMIC
#if defined(CONFIG_HAVE_PREEMPT_DYNAMIC_CALL)
#ifndef preempt_schedule_dynamic_enabled
#define preempt_schedule_dynamic_enabled	preempt_schedule
#define preempt_schedule_dynamic_disabled	NULL
#endif
DEFINE_STATIC_CALL(preempt_schedule, preempt_schedule_dynamic_enabled);
EXPORT_STATIC_CALL_TRAMP(preempt_schedule);
#elif defined(CONFIG_HAVE_PREEMPT_DYNAMIC_KEY)
static DEFINE_STATIC_KEY_TRUE(sk_dynamic_preempt_schedule);
void __sched notrace dynamic_preempt_schedule(void)
{
	if (!static_branch_unlikely(&sk_dynamic_preempt_schedule))
		return;
	preempt_schedule();
}
NOKPROBE_SYMBOL(dynamic_preempt_schedule);
EXPORT_SYMBOL(dynamic_preempt_schedule);
#endif
#endif

/**
 * preempt_schedule_notrace - preempt_schedule called by tracing
 *
 * The tracing infrastructure uses preempt_enable_notrace to prevent
 * recursion and tracing preempt enabling caused by the tracing
 * infrastructure itself. But as tracing can happen in areas coming
 * from userspace or just about to enter userspace, a preempt enable
 * can occur before user_exit() is called. This will cause the scheduler
 * to be called when the system is still in usermode.
 *
 * To prevent this, the preempt_enable_notrace will use this function
 * instead of preempt_schedule() to exit user context if needed before
 * calling the scheduler.
 */
asmlinkage __visible void __sched notrace preempt_schedule_notrace(void)
{
	enum ctx_state prev_ctx;

	if (likely(!preemptible()))
		return;

	do {
		/*
		 * Because the function tracer can trace preempt_count_sub()
		 * and it also uses preempt_enable/disable_notrace(), if
		 * NEED_RESCHED is set, the preempt_enable_notrace() called
		 * by the function tracer will call this function again and
		 * cause infinite recursion.
		 *
		 * Preemption must be disabled here before the function
		 * tracer can trace. Break up preempt_disable() into two
		 * calls. One to disable preemption without fear of being
		 * traced. The other to still record the preemption latency,
		 * which can also be traced by the function tracer.
		 */
		preempt_disable_notrace();
		preempt_latency_start(1);
		/*
		 * Needs preempt disabled in case user_exit() is traced
		 * and the tracer calls preempt_enable_notrace() causing
		 * an infinite recursion.
		 */
		prev_ctx = exception_enter();
		__schedule(SM_PREEMPT);
		exception_exit(prev_ctx);

		preempt_latency_stop(1);
		preempt_enable_no_resched_notrace();
	} while (need_resched());
}
EXPORT_SYMBOL_GPL(preempt_schedule_notrace);

#ifdef CONFIG_PREEMPT_DYNAMIC
#if defined(CONFIG_HAVE_PREEMPT_DYNAMIC_CALL)
#ifndef preempt_schedule_notrace_dynamic_enabled
#define preempt_schedule_notrace_dynamic_enabled	preempt_schedule_notrace
#define preempt_schedule_notrace_dynamic_disabled	NULL
#endif
DEFINE_STATIC_CALL(preempt_schedule_notrace, preempt_schedule_notrace_dynamic_enabled);
EXPORT_STATIC_CALL_TRAMP(preempt_schedule_notrace);
#elif defined(CONFIG_HAVE_PREEMPT_DYNAMIC_KEY)
static DEFINE_STATIC_KEY_TRUE(sk_dynamic_preempt_schedule_notrace);
void __sched notrace dynamic_preempt_schedule_notrace(void)
{
	if (!static_branch_unlikely(&sk_dynamic_preempt_schedule_notrace))
		return;
	preempt_schedule_notrace();
}
NOKPROBE_SYMBOL(dynamic_preempt_schedule_notrace);
EXPORT_SYMBOL(dynamic_preempt_schedule_notrace);
#endif
#endif

#endif /* CONFIG_PREEMPTION */

/*
 * This is the entry point to schedule() from kernel preemption
 * off of irq context.
 * Note, that this is called and return with irqs disabled. This will
 * protect us against recursive calling from irq.
 */
asmlinkage __visible void __sched preempt_schedule_irq(void)
{
	enum ctx_state prev_state;

	/* Catch callers which need to be fixed */
	BUG_ON(preempt_count() || !irqs_disabled());

	prev_state = exception_enter();

	do {
		preempt_disable();
		local_irq_enable();
		__schedule(SM_PREEMPT);
		local_irq_disable();
		sched_preempt_enable_no_resched();
	} while (need_resched());

	exception_exit(prev_state);
}

int default_wake_function(wait_queue_entry_t *curr, unsigned mode, int wake_flags,
			  void *key)
{
	WARN_ON_ONCE(IS_ENABLED(CONFIG_SCHED_DEBUG) && wake_flags & ~WF_SYNC);
	return try_to_wake_up(curr->private, mode, wake_flags);
}
EXPORT_SYMBOL(default_wake_function);

static void __setscheduler_prio(struct task_struct *p, int prio)
{
	if (dl_prio(prio))
		p->sched_class = &dl_sched_class;
	else if (rt_prio(prio))
		p->sched_class = &rt_sched_class;
	else
		p->sched_class = &fair_sched_class;

	p->prio = prio;
}

#ifdef CONFIG_RT_MUTEXES

static inline int __rt_effective_prio(struct task_struct *pi_task, int prio)
{
	if (pi_task)
		prio = min(prio, pi_task->prio);

	return prio;
}

static inline int rt_effective_prio(struct task_struct *p, int prio)
{
	struct task_struct *pi_task = rt_mutex_get_top_task(p);

	return __rt_effective_prio(pi_task, prio);
}

/*
 * rt_mutex_setprio - set the current priority of a task
 * @p: task to boost
 * @pi_task: donor task
 *
 * This function changes the 'effective' priority of a task. It does
 * not touch ->normal_prio like __setscheduler().
 *
 * Used by the rt_mutex code to implement priority inheritance
 * logic. Call site only calls if the priority of the task changed.
 */
void rt_mutex_setprio(struct task_struct *p, struct task_struct *pi_task)
{
	int prio, oldprio, queued, running, queue_flag =
		DEQUEUE_SAVE | DEQUEUE_MOVE | DEQUEUE_NOCLOCK;
	const struct sched_class *prev_class;
	struct rq_flags rf;
	struct rq *rq;

	/* XXX used to be waiter->prio, not waiter->task->prio */
	prio = __rt_effective_prio(pi_task, p->normal_prio);

	/*
	 * If nothing changed; bail early.
	 */
	if (p->pi_top_task == pi_task && prio == p->prio && !dl_prio(prio))
		return;

	rq = __task_rq_lock(p, &rf);
	update_rq_clock(rq);
	/*
	 * Set under pi_lock && rq->lock, such that the value can be used under
	 * either lock.
	 *
	 * Note that there is loads of tricky to make this pointer cache work
	 * right. rt_mutex_slowunlock()+rt_mutex_postunlock() work together to
	 * ensure a task is de-boosted (pi_task is set to NULL) before the
	 * task is allowed to run again (and can exit). This ensures the pointer
	 * points to a blocked task -- which guarantees the task is present.
	 */
	p->pi_top_task = pi_task;

	/*
	 * For FIFO/RR we only need to set prio, if that matches we're done.
	 */
	if (prio == p->prio && !dl_prio(prio))
		goto out_unlock;

	/*
	 * Idle task boosting is a nono in general. There is one
	 * exception, when PREEMPT_RT and NOHZ is active:
	 *
	 * The idle task calls get_next_timer_interrupt() and holds
	 * the timer wheel base->lock on the CPU and another CPU wants
	 * to access the timer (probably to cancel it). We can safely
	 * ignore the boosting request, as the idle CPU runs this code
	 * with interrupts disabled and will complete the lock
	 * protected section without being interrupted. So there is no
	 * real need to boost.
	 */
	if (unlikely(p == rq->idle)) {
		WARN_ON(p != rq->curr);
		WARN_ON(p->pi_blocked_on);
		goto out_unlock;
	}

	trace_sched_pi_setprio(p, pi_task);
	oldprio = p->prio;

	if (oldprio == prio)
		queue_flag &= ~DEQUEUE_MOVE;

	prev_class = p->sched_class;
	queued = task_on_rq_queued(p);
	running = task_current(rq, p);
	if (queued)
		dequeue_task(rq, p, queue_flag);
	if (running)
		put_prev_task(rq, p);

	/*
	 * Boosting condition are:
	 * 1. -rt task is running and holds mutex A
	 *      --> -dl task blocks on mutex A
	 *
	 * 2. -dl task is running and holds mutex A
	 *      --> -dl task blocks on mutex A and could preempt the
	 *          running task
	 */
	if (dl_prio(prio)) {
		if (!dl_prio(p->normal_prio) ||
		    (pi_task && dl_prio(pi_task->prio) &&
		     dl_entity_preempt(&pi_task->dl, &p->dl))) {
			p->dl.pi_se = pi_task->dl.pi_se;
			queue_flag |= ENQUEUE_REPLENISH;
		} else {
			p->dl.pi_se = &p->dl;
		}
	} else if (rt_prio(prio)) {
		if (dl_prio(oldprio))
			p->dl.pi_se = &p->dl;
		if (oldprio < prio)
			queue_flag |= ENQUEUE_HEAD;
	} else {
		if (dl_prio(oldprio))
			p->dl.pi_se = &p->dl;
		if (rt_prio(oldprio))
			p->rt.timeout = 0;
	}

	__setscheduler_prio(p, prio);

	if (queued)
		enqueue_task(rq, p, queue_flag);
	if (running)
		set_next_task(rq, p);

	check_class_changed(rq, p, prev_class, oldprio);
out_unlock:
	/* Avoid rq from going away on us: */
	preempt_disable();

	rq_unpin_lock(rq, &rf);
	__balance_callbacks(rq);
	raw_spin_rq_unlock(rq);

	preempt_enable();
}
#else
static inline int rt_effective_prio(struct task_struct *p, int prio)
{
	return prio;
}
#endif

void set_user_nice(struct task_struct *p, long nice)
{
	bool queued, running;
	int old_prio;
	struct rq_flags rf;
	struct rq *rq;

	if (task_nice(p) == nice || nice < MIN_NICE || nice > MAX_NICE)
		return;
	/*
	 * We have to be careful, if called from sys_setpriority(),
	 * the task might be in the middle of scheduling on another CPU.
	 */
	rq = task_rq_lock(p, &rf);
	update_rq_clock(rq);

	/*
	 * The RT priorities are set via sched_setscheduler(), but we still
	 * allow the 'normal' nice value to be set - but as expected
	 * it won't have any effect on scheduling until the task is
	 * SCHED_DEADLINE, SCHED_FIFO or SCHED_RR:
	 */
	if (task_has_dl_policy(p) || task_has_rt_policy(p)) {
		p->static_prio = NICE_TO_PRIO(nice);
		goto out_unlock;
	}
	queued = task_on_rq_queued(p);
	running = task_current(rq, p);
	if (queued)
		dequeue_task(rq, p, DEQUEUE_SAVE | DEQUEUE_NOCLOCK);
	if (running)
		put_prev_task(rq, p);

	p->static_prio = NICE_TO_PRIO(nice);
	set_load_weight(p, true);
	old_prio = p->prio;
	p->prio = effective_prio(p);

	if (queued)
		enqueue_task(rq, p, ENQUEUE_RESTORE | ENQUEUE_NOCLOCK);
	if (running)
		set_next_task(rq, p);

	/*
	 * If the task increased its priority or is running and
	 * lowered its priority, then reschedule its CPU:
	 */
	p->sched_class->prio_changed(rq, p, old_prio);

out_unlock:
	task_rq_unlock(rq, p, &rf);
}
EXPORT_SYMBOL(set_user_nice);

/*
 * can_nice - check if a task can reduce its nice value
 * @p: task
 * @nice: nice value
 */
int can_nice(const struct task_struct *p, const int nice)
{
	/* Convert nice value [19,-20] to rlimit style value [1,40]: */
	int nice_rlim = nice_to_rlimit(nice);

	return (nice_rlim <= task_rlimit(p, RLIMIT_NICE) ||
		capable(CAP_SYS_NICE));
}

#ifdef __ARCH_WANT_SYS_NICE

/*
 * sys_nice - change the priority of the current process.
 * @increment: priority increment
 *
 * sys_setpriority is a more generic, but much slower function that
 * does similar things.
 */
SYSCALL_DEFINE1(nice, int, increment)
{
	long nice, retval;

	/*
	 * Setpriority might change our priority at the same moment.
	 * We don't have to worry. Conceptually one call occurs first
	 * and we have a single winner.
	 */
	increment = clamp(increment, -NICE_WIDTH, NICE_WIDTH);
	nice = task_nice(current) + increment;

	nice = clamp_val(nice, MIN_NICE, MAX_NICE);
	if (increment < 0 && !can_nice(current, nice))
		return -EPERM;

	retval = security_task_setnice(current, nice);
	if (retval)
		return retval;

	set_user_nice(current, nice);
	return 0;
}

#endif

/**
 * task_prio - return the priority value of a given task.
 * @p: the task in question.
 *
 * Return: The priority value as seen by users in /proc.
 *
 * sched policy         return value   kernel prio    user prio/nice
 *
 * normal, batch, idle     [0 ... 39]  [100 ... 139]          0/[-20 ... 19]
 * fifo, rr             [-2 ... -100]     [98 ... 0]  [1 ... 99]
 * deadline                     -101             -1           0
 */
int task_prio(const struct task_struct *p)
{
	return p->prio - MAX_RT_PRIO;
}

/**
 * idle_cpu - is a given CPU idle currently?
 * @cpu: the processor in question.
 *
 * Return: 1 if the CPU is currently idle. 0 otherwise.
 */
int idle_cpu(int cpu)
{
	struct rq *rq = cpu_rq(cpu);

	if (rq->curr != rq->idle)
		return 0;

	if (rq->nr_running)
		return 0;

#ifdef CONFIG_SMP
	if (rq->ttwu_pending)
		return 0;
#endif

	return 1;
}

/**
 * available_idle_cpu - is a given CPU idle for enqueuing work.
 * @cpu: the CPU in question.
 *
 * Return: 1 if the CPU is currently idle. 0 otherwise.
 */
int available_idle_cpu(int cpu)
{
	if (!idle_cpu(cpu))
		return 0;

	if (vcpu_is_preempted(cpu))
		return 0;

	return 1;
}

/**
 * idle_task - return the idle task for a given CPU.
 * @cpu: the processor in question.
 *
 * Return: The idle task for the CPU @cpu.
 */
struct task_struct *idle_task(int cpu)
{
	return cpu_rq(cpu)->idle;
}

#ifdef CONFIG_SMP
/*
 * This function computes an effective utilization for the given CPU, to be
 * used for frequency selection given the linear relation: f = u * f_max.
 *
 * The scheduler tracks the following metrics:
 *
 *   cpu_util_{cfs,rt,dl,irq}()
 *   cpu_bw_dl()
 *
 * Where the cfs,rt and dl util numbers are tracked with the same metric and
 * synchronized windows and are thus directly comparable.
 *
 * The cfs,rt,dl utilization are the running times measured with rq->clock_task
 * which excludes things like IRQ and steal-time. These latter are then accrued
 * in the irq utilization.
 *
 * The DL bandwidth number otoh is not a measured metric but a value computed
 * based on the task model parameters and gives the minimal utilization
 * required to meet deadlines.
 */
unsigned long effective_cpu_util(int cpu, unsigned long util_cfs,
				 unsigned long max, enum cpu_util_type type,
				 struct task_struct *p)
{
	unsigned long dl_util, util, irq;
	struct rq *rq = cpu_rq(cpu);

	if (!uclamp_is_used() &&
	    type == FREQUENCY_UTIL && rt_rq_is_runnable(&rq->rt)) {
		return max;
	}

	/*
	 * Early check to see if IRQ/steal time saturates the CPU, can be
	 * because of inaccuracies in how we track these -- see
	 * update_irq_load_avg().
	 */
	irq = cpu_util_irq(rq);
	if (unlikely(irq >= max))
		return max;

	/*
	 * Because the time spend on RT/DL tasks is visible as 'lost' time to
	 * CFS tasks and we use the same metric to track the effective
	 * utilization (PELT windows are synchronized) we can directly add them
	 * to obtain the CPU's actual utilization.
	 *
	 * CFS and RT utilization can be boosted or capped, depending on
	 * utilization clamp constraints requested by currently RUNNABLE
	 * tasks.
	 * When there are no CFS RUNNABLE tasks, clamps are released and
	 * frequency will be gracefully reduced with the utilization decay.
	 */
	util = util_cfs + cpu_util_rt(rq);
	if (type == FREQUENCY_UTIL)
		util = uclamp_rq_util_with(rq, util, p);

	dl_util = cpu_util_dl(rq);

	/*
	 * For frequency selection we do not make cpu_util_dl() a permanent part
	 * of this sum because we want to use cpu_bw_dl() later on, but we need
	 * to check if the CFS+RT+DL sum is saturated (ie. no idle time) such
	 * that we select f_max when there is no idle time.
	 *
	 * NOTE: numerical errors or stop class might cause us to not quite hit
	 * saturation when we should -- something for later.
	 */
	if (util + dl_util >= max)
		return max;

	/*
	 * OTOH, for energy computation we need the estimated running time, so
	 * include util_dl and ignore dl_bw.
	 */
	if (type == ENERGY_UTIL)
		util += dl_util;

	/*
	 * There is still idle time; further improve the number by using the
	 * irq metric. Because IRQ/steal time is hidden from the task clock we
	 * need to scale the task numbers:
	 *
	 *              max - irq
	 *   U' = irq + --------- * U
	 *                 max
	 */
	util = scale_irq_capacity(util, irq, max);
	util += irq;

	/*
	 * Bandwidth required by DEADLINE must always be granted while, for
	 * FAIR and RT, we use blocked utilization of IDLE CPUs as a mechanism
	 * to gracefully reduce the frequency when no tasks show up for longer
	 * periods of time.
	 *
	 * Ideally we would like to set bw_dl as min/guaranteed freq and util +
	 * bw_dl as requested freq. However, cpufreq is not yet ready for such
	 * an interface. So, we only do the latter for now.
	 */
	if (type == FREQUENCY_UTIL)
		util += cpu_bw_dl(rq);

	return min(max, util);
}

unsigned long sched_cpu_util(int cpu, unsigned long max)
{
	return effective_cpu_util(cpu, cpu_util_cfs(cpu), max,
				  ENERGY_UTIL, NULL);
}
#endif /* CONFIG_SMP */

/**
 * find_process_by_pid - find a process with a matching PID value.
 * @pid: the pid in question.
 *
 * The task of @pid, if found. %NULL otherwise.
 */
static struct task_struct *find_process_by_pid(pid_t pid)
{
	return pid ? find_task_by_vpid(pid) : current;
}

/*
 * sched_setparam() passes in -1 for its policy, to let the functions
 * it calls know not to change it.
 */
#define SETPARAM_POLICY	-1

static void __setscheduler_params(struct task_struct *p,
		const struct sched_attr *attr)
{
	int policy = attr->sched_policy;

	if (policy == SETPARAM_POLICY)
		policy = p->policy;

	p->policy = policy;

	if (dl_policy(policy))
		__setparam_dl(p, attr);
	else if (fair_policy(policy))
		p->static_prio = NICE_TO_PRIO(attr->sched_nice);

	/*
	 * __sched_setscheduler() ensures attr->sched_priority == 0 when
	 * !rt_policy. Always setting this ensures that things like
	 * getparam()/getattr() don't report silly values for !rt tasks.
	 */
	p->rt_priority = attr->sched_priority;
	p->normal_prio = normal_prio(p);
	set_load_weight(p, true);
}

/*
 * Check the target process has a UID that matches the current process's:
 */
static bool check_same_owner(struct task_struct *p)
{
	const struct cred *cred = current_cred(), *pcred;
	bool match;

	rcu_read_lock();
	pcred = __task_cred(p);
	match = (uid_eq(cred->euid, pcred->euid) ||
		 uid_eq(cred->euid, pcred->uid));
	rcu_read_unlock();
	return match;
}

static int __sched_setscheduler(struct task_struct *p,
				const struct sched_attr *attr,
				bool user, bool pi)
{
	int oldpolicy = -1, policy = attr->sched_policy;
	int retval, oldprio, newprio, queued, running;
	const struct sched_class *prev_class;
	struct callback_head *head;
	struct rq_flags rf;
	int reset_on_fork;
	int queue_flags = DEQUEUE_SAVE | DEQUEUE_MOVE | DEQUEUE_NOCLOCK;
	struct rq *rq;

	/* The pi code expects interrupts enabled */
	BUG_ON(pi && in_interrupt());
recheck:
	/* Double check policy once rq lock held: */
	if (policy < 0) {
		reset_on_fork = p->sched_reset_on_fork;
		policy = oldpolicy = p->policy;
	} else {
		reset_on_fork = !!(attr->sched_flags & SCHED_FLAG_RESET_ON_FORK);

		if (!valid_policy(policy))
			return -EINVAL;
	}

	if (attr->sched_flags & ~(SCHED_FLAG_ALL | SCHED_FLAG_SUGOV))
		return -EINVAL;

	/*
	 * Valid priorities for SCHED_FIFO and SCHED_RR are
	 * 1..MAX_RT_PRIO-1, valid priority for SCHED_NORMAL,
	 * SCHED_BATCH and SCHED_IDLE is 0.
	 */
	if (attr->sched_priority > MAX_RT_PRIO-1)
		return -EINVAL;
	if ((dl_policy(policy) && !__checkparam_dl(attr)) ||
	    (rt_policy(policy) != (attr->sched_priority != 0)))
		return -EINVAL;

	/*
	 * Allow unprivileged RT tasks to decrease priority:
	 */
	if (user && !capable(CAP_SYS_NICE)) {
		if (fair_policy(policy)) {
			if (attr->sched_nice < task_nice(p) &&
			    !can_nice(p, attr->sched_nice))
				return -EPERM;
		}

		if (rt_policy(policy)) {
			unsigned long rlim_rtprio =
					task_rlimit(p, RLIMIT_RTPRIO);

			/* Can't set/change the rt policy: */
			if (policy != p->policy && !rlim_rtprio)
				return -EPERM;

			/* Can't increase priority: */
			if (attr->sched_priority > p->rt_priority &&
			    attr->sched_priority > rlim_rtprio)
				return -EPERM;
		}

		 /*
		  * Can't set/change SCHED_DEADLINE policy at all for now
		  * (safest behavior); in the future we would like to allow
		  * unprivileged DL tasks to increase their relative deadline
		  * or reduce their runtime (both ways reducing utilization)
		  */
		if (dl_policy(policy))
			return -EPERM;

		/*
		 * Treat SCHED_IDLE as nice 20. Only allow a switch to
		 * SCHED_NORMAL if the RLIMIT_NICE would normally permit it.
		 */
		if (task_has_idle_policy(p) && !idle_policy(policy)) {
			if (!can_nice(p, task_nice(p)))
				return -EPERM;
		}

		/* Can't change other user's priorities: */
		if (!check_same_owner(p))
			return -EPERM;

		/* Normal users shall not reset the sched_reset_on_fork flag: */
		if (p->sched_reset_on_fork && !reset_on_fork)
			return -EPERM;
	}

	if (user) {
		if (attr->sched_flags & SCHED_FLAG_SUGOV)
			return -EINVAL;

		retval = security_task_setscheduler(p);
		if (retval)
			return retval;
	}

	/* Update task specific "requested" clamps */
	if (attr->sched_flags & SCHED_FLAG_UTIL_CLAMP) {
		retval = uclamp_validate(p, attr);
		if (retval)
			return retval;
	}

	if (pi)
		cpuset_read_lock();

	/*
	 * Make sure no PI-waiters arrive (or leave) while we are
	 * changing the priority of the task:
	 *
	 * To be able to change p->policy safely, the appropriate
	 * runqueue lock must be held.
	 */
	rq = task_rq_lock(p, &rf);
	update_rq_clock(rq);

	/*
	 * Changing the policy of the stop threads its a very bad idea:
	 */
	if (p == rq->stop) {
		retval = -EINVAL;
		goto unlock;
	}

	/*
	 * If not changing anything there's no need to proceed further,
	 * but store a possible modification of reset_on_fork.
	 */
	if (unlikely(policy == p->policy)) {
		if (fair_policy(policy) && attr->sched_nice != task_nice(p))
			goto change;
		if (rt_policy(policy) && attr->sched_priority != p->rt_priority)
			goto change;
		if (dl_policy(policy) && dl_param_changed(p, attr))
			goto change;
		if (attr->sched_flags & SCHED_FLAG_UTIL_CLAMP)
			goto change;

		p->sched_reset_on_fork = reset_on_fork;
		retval = 0;
		goto unlock;
	}
change:

	if (user) {
#ifdef CONFIG_RT_GROUP_SCHED
		/*
		 * Do not allow realtime tasks into groups that have no runtime
		 * assigned.
		 */
		if (rt_bandwidth_enabled() && rt_policy(policy) &&
				task_group(p)->rt_bandwidth.rt_runtime == 0 &&
				!task_group_is_autogroup(task_group(p))) {
			retval = -EPERM;
			goto unlock;
		}
#endif
#ifdef CONFIG_SMP
		if (dl_bandwidth_enabled() && dl_policy(policy) &&
				!(attr->sched_flags & SCHED_FLAG_SUGOV)) {
			cpumask_t *span = rq->rd->span;

			/*
			 * Don't allow tasks with an affinity mask smaller than
			 * the entire root_domain to become SCHED_DEADLINE. We
			 * will also fail if there's no bandwidth available.
			 */
			if (!cpumask_subset(span, p->cpus_ptr) ||
			    rq->rd->dl_bw.bw == 0) {
				retval = -EPERM;
				goto unlock;
			}
		}
#endif
	}

	/* Re-check policy now with rq lock held: */
	if (unlikely(oldpolicy != -1 && oldpolicy != p->policy)) {
		policy = oldpolicy = -1;
		task_rq_unlock(rq, p, &rf);
		if (pi)
			cpuset_read_unlock();
		goto recheck;
	}

	/*
	 * If setscheduling to SCHED_DEADLINE (or changing the parameters
	 * of a SCHED_DEADLINE task) we need to check if enough bandwidth
	 * is available.
	 */
	if ((dl_policy(policy) || dl_task(p)) && sched_dl_overflow(p, policy, attr)) {
		retval = -EBUSY;
		goto unlock;
	}

	p->sched_reset_on_fork = reset_on_fork;
	oldprio = p->prio;

	newprio = __normal_prio(policy, attr->sched_priority, attr->sched_nice);
	if (pi) {
		/*
		 * Take priority boosted tasks into account. If the new
		 * effective priority is unchanged, we just store the new
		 * normal parameters and do not touch the scheduler class and
		 * the runqueue. This will be done when the task deboost
		 * itself.
		 */
		newprio = rt_effective_prio(p, newprio);
		if (newprio == oldprio)
			queue_flags &= ~DEQUEUE_MOVE;
	}

	queued = task_on_rq_queued(p);
	running = task_current(rq, p);
	if (queued)
		dequeue_task(rq, p, queue_flags);
	if (running)
		put_prev_task(rq, p);

	prev_class = p->sched_class;

	if (!(attr->sched_flags & SCHED_FLAG_KEEP_PARAMS)) {
		__setscheduler_params(p, attr);
		__setscheduler_prio(p, newprio);
	}
	__setscheduler_uclamp(p, attr);

	if (queued) {
		/*
		 * We enqueue to tail when the priority of a task is
		 * increased (user space view).
		 */
		if (oldprio < p->prio)
			queue_flags |= ENQUEUE_HEAD;

		enqueue_task(rq, p, queue_flags);
	}
	if (running)
		set_next_task(rq, p);

	check_class_changed(rq, p, prev_class, oldprio);

	/* Avoid rq from going away on us: */
	preempt_disable();
	head = splice_balance_callbacks(rq);
	task_rq_unlock(rq, p, &rf);

	if (pi) {
		cpuset_read_unlock();
		rt_mutex_adjust_pi(p);
	}

	/* Run balance callbacks after we've adjusted the PI chain: */
	balance_callbacks(rq, head);
	preempt_enable();

	return 0;

unlock:
	task_rq_unlock(rq, p, &rf);
	if (pi)
		cpuset_read_unlock();
	return retval;
}

static int _sched_setscheduler(struct task_struct *p, int policy,
			       const struct sched_param *param, bool check)
{
	struct sched_attr attr = {
		.sched_policy   = policy,
		.sched_priority = param->sched_priority,
		.sched_nice	= PRIO_TO_NICE(p->static_prio),
	};

	/* Fixup the legacy SCHED_RESET_ON_FORK hack. */
	if ((policy != SETPARAM_POLICY) && (policy & SCHED_RESET_ON_FORK)) {
		attr.sched_flags |= SCHED_FLAG_RESET_ON_FORK;
		policy &= ~SCHED_RESET_ON_FORK;
		attr.sched_policy = policy;
	}

	return __sched_setscheduler(p, &attr, check, true);
}
/**
 * sched_setscheduler - change the scheduling policy and/or RT priority of a thread.
 * @p: the task in question.
 * @policy: new policy.
 * @param: structure containing the new RT priority.
 *
 * Use sched_set_fifo(), read its comment.
 *
 * Return: 0 on success. An error code otherwise.
 *
 * NOTE that the task may be already dead.
 */
int sched_setscheduler(struct task_struct *p, int policy,
		       const struct sched_param *param)
{
	return _sched_setscheduler(p, policy, param, true);
}

int sched_setattr(struct task_struct *p, const struct sched_attr *attr)
{
	return __sched_setscheduler(p, attr, true, true);
}

int sched_setattr_nocheck(struct task_struct *p, const struct sched_attr *attr)
{
	return __sched_setscheduler(p, attr, false, true);
}
EXPORT_SYMBOL_GPL(sched_setattr_nocheck);

/**
 * sched_setscheduler_nocheck - change the scheduling policy and/or RT priority of a thread from kernelspace.
 * @p: the task in question.
 * @policy: new policy.
 * @param: structure containing the new RT priority.
 *
 * Just like sched_setscheduler, only don't bother checking if the
 * current context has permission.  For example, this is needed in
 * stop_machine(): we create temporary high priority worker threads,
 * but our caller might not have that capability.
 *
 * Return: 0 on success. An error code otherwise.
 */
int sched_setscheduler_nocheck(struct task_struct *p, int policy,
			       const struct sched_param *param)
{
	return _sched_setscheduler(p, policy, param, false);
}

/*
 * SCHED_FIFO is a broken scheduler model; that is, it is fundamentally
 * incapable of resource management, which is the one thing an OS really should
 * be doing.
 *
 * This is of course the reason it is limited to privileged users only.
 *
 * Worse still; it is fundamentally impossible to compose static priority
 * workloads. You cannot take two correctly working static prio workloads
 * and smash them together and still expect them to work.
 *
 * For this reason 'all' FIFO tasks the kernel creates are basically at:
 *
 *   MAX_RT_PRIO / 2
 *
 * The administrator _MUST_ configure the system, the kernel simply doesn't
 * know enough information to make a sensible choice.
 */
void sched_set_fifo(struct task_struct *p)
{
	struct sched_param sp = { .sched_priority = MAX_RT_PRIO / 2 };
	WARN_ON_ONCE(sched_setscheduler_nocheck(p, SCHED_FIFO, &sp) != 0);
}
EXPORT_SYMBOL_GPL(sched_set_fifo);

/*
 * For when you don't much care about FIFO, but want to be above SCHED_NORMAL.
 */
void sched_set_fifo_low(struct task_struct *p)
{
	struct sched_param sp = { .sched_priority = 1 };
	WARN_ON_ONCE(sched_setscheduler_nocheck(p, SCHED_FIFO, &sp) != 0);
}
EXPORT_SYMBOL_GPL(sched_set_fifo_low);

void sched_set_normal(struct task_struct *p, int nice)
{
	struct sched_attr attr = {
		.sched_policy = SCHED_NORMAL,
		.sched_nice = nice,
	};
	WARN_ON_ONCE(sched_setattr_nocheck(p, &attr) != 0);
}
EXPORT_SYMBOL_GPL(sched_set_normal);

static int
do_sched_setscheduler(pid_t pid, int policy, struct sched_param __user *param)
{
	struct sched_param lparam;
	struct task_struct *p;
	int retval;

	if (!param || pid < 0)
		return -EINVAL;
	if (copy_from_user(&lparam, param, sizeof(struct sched_param)))
		return -EFAULT;

	rcu_read_lock();
	retval = -ESRCH;
	p = find_process_by_pid(pid);
	if (likely(p))
		get_task_struct(p);
	rcu_read_unlock();

	if (likely(p)) {
		retval = sched_setscheduler(p, policy, &lparam);
		put_task_struct(p);
	}

	return retval;
}

/*
 * Mimics kernel/events/core.c perf_copy_attr().
 */
static int sched_copy_attr(struct sched_attr __user *uattr, struct sched_attr *attr)
{
	u32 size;
	int ret;

	/* Zero the full structure, so that a short copy will be nice: */
	memset(attr, 0, sizeof(*attr));

	ret = get_user(size, &uattr->size);
	if (ret)
		return ret;

	/* ABI compatibility quirk: */
	if (!size)
		size = SCHED_ATTR_SIZE_VER0;
	if (size < SCHED_ATTR_SIZE_VER0 || size > PAGE_SIZE)
		goto err_size;

	ret = copy_struct_from_user(attr, sizeof(*attr), uattr, size);
	if (ret) {
		if (ret == -E2BIG)
			goto err_size;
		return ret;
	}

	if ((attr->sched_flags & SCHED_FLAG_UTIL_CLAMP) &&
	    size < SCHED_ATTR_SIZE_VER1)
		return -EINVAL;

	/*
	 * XXX: Do we want to be lenient like existing syscalls; or do we want
	 * to be strict and return an error on out-of-bounds values?
	 */
	attr->sched_nice = clamp(attr->sched_nice, MIN_NICE, MAX_NICE);

	return 0;

err_size:
	put_user(sizeof(*attr), &uattr->size);
	return -E2BIG;
}

static void get_params(struct task_struct *p, struct sched_attr *attr)
{
	if (task_has_dl_policy(p))
		__getparam_dl(p, attr);
	else if (task_has_rt_policy(p))
		attr->sched_priority = p->rt_priority;
	else
		attr->sched_nice = task_nice(p);
}

/**
 * sys_sched_setscheduler - set/change the scheduler policy and RT priority
 * @pid: the pid in question.
 * @policy: new policy.
 * @param: structure containing the new RT priority.
 *
 * Return: 0 on success. An error code otherwise.
 */
SYSCALL_DEFINE3(sched_setscheduler, pid_t, pid, int, policy, struct sched_param __user *, param)
{
	if (policy < 0)
		return -EINVAL;

	return do_sched_setscheduler(pid, policy, param);
}

/**
 * sys_sched_setparam - set/change the RT priority of a thread
 * @pid: the pid in question.
 * @param: structure containing the new RT priority.
 *
 * Return: 0 on success. An error code otherwise.
 */
SYSCALL_DEFINE2(sched_setparam, pid_t, pid, struct sched_param __user *, param)
{
	return do_sched_setscheduler(pid, SETPARAM_POLICY, param);
}

/**
 * sys_sched_setattr - same as above, but with extended sched_attr
 * @pid: the pid in question.
 * @uattr: structure containing the extended parameters.
 * @flags: for future extension.
 */
SYSCALL_DEFINE3(sched_setattr, pid_t, pid, struct sched_attr __user *, uattr,
			       unsigned int, flags)
{
	struct sched_attr attr;
	struct task_struct *p;
	int retval;

	if (!uattr || pid < 0 || flags)
		return -EINVAL;

	retval = sched_copy_attr(uattr, &attr);
	if (retval)
		return retval;

	if ((int)attr.sched_policy < 0)
		return -EINVAL;
	if (attr.sched_flags & SCHED_FLAG_KEEP_POLICY)
		attr.sched_policy = SETPARAM_POLICY;

	rcu_read_lock();
	retval = -ESRCH;
	p = find_process_by_pid(pid);
	if (likely(p))
		get_task_struct(p);
	rcu_read_unlock();

	if (likely(p)) {
		if (attr.sched_flags & SCHED_FLAG_KEEP_PARAMS)
			get_params(p, &attr);
		retval = sched_setattr(p, &attr);
		put_task_struct(p);
	}

	return retval;
}

/**
 * sys_sched_getscheduler - get the policy (scheduling class) of a thread
 * @pid: the pid in question.
 *
 * Return: On success, the policy of the thread. Otherwise, a negative error
 * code.
 */
SYSCALL_DEFINE1(sched_getscheduler, pid_t, pid)
{
	struct task_struct *p;
	int retval;

	if (pid < 0)
		return -EINVAL;

	retval = -ESRCH;
	rcu_read_lock();
	p = find_process_by_pid(pid);
	if (p) {
		retval = security_task_getscheduler(p);
		if (!retval)
			retval = p->policy
				| (p->sched_reset_on_fork ? SCHED_RESET_ON_FORK : 0);
	}
	rcu_read_unlock();
	return retval;
}

/**
 * sys_sched_getparam - get the RT priority of a thread
 * @pid: the pid in question.
 * @param: structure containing the RT priority.
 *
 * Return: On success, 0 and the RT priority is in @param. Otherwise, an error
 * code.
 */
SYSCALL_DEFINE2(sched_getparam, pid_t, pid, struct sched_param __user *, param)
{
	struct sched_param lp = { .sched_priority = 0 };
	struct task_struct *p;
	int retval;

	if (!param || pid < 0)
		return -EINVAL;

	rcu_read_lock();
	p = find_process_by_pid(pid);
	retval = -ESRCH;
	if (!p)
		goto out_unlock;

	retval = security_task_getscheduler(p);
	if (retval)
		goto out_unlock;

	if (task_has_rt_policy(p))
		lp.sched_priority = p->rt_priority;
	rcu_read_unlock();

	/*
	 * This one might sleep, we cannot do it with a spinlock held ...
	 */
	retval = copy_to_user(param, &lp, sizeof(*param)) ? -EFAULT : 0;

	return retval;

out_unlock:
	rcu_read_unlock();
	return retval;
}

/*
 * Copy the kernel size attribute structure (which might be larger
 * than what user-space knows about) to user-space.
 *
 * Note that all cases are valid: user-space buffer can be larger or
 * smaller than the kernel-space buffer. The usual case is that both
 * have the same size.
 */
static int
sched_attr_copy_to_user(struct sched_attr __user *uattr,
			struct sched_attr *kattr,
			unsigned int usize)
{
	unsigned int ksize = sizeof(*kattr);

	if (!access_ok(uattr, usize))
		return -EFAULT;

	/*
	 * sched_getattr() ABI forwards and backwards compatibility:
	 *
	 * If usize == ksize then we just copy everything to user-space and all is good.
	 *
	 * If usize < ksize then we only copy as much as user-space has space for,
	 * this keeps ABI compatibility as well. We skip the rest.
	 *
	 * If usize > ksize then user-space is using a newer version of the ABI,
	 * which part the kernel doesn't know about. Just ignore it - tooling can
	 * detect the kernel's knowledge of attributes from the attr->size value
	 * which is set to ksize in this case.
	 */
	kattr->size = min(usize, ksize);

	if (copy_to_user(uattr, kattr, kattr->size))
		return -EFAULT;

	return 0;
}

/**
 * sys_sched_getattr - similar to sched_getparam, but with sched_attr
 * @pid: the pid in question.
 * @uattr: structure containing the extended parameters.
 * @usize: sizeof(attr) for fwd/bwd comp.
 * @flags: for future extension.
 */
SYSCALL_DEFINE4(sched_getattr, pid_t, pid, struct sched_attr __user *, uattr,
		unsigned int, usize, unsigned int, flags)
{
	struct sched_attr kattr = { };
	struct task_struct *p;
	int retval;

	if (!uattr || pid < 0 || usize > PAGE_SIZE ||
	    usize < SCHED_ATTR_SIZE_VER0 || flags)
		return -EINVAL;

	rcu_read_lock();
	p = find_process_by_pid(pid);
	retval = -ESRCH;
	if (!p)
		goto out_unlock;

	retval = security_task_getscheduler(p);
	if (retval)
		goto out_unlock;

	kattr.sched_policy = p->policy;
	if (p->sched_reset_on_fork)
		kattr.sched_flags |= SCHED_FLAG_RESET_ON_FORK;
	get_params(p, &kattr);
	kattr.sched_flags &= SCHED_FLAG_ALL;

#ifdef CONFIG_UCLAMP_TASK
	/*
	 * This could race with another potential updater, but this is fine
	 * because it'll correctly read the old or the new value. We don't need
	 * to guarantee who wins the race as long as it doesn't return garbage.
	 */
	kattr.sched_util_min = p->uclamp_req[UCLAMP_MIN].value;
	kattr.sched_util_max = p->uclamp_req[UCLAMP_MAX].value;
#endif

	rcu_read_unlock();

	return sched_attr_copy_to_user(uattr, &kattr, usize);

out_unlock:
	rcu_read_unlock();
	return retval;
}

#ifdef CONFIG_SMP
int dl_task_check_affinity(struct task_struct *p, const struct cpumask *mask)
{
	int ret = 0;

	/*
	 * If the task isn't a deadline task or admission control is
	 * disabled then we don't care about affinity changes.
	 */
	if (!task_has_dl_policy(p) || !dl_bandwidth_enabled())
		return 0;

	/*
	 * Since bandwidth control happens on root_domain basis,
	 * if admission test is enabled, we only admit -deadline
	 * tasks allowed to run on all the CPUs in the task's
	 * root_domain.
	 */
	rcu_read_lock();
	if (!cpumask_subset(task_rq(p)->rd->span, mask))
		ret = -EBUSY;
	rcu_read_unlock();
	return ret;
}
#endif

static int
__sched_setaffinity(struct task_struct *p, const struct cpumask *mask)
{
	int retval;
	cpumask_var_t cpus_allowed, new_mask;

	if (!alloc_cpumask_var(&cpus_allowed, GFP_KERNEL))
		return -ENOMEM;

	if (!alloc_cpumask_var(&new_mask, GFP_KERNEL)) {
		retval = -ENOMEM;
		goto out_free_cpus_allowed;
	}

	cpuset_cpus_allowed(p, cpus_allowed);
	cpumask_and(new_mask, mask, cpus_allowed);

	retval = dl_task_check_affinity(p, new_mask);
	if (retval)
		goto out_free_new_mask;
again:
	retval = __set_cpus_allowed_ptr(p, new_mask, SCA_CHECK | SCA_USER);
	if (retval)
		goto out_free_new_mask;

	cpuset_cpus_allowed(p, cpus_allowed);
	if (!cpumask_subset(new_mask, cpus_allowed)) {
		/*
		 * We must have raced with a concurrent cpuset update.
		 * Just reset the cpumask to the cpuset's cpus_allowed.
		 */
		cpumask_copy(new_mask, cpus_allowed);
		goto again;
	}

out_free_new_mask:
	free_cpumask_var(new_mask);
out_free_cpus_allowed:
	free_cpumask_var(cpus_allowed);
	return retval;
}

long sched_setaffinity(pid_t pid, const struct cpumask *in_mask)
{
	struct task_struct *p;
	int retval;

	rcu_read_lock();

	p = find_process_by_pid(pid);
	if (!p) {
		rcu_read_unlock();
		return -ESRCH;
	}

	/* Prevent p going away */
	get_task_struct(p);
	rcu_read_unlock();

	if (p->flags & PF_NO_SETAFFINITY) {
		retval = -EINVAL;
		goto out_put_task;
	}

	if (!check_same_owner(p)) {
		rcu_read_lock();
		if (!ns_capable(__task_cred(p)->user_ns, CAP_SYS_NICE)) {
			rcu_read_unlock();
			retval = -EPERM;
			goto out_put_task;
		}
		rcu_read_unlock();
	}

	retval = security_task_setscheduler(p);
	if (retval)
		goto out_put_task;

	retval = __sched_setaffinity(p, in_mask);
out_put_task:
	put_task_struct(p);
	return retval;
}

static int get_user_cpu_mask(unsigned long __user *user_mask_ptr, unsigned len,
			     struct cpumask *new_mask)
{
	if (len < cpumask_size())
		cpumask_clear(new_mask);
	else if (len > cpumask_size())
		len = cpumask_size();

	return copy_from_user(new_mask, user_mask_ptr, len) ? -EFAULT : 0;
}

/**
 * sys_sched_setaffinity - set the CPU affinity of a process
 * @pid: pid of the process
 * @len: length in bytes of the bitmask pointed to by user_mask_ptr
 * @user_mask_ptr: user-space pointer to the new CPU mask
 *
 * Return: 0 on success. An error code otherwise.
 */
SYSCALL_DEFINE3(sched_setaffinity, pid_t, pid, unsigned int, len,
		unsigned long __user *, user_mask_ptr)
{
	cpumask_var_t new_mask;
	int retval;

	if (!alloc_cpumask_var(&new_mask, GFP_KERNEL))
		return -ENOMEM;

	retval = get_user_cpu_mask(user_mask_ptr, len, new_mask);
	if (retval == 0)
		retval = sched_setaffinity(pid, new_mask);
	free_cpumask_var(new_mask);
	return retval;
}

long sched_getaffinity(pid_t pid, struct cpumask *mask)
{
	struct task_struct *p;
	unsigned long flags;
	int retval;

	rcu_read_lock();

	retval = -ESRCH;
	p = find_process_by_pid(pid);
	if (!p)
		goto out_unlock;

	retval = security_task_getscheduler(p);
	if (retval)
		goto out_unlock;

	raw_spin_lock_irqsave(&p->pi_lock, flags);
	cpumask_and(mask, &p->cpus_mask, cpu_active_mask);
	raw_spin_unlock_irqrestore(&p->pi_lock, flags);

out_unlock:
	rcu_read_unlock();

	return retval;
}

/**
 * sys_sched_getaffinity - get the CPU affinity of a process
 * @pid: pid of the process
 * @len: length in bytes of the bitmask pointed to by user_mask_ptr
 * @user_mask_ptr: user-space pointer to hold the current CPU mask
 *
 * Return: size of CPU mask copied to user_mask_ptr on success. An
 * error code otherwise.
 */
SYSCALL_DEFINE3(sched_getaffinity, pid_t, pid, unsigned int, len,
		unsigned long __user *, user_mask_ptr)
{
	int ret;
	cpumask_var_t mask;

	if ((len * BITS_PER_BYTE) < nr_cpu_ids)
		return -EINVAL;
	if (len & (sizeof(unsigned long)-1))
		return -EINVAL;

	if (!alloc_cpumask_var(&mask, GFP_KERNEL))
		return -ENOMEM;

	ret = sched_getaffinity(pid, mask);
	if (ret == 0) {
		unsigned int retlen = min(len, cpumask_size());

		if (copy_to_user(user_mask_ptr, mask, retlen))
			ret = -EFAULT;
		else
			ret = retlen;
	}
	free_cpumask_var(mask);

	return ret;
}

static void do_sched_yield(void)
{
	struct rq_flags rf;
	struct rq *rq;

	rq = this_rq_lock_irq(&rf);

	schedstat_inc(rq->yld_count);
	current->sched_class->yield_task(rq);

	preempt_disable();
	rq_unlock_irq(rq, &rf);
	sched_preempt_enable_no_resched();

	schedule();
}

/**
 * sys_sched_yield - yield the current processor to other threads.
 *
 * This function yields the current CPU to other tasks. If there are no
 * other threads running on this CPU then this function will return.
 *
 * Return: 0.
 */
SYSCALL_DEFINE0(sched_yield)
{
	do_sched_yield();
	return 0;
}

#if !defined(CONFIG_PREEMPTION) || defined(CONFIG_PREEMPT_DYNAMIC)
int __sched __cond_resched(void)
{
	if (should_resched(0)) {
		preempt_schedule_common();
		return 1;
	}
	/*
	 * In preemptible kernels, ->rcu_read_lock_nesting tells the tick
	 * whether the current CPU is in an RCU read-side critical section,
	 * so the tick can report quiescent states even for CPUs looping
	 * in kernel context.  In contrast, in non-preemptible kernels,
	 * RCU readers leave no in-memory hints, which means that CPU-bound
	 * processes executing in kernel context might never report an
	 * RCU quiescent state.  Therefore, the following code causes
	 * cond_resched() to report a quiescent state, but only when RCU
	 * is in urgent need of one.
	 */
#ifndef CONFIG_PREEMPT_RCU
	rcu_all_qs();
#endif
	return 0;
}
EXPORT_SYMBOL(__cond_resched);
#endif

#ifdef CONFIG_PREEMPT_DYNAMIC
#if defined(CONFIG_HAVE_PREEMPT_DYNAMIC_CALL)
#define cond_resched_dynamic_enabled	__cond_resched
#define cond_resched_dynamic_disabled	((void *)&__static_call_return0)
DEFINE_STATIC_CALL_RET0(cond_resched, __cond_resched);
EXPORT_STATIC_CALL_TRAMP(cond_resched);

#define might_resched_dynamic_enabled	__cond_resched
#define might_resched_dynamic_disabled	((void *)&__static_call_return0)
DEFINE_STATIC_CALL_RET0(might_resched, __cond_resched);
EXPORT_STATIC_CALL_TRAMP(might_resched);
#elif defined(CONFIG_HAVE_PREEMPT_DYNAMIC_KEY)
static DEFINE_STATIC_KEY_FALSE(sk_dynamic_cond_resched);
int __sched dynamic_cond_resched(void)
{
	if (!static_branch_unlikely(&sk_dynamic_cond_resched))
		return 0;
	return __cond_resched();
}
EXPORT_SYMBOL(dynamic_cond_resched);

static DEFINE_STATIC_KEY_FALSE(sk_dynamic_might_resched);
int __sched dynamic_might_resched(void)
{
	if (!static_branch_unlikely(&sk_dynamic_might_resched))
		return 0;
	return __cond_resched();
}
EXPORT_SYMBOL(dynamic_might_resched);
#endif
#endif

/*
 * __cond_resched_lock() - if a reschedule is pending, drop the given lock,
 * call schedule, and on return reacquire the lock.
 *
 * This works OK both with and without CONFIG_PREEMPTION. We do strange low-level
 * operations here to prevent schedule() from being called twice (once via
 * spin_unlock(), once by hand).
 */
int __cond_resched_lock(spinlock_t *lock)
{
	int resched = should_resched(PREEMPT_LOCK_OFFSET);
	int ret = 0;

	lockdep_assert_held(lock);

	if (spin_needbreak(lock) || resched) {
		spin_unlock(lock);
		if (!_cond_resched())
			cpu_relax();
		ret = 1;
		spin_lock(lock);
	}
	return ret;
}
EXPORT_SYMBOL(__cond_resched_lock);

int __cond_resched_rwlock_read(rwlock_t *lock)
{
	int resched = should_resched(PREEMPT_LOCK_OFFSET);
	int ret = 0;

	lockdep_assert_held_read(lock);

	if (rwlock_needbreak(lock) || resched) {
		read_unlock(lock);
		if (!_cond_resched())
			cpu_relax();
		ret = 1;
		read_lock(lock);
	}
	return ret;
}
EXPORT_SYMBOL(__cond_resched_rwlock_read);

int __cond_resched_rwlock_write(rwlock_t *lock)
{
	int resched = should_resched(PREEMPT_LOCK_OFFSET);
	int ret = 0;

	lockdep_assert_held_write(lock);

	if (rwlock_needbreak(lock) || resched) {
		write_unlock(lock);
		if (!_cond_resched())
			cpu_relax();
		ret = 1;
		write_lock(lock);
	}
	return ret;
}
EXPORT_SYMBOL(__cond_resched_rwlock_write);

#ifdef CONFIG_PREEMPT_DYNAMIC

#ifdef CONFIG_GENERIC_ENTRY
#include <linux/entry-common.h>
#endif

/*
 * SC:cond_resched
 * SC:might_resched
 * SC:preempt_schedule
 * SC:preempt_schedule_notrace
 * SC:irqentry_exit_cond_resched
 *
 *
 * NONE:
 *   cond_resched               <- __cond_resched
 *   might_resched              <- RET0
 *   preempt_schedule           <- NOP
 *   preempt_schedule_notrace   <- NOP
 *   irqentry_exit_cond_resched <- NOP
 *
 * VOLUNTARY:
 *   cond_resched               <- __cond_resched
 *   might_resched              <- __cond_resched
 *   preempt_schedule           <- NOP
 *   preempt_schedule_notrace   <- NOP
 *   irqentry_exit_cond_resched <- NOP
 *
 * FULL:
 *   cond_resched               <- RET0
 *   might_resched              <- RET0
 *   preempt_schedule           <- preempt_schedule
 *   preempt_schedule_notrace   <- preempt_schedule_notrace
 *   irqentry_exit_cond_resched <- irqentry_exit_cond_resched
 */

enum {
	preempt_dynamic_undefined = -1,
	preempt_dynamic_none,
	preempt_dynamic_voluntary,
	preempt_dynamic_full,
};

int preempt_dynamic_mode = preempt_dynamic_undefined;

int sched_dynamic_mode(const char *str)
{
	if (!strcmp(str, "none"))
		return preempt_dynamic_none;

	if (!strcmp(str, "voluntary"))
		return preempt_dynamic_voluntary;

	if (!strcmp(str, "full"))
		return preempt_dynamic_full;

	return -EINVAL;
}

#if defined(CONFIG_HAVE_PREEMPT_DYNAMIC_CALL)
#define preempt_dynamic_enable(f)	static_call_update(f, f##_dynamic_enabled)
#define preempt_dynamic_disable(f)	static_call_update(f, f##_dynamic_disabled)
#elif defined(CONFIG_HAVE_PREEMPT_DYNAMIC_KEY)
#define preempt_dynamic_enable(f)	static_key_enable(&sk_dynamic_##f.key)
#define preempt_dynamic_disable(f)	static_key_disable(&sk_dynamic_##f.key)
#else
#error "Unsupported PREEMPT_DYNAMIC mechanism"
#endif

void sched_dynamic_update(int mode)
{
	/*
	 * Avoid {NONE,VOLUNTARY} -> FULL transitions from ever ending up in
	 * the ZERO state, which is invalid.
	 */
	preempt_dynamic_enable(cond_resched);
	preempt_dynamic_enable(might_resched);
	preempt_dynamic_enable(preempt_schedule);
	preempt_dynamic_enable(preempt_schedule_notrace);
	preempt_dynamic_enable(irqentry_exit_cond_resched);

	switch (mode) {
	case preempt_dynamic_none:
		preempt_dynamic_enable(cond_resched);
		preempt_dynamic_disable(might_resched);
		preempt_dynamic_disable(preempt_schedule);
		preempt_dynamic_disable(preempt_schedule_notrace);
		preempt_dynamic_disable(irqentry_exit_cond_resched);
		pr_info("Dynamic Preempt: none\n");
		break;

	case preempt_dynamic_voluntary:
		preempt_dynamic_enable(cond_resched);
		preempt_dynamic_enable(might_resched);
		preempt_dynamic_disable(preempt_schedule);
		preempt_dynamic_disable(preempt_schedule_notrace);
		preempt_dynamic_disable(irqentry_exit_cond_resched);
		pr_info("Dynamic Preempt: voluntary\n");
		break;

	case preempt_dynamic_full:
		preempt_dynamic_disable(cond_resched);
		preempt_dynamic_disable(might_resched);
		preempt_dynamic_enable(preempt_schedule);
		preempt_dynamic_enable(preempt_schedule_notrace);
		preempt_dynamic_enable(irqentry_exit_cond_resched);
		pr_info("Dynamic Preempt: full\n");
		break;
	}

	preempt_dynamic_mode = mode;
}

static int __init setup_preempt_mode(char *str)
{
	int mode = sched_dynamic_mode(str);
	if (mode < 0) {
		pr_warn("Dynamic Preempt: unsupported mode: %s\n", str);
		return 0;
	}

	sched_dynamic_update(mode);
	return 1;
}
__setup("preempt=", setup_preempt_mode);

static void __init preempt_dynamic_init(void)
{
	if (preempt_dynamic_mode == preempt_dynamic_undefined) {
		if (IS_ENABLED(CONFIG_PREEMPT_NONE)) {
			sched_dynamic_update(preempt_dynamic_none);
		} else if (IS_ENABLED(CONFIG_PREEMPT_VOLUNTARY)) {
			sched_dynamic_update(preempt_dynamic_voluntary);
		} else {
			/* Default static call setting, nothing to do */
			WARN_ON_ONCE(!IS_ENABLED(CONFIG_PREEMPT));
			preempt_dynamic_mode = preempt_dynamic_full;
			pr_info("Dynamic Preempt: full\n");
		}
	}
}

<<<<<<< HEAD
=======
#define PREEMPT_MODEL_ACCESSOR(mode) \
	bool preempt_model_##mode(void)						 \
	{									 \
		WARN_ON_ONCE(preempt_dynamic_mode == preempt_dynamic_undefined); \
		return preempt_dynamic_mode == preempt_dynamic_##mode;		 \
	}									 \
	EXPORT_SYMBOL_GPL(preempt_model_##mode)

PREEMPT_MODEL_ACCESSOR(none);
PREEMPT_MODEL_ACCESSOR(voluntary);
PREEMPT_MODEL_ACCESSOR(full);

>>>>>>> 88084a3d
#else /* !CONFIG_PREEMPT_DYNAMIC */

static inline void preempt_dynamic_init(void) { }

#endif /* #ifdef CONFIG_PREEMPT_DYNAMIC */

/**
 * yield - yield the current processor to other threads.
 *
 * Do not ever use this function, there's a 99% chance you're doing it wrong.
 *
 * The scheduler is at all times free to pick the calling task as the most
 * eligible task to run, if removing the yield() call from your code breaks
 * it, it's already broken.
 *
 * Typical broken usage is:
 *
 * while (!event)
 *	yield();
 *
 * where one assumes that yield() will let 'the other' process run that will
 * make event true. If the current task is a SCHED_FIFO task that will never
 * happen. Never use yield() as a progress guarantee!!
 *
 * If you want to use yield() to wait for something, use wait_event().
 * If you want to use yield() to be 'nice' for others, use cond_resched().
 * If you still want to use yield(), do not!
 */
void __sched yield(void)
{
	set_current_state(TASK_RUNNING);
	do_sched_yield();
}
EXPORT_SYMBOL(yield);

/**
 * yield_to - yield the current processor to another thread in
 * your thread group, or accelerate that thread toward the
 * processor it's on.
 * @p: target task
 * @preempt: whether task preemption is allowed or not
 *
 * It's the caller's job to ensure that the target task struct
 * can't go away on us before we can do any checks.
 *
 * Return:
 *	true (>0) if we indeed boosted the target task.
 *	false (0) if we failed to boost the target.
 *	-ESRCH if there's no task to yield to.
 */
int __sched yield_to(struct task_struct *p, bool preempt)
{
	struct task_struct *curr = current;
	struct rq *rq, *p_rq;
	unsigned long flags;
	int yielded = 0;

	local_irq_save(flags);
	rq = this_rq();

again:
	p_rq = task_rq(p);
	/*
	 * If we're the only runnable task on the rq and target rq also
	 * has only one task, there's absolutely no point in yielding.
	 */
	if (rq->nr_running == 1 && p_rq->nr_running == 1) {
		yielded = -ESRCH;
		goto out_irq;
	}

	double_rq_lock(rq, p_rq);
	if (task_rq(p) != p_rq) {
		double_rq_unlock(rq, p_rq);
		goto again;
	}

	if (!curr->sched_class->yield_to_task)
		goto out_unlock;

	if (curr->sched_class != p->sched_class)
		goto out_unlock;

	if (task_running(p_rq, p) || !task_is_running(p))
		goto out_unlock;

	yielded = curr->sched_class->yield_to_task(rq, p);
	if (yielded) {
		schedstat_inc(rq->yld_count);
		/*
		 * Make p's CPU reschedule; pick_next_entity takes care of
		 * fairness.
		 */
		if (preempt && rq != p_rq)
			resched_curr(p_rq);
	}

out_unlock:
	double_rq_unlock(rq, p_rq);
out_irq:
	local_irq_restore(flags);

	if (yielded > 0)
		schedule();

	return yielded;
}
EXPORT_SYMBOL_GPL(yield_to);

int io_schedule_prepare(void)
{
	int old_iowait = current->in_iowait;

	current->in_iowait = 1;
	blk_flush_plug(current->plug, true);
	return old_iowait;
}

void io_schedule_finish(int token)
{
	current->in_iowait = token;
}

/*
 * This task is about to go to sleep on IO. Increment rq->nr_iowait so
 * that process accounting knows that this is a task in IO wait state.
 */
long __sched io_schedule_timeout(long timeout)
{
	int token;
	long ret;

	token = io_schedule_prepare();
	ret = schedule_timeout(timeout);
	io_schedule_finish(token);

	return ret;
}
EXPORT_SYMBOL(io_schedule_timeout);

void __sched io_schedule(void)
{
	int token;

	token = io_schedule_prepare();
	schedule();
	io_schedule_finish(token);
}
EXPORT_SYMBOL(io_schedule);

/**
 * sys_sched_get_priority_max - return maximum RT priority.
 * @policy: scheduling class.
 *
 * Return: On success, this syscall returns the maximum
 * rt_priority that can be used by a given scheduling class.
 * On failure, a negative error code is returned.
 */
SYSCALL_DEFINE1(sched_get_priority_max, int, policy)
{
	int ret = -EINVAL;

	switch (policy) {
	case SCHED_FIFO:
	case SCHED_RR:
		ret = MAX_RT_PRIO-1;
		break;
	case SCHED_DEADLINE:
	case SCHED_NORMAL:
	case SCHED_BATCH:
	case SCHED_IDLE:
		ret = 0;
		break;
	}
	return ret;
}

/**
 * sys_sched_get_priority_min - return minimum RT priority.
 * @policy: scheduling class.
 *
 * Return: On success, this syscall returns the minimum
 * rt_priority that can be used by a given scheduling class.
 * On failure, a negative error code is returned.
 */
SYSCALL_DEFINE1(sched_get_priority_min, int, policy)
{
	int ret = -EINVAL;

	switch (policy) {
	case SCHED_FIFO:
	case SCHED_RR:
		ret = 1;
		break;
	case SCHED_DEADLINE:
	case SCHED_NORMAL:
	case SCHED_BATCH:
	case SCHED_IDLE:
		ret = 0;
	}
	return ret;
}

static int sched_rr_get_interval(pid_t pid, struct timespec64 *t)
{
	struct task_struct *p;
	unsigned int time_slice;
	struct rq_flags rf;
	struct rq *rq;
	int retval;

	if (pid < 0)
		return -EINVAL;

	retval = -ESRCH;
	rcu_read_lock();
	p = find_process_by_pid(pid);
	if (!p)
		goto out_unlock;

	retval = security_task_getscheduler(p);
	if (retval)
		goto out_unlock;

	rq = task_rq_lock(p, &rf);
	time_slice = 0;
	if (p->sched_class->get_rr_interval)
		time_slice = p->sched_class->get_rr_interval(rq, p);
	task_rq_unlock(rq, p, &rf);

	rcu_read_unlock();
	jiffies_to_timespec64(time_slice, t);
	return 0;

out_unlock:
	rcu_read_unlock();
	return retval;
}

/**
 * sys_sched_rr_get_interval - return the default timeslice of a process.
 * @pid: pid of the process.
 * @interval: userspace pointer to the timeslice value.
 *
 * this syscall writes the default timeslice value of a given process
 * into the user-space timespec buffer. A value of '0' means infinity.
 *
 * Return: On success, 0 and the timeslice is in @interval. Otherwise,
 * an error code.
 */
SYSCALL_DEFINE2(sched_rr_get_interval, pid_t, pid,
		struct __kernel_timespec __user *, interval)
{
	struct timespec64 t;
	int retval = sched_rr_get_interval(pid, &t);

	if (retval == 0)
		retval = put_timespec64(&t, interval);

	return retval;
}

#ifdef CONFIG_COMPAT_32BIT_TIME
SYSCALL_DEFINE2(sched_rr_get_interval_time32, pid_t, pid,
		struct old_timespec32 __user *, interval)
{
	struct timespec64 t;
	int retval = sched_rr_get_interval(pid, &t);

	if (retval == 0)
		retval = put_old_timespec32(&t, interval);
	return retval;
}
#endif

void sched_show_task(struct task_struct *p)
{
	unsigned long free = 0;
	int ppid;

	if (!try_get_task_stack(p))
		return;

	pr_info("task:%-15.15s state:%c", p->comm, task_state_to_char(p));

	if (task_is_running(p))
		pr_cont("  running task    ");
#ifdef CONFIG_DEBUG_STACK_USAGE
	free = stack_not_used(p);
#endif
	ppid = 0;
	rcu_read_lock();
	if (pid_alive(p))
		ppid = task_pid_nr(rcu_dereference(p->real_parent));
	rcu_read_unlock();
	pr_cont(" stack:%5lu pid:%5d ppid:%6d flags:0x%08lx\n",
		free, task_pid_nr(p), ppid,
		read_task_thread_flags(p));

	print_worker_info(KERN_INFO, p);
	print_stop_info(KERN_INFO, p);
	show_stack(p, NULL, KERN_INFO);
	put_task_stack(p);
}
EXPORT_SYMBOL_GPL(sched_show_task);

static inline bool
state_filter_match(unsigned long state_filter, struct task_struct *p)
{
	unsigned int state = READ_ONCE(p->__state);

	/* no filter, everything matches */
	if (!state_filter)
		return true;

	/* filter, but doesn't match */
	if (!(state & state_filter))
		return false;

	/*
	 * When looking for TASK_UNINTERRUPTIBLE skip TASK_IDLE (allows
	 * TASK_KILLABLE).
	 */
	if (state_filter == TASK_UNINTERRUPTIBLE && state == TASK_IDLE)
		return false;

	return true;
}


void show_state_filter(unsigned int state_filter)
{
	struct task_struct *g, *p;

	rcu_read_lock();
	for_each_process_thread(g, p) {
		/*
		 * reset the NMI-timeout, listing all files on a slow
		 * console might take a lot of time:
		 * Also, reset softlockup watchdogs on all CPUs, because
		 * another CPU might be blocked waiting for us to process
		 * an IPI.
		 */
		touch_nmi_watchdog();
		touch_all_softlockup_watchdogs();
		if (state_filter_match(state_filter, p))
			sched_show_task(p);
	}

#ifdef CONFIG_SCHED_DEBUG
	if (!state_filter)
		sysrq_sched_debug_show();
#endif
	rcu_read_unlock();
	/*
	 * Only show locks if all tasks are dumped:
	 */
	if (!state_filter)
		debug_show_all_locks();
}

/**
 * init_idle - set up an idle thread for a given CPU
 * @idle: task in question
 * @cpu: CPU the idle task belongs to
 *
 * NOTE: this function does not set the idle thread's NEED_RESCHED
 * flag, to make booting more robust.
 */
void __init init_idle(struct task_struct *idle, int cpu)
{
	struct rq *rq = cpu_rq(cpu);
	unsigned long flags;

	__sched_fork(0, idle);

	raw_spin_lock_irqsave(&idle->pi_lock, flags);
	raw_spin_rq_lock(rq);

	idle->__state = TASK_RUNNING;
	idle->se.exec_start = sched_clock();
	/*
	 * PF_KTHREAD should already be set at this point; regardless, make it
	 * look like a proper per-CPU kthread.
	 */
	idle->flags |= PF_IDLE | PF_KTHREAD | PF_NO_SETAFFINITY;
	kthread_set_per_cpu(idle, cpu);

#ifdef CONFIG_SMP
	/*
	 * It's possible that init_idle() gets called multiple times on a task,
	 * in that case do_set_cpus_allowed() will not do the right thing.
	 *
	 * And since this is boot we can forgo the serialization.
	 */
	set_cpus_allowed_common(idle, cpumask_of(cpu), 0);
#endif
	/*
	 * We're having a chicken and egg problem, even though we are
	 * holding rq->lock, the CPU isn't yet set to this CPU so the
	 * lockdep check in task_group() will fail.
	 *
	 * Similar case to sched_fork(). / Alternatively we could
	 * use task_rq_lock() here and obtain the other rq->lock.
	 *
	 * Silence PROVE_RCU
	 */
	rcu_read_lock();
	__set_task_cpu(idle, cpu);
	rcu_read_unlock();

	rq->idle = idle;
	rcu_assign_pointer(rq->curr, idle);
	idle->on_rq = TASK_ON_RQ_QUEUED;
#ifdef CONFIG_SMP
	idle->on_cpu = 1;
#endif
	raw_spin_rq_unlock(rq);
	raw_spin_unlock_irqrestore(&idle->pi_lock, flags);

	/* Set the preempt count _outside_ the spinlocks! */
	init_idle_preempt_count(idle, cpu);

	/*
	 * The idle tasks have their own, simple scheduling class:
	 */
	idle->sched_class = &idle_sched_class;
	ftrace_graph_init_idle_task(idle, cpu);
	vtime_init_idle(idle, cpu);
#ifdef CONFIG_SMP
	sprintf(idle->comm, "%s/%d", INIT_TASK_COMM, cpu);
#endif
}

#ifdef CONFIG_SMP

int cpuset_cpumask_can_shrink(const struct cpumask *cur,
			      const struct cpumask *trial)
{
	int ret = 1;

	if (cpumask_empty(cur))
		return ret;

	ret = dl_cpuset_cpumask_can_shrink(cur, trial);

	return ret;
}

int task_can_attach(struct task_struct *p,
		    const struct cpumask *cs_cpus_allowed)
{
	int ret = 0;

	/*
	 * Kthreads which disallow setaffinity shouldn't be moved
	 * to a new cpuset; we don't want to change their CPU
	 * affinity and isolating such threads by their set of
	 * allowed nodes is unnecessary.  Thus, cpusets are not
	 * applicable for such threads.  This prevents checking for
	 * success of set_cpus_allowed_ptr() on all attached tasks
	 * before cpus_mask may be changed.
	 */
	if (p->flags & PF_NO_SETAFFINITY) {
		ret = -EINVAL;
		goto out;
	}

	if (dl_task(p) && !cpumask_intersects(task_rq(p)->rd->span,
					      cs_cpus_allowed)) {
		int cpu = cpumask_any_and(cpu_active_mask, cs_cpus_allowed);

		ret = dl_cpu_busy(cpu, p);
	}

out:
	return ret;
}

bool sched_smp_initialized __read_mostly;

#ifdef CONFIG_NUMA_BALANCING
/* Migrate current task p to target_cpu */
int migrate_task_to(struct task_struct *p, int target_cpu)
{
	struct migration_arg arg = { p, target_cpu };
	int curr_cpu = task_cpu(p);

	if (curr_cpu == target_cpu)
		return 0;

	if (!cpumask_test_cpu(target_cpu, p->cpus_ptr))
		return -EINVAL;

	/* TODO: This is not properly updating schedstats */

	trace_sched_move_numa(p, curr_cpu, target_cpu);
	return stop_one_cpu(curr_cpu, migration_cpu_stop, &arg);
}

/*
 * Requeue a task on a given node and accurately track the number of NUMA
 * tasks on the runqueues
 */
void sched_setnuma(struct task_struct *p, int nid)
{
	bool queued, running;
	struct rq_flags rf;
	struct rq *rq;

	rq = task_rq_lock(p, &rf);
	queued = task_on_rq_queued(p);
	running = task_current(rq, p);

	if (queued)
		dequeue_task(rq, p, DEQUEUE_SAVE);
	if (running)
		put_prev_task(rq, p);

	p->numa_preferred_nid = nid;

	if (queued)
		enqueue_task(rq, p, ENQUEUE_RESTORE | ENQUEUE_NOCLOCK);
	if (running)
		set_next_task(rq, p);
	task_rq_unlock(rq, p, &rf);
}
#endif /* CONFIG_NUMA_BALANCING */

#ifdef CONFIG_HOTPLUG_CPU
/*
 * Ensure that the idle task is using init_mm right before its CPU goes
 * offline.
 */
void idle_task_exit(void)
{
	struct mm_struct *mm = current->active_mm;

	BUG_ON(cpu_online(smp_processor_id()));
	BUG_ON(current != this_rq()->idle);

	if (mm != &init_mm) {
		switch_mm(mm, &init_mm, current);
		finish_arch_post_lock_switch();
	}

	/* finish_cpu(), as ran on the BP, will clean up the active_mm state */
}

static int __balance_push_cpu_stop(void *arg)
{
	struct task_struct *p = arg;
	struct rq *rq = this_rq();
	struct rq_flags rf;
	int cpu;

	raw_spin_lock_irq(&p->pi_lock);
	rq_lock(rq, &rf);

	update_rq_clock(rq);

	if (task_rq(p) == rq && task_on_rq_queued(p)) {
		cpu = select_fallback_rq(rq->cpu, p);
		rq = __migrate_task(rq, &rf, p, cpu);
	}

	rq_unlock(rq, &rf);
	raw_spin_unlock_irq(&p->pi_lock);

	put_task_struct(p);

	return 0;
}

static DEFINE_PER_CPU(struct cpu_stop_work, push_work);

/*
 * Ensure we only run per-cpu kthreads once the CPU goes !active.
 *
 * This is enabled below SCHED_AP_ACTIVE; when !cpu_active(), but only
 * effective when the hotplug motion is down.
 */
static void balance_push(struct rq *rq)
{
	struct task_struct *push_task = rq->curr;

	lockdep_assert_rq_held(rq);

	/*
	 * Ensure the thing is persistent until balance_push_set(.on = false);
	 */
	rq->balance_callback = &balance_push_callback;

	/*
	 * Only active while going offline and when invoked on the outgoing
	 * CPU.
	 */
	if (!cpu_dying(rq->cpu) || rq != this_rq())
		return;

	/*
	 * Both the cpu-hotplug and stop task are in this case and are
	 * required to complete the hotplug process.
	 */
	if (kthread_is_per_cpu(push_task) ||
	    is_migration_disabled(push_task)) {

		/*
		 * If this is the idle task on the outgoing CPU try to wake
		 * up the hotplug control thread which might wait for the
		 * last task to vanish. The rcuwait_active() check is
		 * accurate here because the waiter is pinned on this CPU
		 * and can't obviously be running in parallel.
		 *
		 * On RT kernels this also has to check whether there are
		 * pinned and scheduled out tasks on the runqueue. They
		 * need to leave the migrate disabled section first.
		 */
		if (!rq->nr_running && !rq_has_pinned_tasks(rq) &&
		    rcuwait_active(&rq->hotplug_wait)) {
			raw_spin_rq_unlock(rq);
			rcuwait_wake_up(&rq->hotplug_wait);
			raw_spin_rq_lock(rq);
		}
		return;
	}

	get_task_struct(push_task);
	/*
	 * Temporarily drop rq->lock such that we can wake-up the stop task.
	 * Both preemption and IRQs are still disabled.
	 */
	raw_spin_rq_unlock(rq);
	stop_one_cpu_nowait(rq->cpu, __balance_push_cpu_stop, push_task,
			    this_cpu_ptr(&push_work));
	/*
	 * At this point need_resched() is true and we'll take the loop in
	 * schedule(). The next pick is obviously going to be the stop task
	 * which kthread_is_per_cpu() and will push this task away.
	 */
	raw_spin_rq_lock(rq);
}

static void balance_push_set(int cpu, bool on)
{
	struct rq *rq = cpu_rq(cpu);
	struct rq_flags rf;

	rq_lock_irqsave(rq, &rf);
	if (on) {
		WARN_ON_ONCE(rq->balance_callback);
		rq->balance_callback = &balance_push_callback;
	} else if (rq->balance_callback == &balance_push_callback) {
		rq->balance_callback = NULL;
	}
	rq_unlock_irqrestore(rq, &rf);
}

/*
 * Invoked from a CPUs hotplug control thread after the CPU has been marked
 * inactive. All tasks which are not per CPU kernel threads are either
 * pushed off this CPU now via balance_push() or placed on a different CPU
 * during wakeup. Wait until the CPU is quiescent.
 */
static void balance_hotplug_wait(void)
{
	struct rq *rq = this_rq();

	rcuwait_wait_event(&rq->hotplug_wait,
			   rq->nr_running == 1 && !rq_has_pinned_tasks(rq),
			   TASK_UNINTERRUPTIBLE);
}

#else

static inline void balance_push(struct rq *rq)
{
}

static inline void balance_push_set(int cpu, bool on)
{
}

static inline void balance_hotplug_wait(void)
{
}

#endif /* CONFIG_HOTPLUG_CPU */

void set_rq_online(struct rq *rq)
{
	if (!rq->online) {
		const struct sched_class *class;

		cpumask_set_cpu(rq->cpu, rq->rd->online);
		rq->online = 1;

		for_each_class(class) {
			if (class->rq_online)
				class->rq_online(rq);
		}
	}
}

void set_rq_offline(struct rq *rq)
{
	if (rq->online) {
		const struct sched_class *class;

		for_each_class(class) {
			if (class->rq_offline)
				class->rq_offline(rq);
		}

		cpumask_clear_cpu(rq->cpu, rq->rd->online);
		rq->online = 0;
	}
}

/*
 * used to mark begin/end of suspend/resume:
 */
static int num_cpus_frozen;

/*
 * Update cpusets according to cpu_active mask.  If cpusets are
 * disabled, cpuset_update_active_cpus() becomes a simple wrapper
 * around partition_sched_domains().
 *
 * If we come here as part of a suspend/resume, don't touch cpusets because we
 * want to restore it back to its original state upon resume anyway.
 */
static void cpuset_cpu_active(void)
{
	if (cpuhp_tasks_frozen) {
		/*
		 * num_cpus_frozen tracks how many CPUs are involved in suspend
		 * resume sequence. As long as this is not the last online
		 * operation in the resume sequence, just build a single sched
		 * domain, ignoring cpusets.
		 */
		partition_sched_domains(1, NULL, NULL);
		if (--num_cpus_frozen)
			return;
		/*
		 * This is the last CPU online operation. So fall through and
		 * restore the original sched domains by considering the
		 * cpuset configurations.
		 */
		cpuset_force_rebuild();
	}
	cpuset_update_active_cpus();
}

static int cpuset_cpu_inactive(unsigned int cpu)
{
	if (!cpuhp_tasks_frozen) {
		int ret = dl_cpu_busy(cpu, NULL);

		if (ret)
			return ret;
		cpuset_update_active_cpus();
	} else {
		num_cpus_frozen++;
		partition_sched_domains(1, NULL, NULL);
	}
	return 0;
}

int sched_cpu_activate(unsigned int cpu)
{
	struct rq *rq = cpu_rq(cpu);
	struct rq_flags rf;

	/*
	 * Clear the balance_push callback and prepare to schedule
	 * regular tasks.
	 */
	balance_push_set(cpu, false);

#ifdef CONFIG_SCHED_SMT
	/*
	 * When going up, increment the number of cores with SMT present.
	 */
	if (cpumask_weight(cpu_smt_mask(cpu)) == 2)
		static_branch_inc_cpuslocked(&sched_smt_present);
#endif
	set_cpu_active(cpu, true);

	if (sched_smp_initialized) {
		sched_update_numa(cpu, true);
		sched_domains_numa_masks_set(cpu);
		cpuset_cpu_active();
	}

	/*
	 * Put the rq online, if not already. This happens:
	 *
	 * 1) In the early boot process, because we build the real domains
	 *    after all CPUs have been brought up.
	 *
	 * 2) At runtime, if cpuset_cpu_active() fails to rebuild the
	 *    domains.
	 */
	rq_lock_irqsave(rq, &rf);
	if (rq->rd) {
		BUG_ON(!cpumask_test_cpu(cpu, rq->rd->span));
		set_rq_online(rq);
	}
	rq_unlock_irqrestore(rq, &rf);

	return 0;
}

int sched_cpu_deactivate(unsigned int cpu)
{
	struct rq *rq = cpu_rq(cpu);
	struct rq_flags rf;
	int ret;

	/*
	 * Remove CPU from nohz.idle_cpus_mask to prevent participating in
	 * load balancing when not active
	 */
	nohz_balance_exit_idle(rq);

	set_cpu_active(cpu, false);

	/*
	 * From this point forward, this CPU will refuse to run any task that
	 * is not: migrate_disable() or KTHREAD_IS_PER_CPU, and will actively
	 * push those tasks away until this gets cleared, see
	 * sched_cpu_dying().
	 */
	balance_push_set(cpu, true);

	/*
	 * We've cleared cpu_active_mask / set balance_push, wait for all
	 * preempt-disabled and RCU users of this state to go away such that
	 * all new such users will observe it.
	 *
	 * Specifically, we rely on ttwu to no longer target this CPU, see
	 * ttwu_queue_cond() and is_cpu_allowed().
	 *
	 * Do sync before park smpboot threads to take care the rcu boost case.
	 */
	synchronize_rcu();

	rq_lock_irqsave(rq, &rf);
	if (rq->rd) {
		update_rq_clock(rq);
		BUG_ON(!cpumask_test_cpu(cpu, rq->rd->span));
		set_rq_offline(rq);
	}
	rq_unlock_irqrestore(rq, &rf);

#ifdef CONFIG_SCHED_SMT
	/*
	 * When going down, decrement the number of cores with SMT present.
	 */
	if (cpumask_weight(cpu_smt_mask(cpu)) == 2)
		static_branch_dec_cpuslocked(&sched_smt_present);

	sched_core_cpu_deactivate(cpu);
#endif

	if (!sched_smp_initialized)
		return 0;

	sched_update_numa(cpu, false);
	ret = cpuset_cpu_inactive(cpu);
	if (ret) {
		balance_push_set(cpu, false);
		set_cpu_active(cpu, true);
		sched_update_numa(cpu, true);
		return ret;
	}
	sched_domains_numa_masks_clear(cpu);
	return 0;
}

static void sched_rq_cpu_starting(unsigned int cpu)
{
	struct rq *rq = cpu_rq(cpu);

	rq->calc_load_update = calc_load_update;
	update_max_interval();
}

int sched_cpu_starting(unsigned int cpu)
{
	sched_core_cpu_starting(cpu);
	sched_rq_cpu_starting(cpu);
	sched_tick_start(cpu);
	return 0;
}

#ifdef CONFIG_HOTPLUG_CPU

/*
 * Invoked immediately before the stopper thread is invoked to bring the
 * CPU down completely. At this point all per CPU kthreads except the
 * hotplug thread (current) and the stopper thread (inactive) have been
 * either parked or have been unbound from the outgoing CPU. Ensure that
 * any of those which might be on the way out are gone.
 *
 * If after this point a bound task is being woken on this CPU then the
 * responsible hotplug callback has failed to do it's job.
 * sched_cpu_dying() will catch it with the appropriate fireworks.
 */
int sched_cpu_wait_empty(unsigned int cpu)
{
	balance_hotplug_wait();
	return 0;
}

/*
 * Since this CPU is going 'away' for a while, fold any nr_active delta we
 * might have. Called from the CPU stopper task after ensuring that the
 * stopper is the last running task on the CPU, so nr_active count is
 * stable. We need to take the teardown thread which is calling this into
 * account, so we hand in adjust = 1 to the load calculation.
 *
 * Also see the comment "Global load-average calculations".
 */
static void calc_load_migrate(struct rq *rq)
{
	long delta = calc_load_fold_active(rq, 1);

	if (delta)
		atomic_long_add(delta, &calc_load_tasks);
}

static void dump_rq_tasks(struct rq *rq, const char *loglvl)
{
	struct task_struct *g, *p;
	int cpu = cpu_of(rq);

	lockdep_assert_rq_held(rq);

	printk("%sCPU%d enqueued tasks (%u total):\n", loglvl, cpu, rq->nr_running);
	for_each_process_thread(g, p) {
		if (task_cpu(p) != cpu)
			continue;

		if (!task_on_rq_queued(p))
			continue;

		printk("%s\tpid: %d, name: %s\n", loglvl, p->pid, p->comm);
	}
}

int sched_cpu_dying(unsigned int cpu)
{
	struct rq *rq = cpu_rq(cpu);
	struct rq_flags rf;

	/* Handle pending wakeups and then migrate everything off */
	sched_tick_stop(cpu);

	rq_lock_irqsave(rq, &rf);
	if (rq->nr_running != 1 || rq_has_pinned_tasks(rq)) {
		WARN(true, "Dying CPU not properly vacated!");
		dump_rq_tasks(rq, KERN_WARNING);
	}
	rq_unlock_irqrestore(rq, &rf);

	calc_load_migrate(rq);
	update_max_interval();
	hrtick_clear(rq);
	sched_core_cpu_dying(cpu);
	return 0;
}
#endif

void __init sched_init_smp(void)
{
	sched_init_numa(NUMA_NO_NODE);

	/*
	 * There's no userspace yet to cause hotplug operations; hence all the
	 * CPU masks are stable and all blatant races in the below code cannot
	 * happen.
	 */
	mutex_lock(&sched_domains_mutex);
	sched_init_domains(cpu_active_mask);
	mutex_unlock(&sched_domains_mutex);

	/* Move init over to a non-isolated CPU */
	if (set_cpus_allowed_ptr(current, housekeeping_cpumask(HK_TYPE_DOMAIN)) < 0)
		BUG();
	current->flags &= ~PF_NO_SETAFFINITY;
	sched_init_granularity();

	init_sched_rt_class();
	init_sched_dl_class();

	sched_smp_initialized = true;
}

static int __init migration_init(void)
{
	sched_cpu_starting(smp_processor_id());
	return 0;
}
early_initcall(migration_init);

#else
void __init sched_init_smp(void)
{
	sched_init_granularity();
}
#endif /* CONFIG_SMP */

int in_sched_functions(unsigned long addr)
{
	return in_lock_functions(addr) ||
		(addr >= (unsigned long)__sched_text_start
		&& addr < (unsigned long)__sched_text_end);
}

#ifdef CONFIG_CGROUP_SCHED
/*
 * Default task group.
 * Every task in system belongs to this group at bootup.
 */
struct task_group root_task_group;
LIST_HEAD(task_groups);

/* Cacheline aligned slab cache for task_group */
static struct kmem_cache *task_group_cache __read_mostly;
#endif

DECLARE_PER_CPU(cpumask_var_t, load_balance_mask);
DECLARE_PER_CPU(cpumask_var_t, select_idle_mask);

void __init sched_init(void)
{
	unsigned long ptr = 0;
	int i;

	/* Make sure the linker didn't screw up */
	BUG_ON(&idle_sched_class != &fair_sched_class + 1 ||
	       &fair_sched_class != &rt_sched_class + 1 ||
	       &rt_sched_class   != &dl_sched_class + 1);
#ifdef CONFIG_SMP
	BUG_ON(&dl_sched_class != &stop_sched_class + 1);
#endif

	wait_bit_init();

#ifdef CONFIG_FAIR_GROUP_SCHED
	ptr += 2 * nr_cpu_ids * sizeof(void **);
#endif
#ifdef CONFIG_RT_GROUP_SCHED
	ptr += 2 * nr_cpu_ids * sizeof(void **);
#endif
	if (ptr) {
		ptr = (unsigned long)kzalloc(ptr, GFP_NOWAIT);

#ifdef CONFIG_FAIR_GROUP_SCHED
		root_task_group.se = (struct sched_entity **)ptr;
		ptr += nr_cpu_ids * sizeof(void **);

		root_task_group.cfs_rq = (struct cfs_rq **)ptr;
		ptr += nr_cpu_ids * sizeof(void **);

		root_task_group.shares = ROOT_TASK_GROUP_LOAD;
		init_cfs_bandwidth(&root_task_group.cfs_bandwidth);
#endif /* CONFIG_FAIR_GROUP_SCHED */
#ifdef CONFIG_RT_GROUP_SCHED
		root_task_group.rt_se = (struct sched_rt_entity **)ptr;
		ptr += nr_cpu_ids * sizeof(void **);

		root_task_group.rt_rq = (struct rt_rq **)ptr;
		ptr += nr_cpu_ids * sizeof(void **);

#endif /* CONFIG_RT_GROUP_SCHED */
	}
#ifdef CONFIG_CPUMASK_OFFSTACK
	for_each_possible_cpu(i) {
		per_cpu(load_balance_mask, i) = (cpumask_var_t)kzalloc_node(
			cpumask_size(), GFP_KERNEL, cpu_to_node(i));
		per_cpu(select_idle_mask, i) = (cpumask_var_t)kzalloc_node(
			cpumask_size(), GFP_KERNEL, cpu_to_node(i));
	}
#endif /* CONFIG_CPUMASK_OFFSTACK */

	init_rt_bandwidth(&def_rt_bandwidth, global_rt_period(), global_rt_runtime());

#ifdef CONFIG_SMP
	init_defrootdomain();
#endif

#ifdef CONFIG_RT_GROUP_SCHED
	init_rt_bandwidth(&root_task_group.rt_bandwidth,
			global_rt_period(), global_rt_runtime());
#endif /* CONFIG_RT_GROUP_SCHED */

#ifdef CONFIG_CGROUP_SCHED
	task_group_cache = KMEM_CACHE(task_group, 0);

	list_add(&root_task_group.list, &task_groups);
	INIT_LIST_HEAD(&root_task_group.children);
	INIT_LIST_HEAD(&root_task_group.siblings);
	autogroup_init(&init_task);
#endif /* CONFIG_CGROUP_SCHED */

	for_each_possible_cpu(i) {
		struct rq *rq;

		rq = cpu_rq(i);
		raw_spin_lock_init(&rq->__lock);
		rq->nr_running = 0;
		rq->calc_load_active = 0;
		rq->calc_load_update = jiffies + LOAD_FREQ;
		init_cfs_rq(&rq->cfs);
		init_rt_rq(&rq->rt);
		init_dl_rq(&rq->dl);
#ifdef CONFIG_FAIR_GROUP_SCHED
		INIT_LIST_HEAD(&rq->leaf_cfs_rq_list);
		rq->tmp_alone_branch = &rq->leaf_cfs_rq_list;
		/*
		 * How much CPU bandwidth does root_task_group get?
		 *
		 * In case of task-groups formed thr' the cgroup filesystem, it
		 * gets 100% of the CPU resources in the system. This overall
		 * system CPU resource is divided among the tasks of
		 * root_task_group and its child task-groups in a fair manner,
		 * based on each entity's (task or task-group's) weight
		 * (se->load.weight).
		 *
		 * In other words, if root_task_group has 10 tasks of weight
		 * 1024) and two child groups A0 and A1 (of weight 1024 each),
		 * then A0's share of the CPU resource is:
		 *
		 *	A0's bandwidth = 1024 / (10*1024 + 1024 + 1024) = 8.33%
		 *
		 * We achieve this by letting root_task_group's tasks sit
		 * directly in rq->cfs (i.e root_task_group->se[] = NULL).
		 */
		init_tg_cfs_entry(&root_task_group, &rq->cfs, NULL, i, NULL);
#endif /* CONFIG_FAIR_GROUP_SCHED */

		rq->rt.rt_runtime = def_rt_bandwidth.rt_runtime;
#ifdef CONFIG_RT_GROUP_SCHED
		init_tg_rt_entry(&root_task_group, &rq->rt, NULL, i, NULL);
#endif
#ifdef CONFIG_SMP
		rq->sd = NULL;
		rq->rd = NULL;
		rq->cpu_capacity = rq->cpu_capacity_orig = SCHED_CAPACITY_SCALE;
		rq->balance_callback = &balance_push_callback;
		rq->active_balance = 0;
		rq->next_balance = jiffies;
		rq->push_cpu = 0;
		rq->cpu = i;
		rq->online = 0;
		rq->idle_stamp = 0;
		rq->avg_idle = 2*sysctl_sched_migration_cost;
		rq->wake_stamp = jiffies;
		rq->wake_avg_idle = rq->avg_idle;
		rq->max_idle_balance_cost = sysctl_sched_migration_cost;

		INIT_LIST_HEAD(&rq->cfs_tasks);

		rq_attach_root(rq, &def_root_domain);
#ifdef CONFIG_NO_HZ_COMMON
		rq->last_blocked_load_update_tick = jiffies;
		atomic_set(&rq->nohz_flags, 0);

		INIT_CSD(&rq->nohz_csd, nohz_csd_func, rq);
#endif
#ifdef CONFIG_HOTPLUG_CPU
		rcuwait_init(&rq->hotplug_wait);
#endif
#endif /* CONFIG_SMP */
		hrtick_rq_init(rq);
		atomic_set(&rq->nr_iowait, 0);

#ifdef CONFIG_SCHED_CORE
		rq->core = rq;
		rq->core_pick = NULL;
		rq->core_enabled = 0;
		rq->core_tree = RB_ROOT;
		rq->core_forceidle_count = 0;
		rq->core_forceidle_occupation = 0;
		rq->core_forceidle_start = 0;

		rq->core_cookie = 0UL;
#endif
	}

	set_load_weight(&init_task, false);

	/*
	 * The boot idle thread does lazy MMU switching as well:
	 */
	mmgrab(&init_mm);
	enter_lazy_tlb(&init_mm, current);

	/*
	 * The idle task doesn't need the kthread struct to function, but it
	 * is dressed up as a per-CPU kthread and thus needs to play the part
	 * if we want to avoid special-casing it in code that deals with per-CPU
	 * kthreads.
	 */
	WARN_ON(!set_kthread_struct(current));

	/*
	 * Make us the idle thread. Technically, schedule() should not be
	 * called from this thread, however somewhere below it might be,
	 * but because we are the idle thread, we just pick up running again
	 * when this runqueue becomes "idle".
	 */
	init_idle(current, smp_processor_id());

	calc_load_update = jiffies + LOAD_FREQ;

#ifdef CONFIG_SMP
	idle_thread_set_boot_cpu();
	balance_push_set(smp_processor_id(), false);
#endif
	init_sched_fair_class();

	psi_init();

	init_uclamp();

	preempt_dynamic_init();

	scheduler_running = 1;
}

#ifdef CONFIG_DEBUG_ATOMIC_SLEEP

void __might_sleep(const char *file, int line)
{
	unsigned int state = get_current_state();
	/*
	 * Blocking primitives will set (and therefore destroy) current->state,
	 * since we will exit with TASK_RUNNING make sure we enter with it,
	 * otherwise we will destroy state.
	 */
	WARN_ONCE(state != TASK_RUNNING && current->task_state_change,
			"do not call blocking ops when !TASK_RUNNING; "
			"state=%x set at [<%p>] %pS\n", state,
			(void *)current->task_state_change,
			(void *)current->task_state_change);

	__might_resched(file, line, 0);
}
EXPORT_SYMBOL(__might_sleep);

static void print_preempt_disable_ip(int preempt_offset, unsigned long ip)
{
	if (!IS_ENABLED(CONFIG_DEBUG_PREEMPT))
		return;

	if (preempt_count() == preempt_offset)
		return;

	pr_err("Preemption disabled at:");
	print_ip_sym(KERN_ERR, ip);
}

static inline bool resched_offsets_ok(unsigned int offsets)
{
	unsigned int nested = preempt_count();

	nested += rcu_preempt_depth() << MIGHT_RESCHED_RCU_SHIFT;

	return nested == offsets;
}

void __might_resched(const char *file, int line, unsigned int offsets)
{
	/* Ratelimiting timestamp: */
	static unsigned long prev_jiffy;

	unsigned long preempt_disable_ip;

	/* WARN_ON_ONCE() by default, no rate limit required: */
	rcu_sleep_check();

	if ((resched_offsets_ok(offsets) && !irqs_disabled() &&
	     !is_idle_task(current) && !current->non_block_count) ||
	    system_state == SYSTEM_BOOTING || system_state > SYSTEM_RUNNING ||
	    oops_in_progress)
		return;

	if (time_before(jiffies, prev_jiffy + HZ) && prev_jiffy)
		return;
	prev_jiffy = jiffies;

	/* Save this before calling printk(), since that will clobber it: */
	preempt_disable_ip = get_preempt_disable_ip(current);

	pr_err("BUG: sleeping function called from invalid context at %s:%d\n",
	       file, line);
	pr_err("in_atomic(): %d, irqs_disabled(): %d, non_block: %d, pid: %d, name: %s\n",
	       in_atomic(), irqs_disabled(), current->non_block_count,
	       current->pid, current->comm);
	pr_err("preempt_count: %x, expected: %x\n", preempt_count(),
	       offsets & MIGHT_RESCHED_PREEMPT_MASK);

	if (IS_ENABLED(CONFIG_PREEMPT_RCU)) {
		pr_err("RCU nest depth: %d, expected: %u\n",
		       rcu_preempt_depth(), offsets >> MIGHT_RESCHED_RCU_SHIFT);
	}

	if (task_stack_end_corrupted(current))
		pr_emerg("Thread overran stack, or stack corrupted\n");

	debug_show_held_locks(current);
	if (irqs_disabled())
		print_irqtrace_events(current);

	print_preempt_disable_ip(offsets & MIGHT_RESCHED_PREEMPT_MASK,
				 preempt_disable_ip);

	dump_stack();
	add_taint(TAINT_WARN, LOCKDEP_STILL_OK);
}
EXPORT_SYMBOL(__might_resched);

void __cant_sleep(const char *file, int line, int preempt_offset)
{
	static unsigned long prev_jiffy;

	if (irqs_disabled())
		return;

	if (!IS_ENABLED(CONFIG_PREEMPT_COUNT))
		return;

	if (preempt_count() > preempt_offset)
		return;

	if (time_before(jiffies, prev_jiffy + HZ) && prev_jiffy)
		return;
	prev_jiffy = jiffies;

	printk(KERN_ERR "BUG: assuming atomic context at %s:%d\n", file, line);
	printk(KERN_ERR "in_atomic(): %d, irqs_disabled(): %d, pid: %d, name: %s\n",
			in_atomic(), irqs_disabled(),
			current->pid, current->comm);

	debug_show_held_locks(current);
	dump_stack();
	add_taint(TAINT_WARN, LOCKDEP_STILL_OK);
}
EXPORT_SYMBOL_GPL(__cant_sleep);

#ifdef CONFIG_SMP
void __cant_migrate(const char *file, int line)
{
	static unsigned long prev_jiffy;

	if (irqs_disabled())
		return;

	if (is_migration_disabled(current))
		return;

	if (!IS_ENABLED(CONFIG_PREEMPT_COUNT))
		return;

	if (preempt_count() > 0)
		return;

	if (time_before(jiffies, prev_jiffy + HZ) && prev_jiffy)
		return;
	prev_jiffy = jiffies;

	pr_err("BUG: assuming non migratable context at %s:%d\n", file, line);
	pr_err("in_atomic(): %d, irqs_disabled(): %d, migration_disabled() %u pid: %d, name: %s\n",
	       in_atomic(), irqs_disabled(), is_migration_disabled(current),
	       current->pid, current->comm);

	debug_show_held_locks(current);
	dump_stack();
	add_taint(TAINT_WARN, LOCKDEP_STILL_OK);
}
EXPORT_SYMBOL_GPL(__cant_migrate);
#endif
#endif

#ifdef CONFIG_MAGIC_SYSRQ
void normalize_rt_tasks(void)
{
	struct task_struct *g, *p;
	struct sched_attr attr = {
		.sched_policy = SCHED_NORMAL,
	};

	read_lock(&tasklist_lock);
	for_each_process_thread(g, p) {
		/*
		 * Only normalize user tasks:
		 */
		if (p->flags & PF_KTHREAD)
			continue;

		p->se.exec_start = 0;
		schedstat_set(p->stats.wait_start,  0);
		schedstat_set(p->stats.sleep_start, 0);
		schedstat_set(p->stats.block_start, 0);

		if (!dl_task(p) && !rt_task(p)) {
			/*
			 * Renice negative nice level userspace
			 * tasks back to 0:
			 */
			if (task_nice(p) < 0)
				set_user_nice(p, 0);
			continue;
		}

		__sched_setscheduler(p, &attr, false, false);
	}
	read_unlock(&tasklist_lock);
}

#endif /* CONFIG_MAGIC_SYSRQ */

#if defined(CONFIG_IA64) || defined(CONFIG_KGDB_KDB)
/*
 * These functions are only useful for the IA64 MCA handling, or kdb.
 *
 * They can only be called when the whole system has been
 * stopped - every CPU needs to be quiescent, and no scheduling
 * activity can take place. Using them for anything else would
 * be a serious bug, and as a result, they aren't even visible
 * under any other configuration.
 */

/**
 * curr_task - return the current task for a given CPU.
 * @cpu: the processor in question.
 *
 * ONLY VALID WHEN THE WHOLE SYSTEM IS STOPPED!
 *
 * Return: The current task for @cpu.
 */
struct task_struct *curr_task(int cpu)
{
	return cpu_curr(cpu);
}

#endif /* defined(CONFIG_IA64) || defined(CONFIG_KGDB_KDB) */

#ifdef CONFIG_IA64
/**
 * ia64_set_curr_task - set the current task for a given CPU.
 * @cpu: the processor in question.
 * @p: the task pointer to set.
 *
 * Description: This function must only be used when non-maskable interrupts
 * are serviced on a separate stack. It allows the architecture to switch the
 * notion of the current task on a CPU in a non-blocking manner. This function
 * must be called with all CPU's synchronized, and interrupts disabled, the
 * and caller must save the original value of the current task (see
 * curr_task() above) and restore that value before reenabling interrupts and
 * re-starting the system.
 *
 * ONLY VALID WHEN THE WHOLE SYSTEM IS STOPPED!
 */
void ia64_set_curr_task(int cpu, struct task_struct *p)
{
	cpu_curr(cpu) = p;
}

#endif

#ifdef CONFIG_CGROUP_SCHED
/* task_group_lock serializes the addition/removal of task groups */
static DEFINE_SPINLOCK(task_group_lock);

static inline void alloc_uclamp_sched_group(struct task_group *tg,
					    struct task_group *parent)
{
#ifdef CONFIG_UCLAMP_TASK_GROUP
	enum uclamp_id clamp_id;

	for_each_clamp_id(clamp_id) {
		uclamp_se_set(&tg->uclamp_req[clamp_id],
			      uclamp_none(clamp_id), false);
		tg->uclamp[clamp_id] = parent->uclamp[clamp_id];
	}
#endif
}

static void sched_free_group(struct task_group *tg)
{
	free_fair_sched_group(tg);
	free_rt_sched_group(tg);
	autogroup_free(tg);
	kmem_cache_free(task_group_cache, tg);
}

static void sched_free_group_rcu(struct rcu_head *rcu)
{
	sched_free_group(container_of(rcu, struct task_group, rcu));
}

static void sched_unregister_group(struct task_group *tg)
{
	unregister_fair_sched_group(tg);
	unregister_rt_sched_group(tg);
	/*
	 * We have to wait for yet another RCU grace period to expire, as
	 * print_cfs_stats() might run concurrently.
	 */
	call_rcu(&tg->rcu, sched_free_group_rcu);
}

/* allocate runqueue etc for a new task group */
struct task_group *sched_create_group(struct task_group *parent)
{
	struct task_group *tg;

	tg = kmem_cache_alloc(task_group_cache, GFP_KERNEL | __GFP_ZERO);
	if (!tg)
		return ERR_PTR(-ENOMEM);

	if (!alloc_fair_sched_group(tg, parent))
		goto err;

	if (!alloc_rt_sched_group(tg, parent))
		goto err;

	alloc_uclamp_sched_group(tg, parent);

	return tg;

err:
	sched_free_group(tg);
	return ERR_PTR(-ENOMEM);
}

void sched_online_group(struct task_group *tg, struct task_group *parent)
{
	unsigned long flags;

	spin_lock_irqsave(&task_group_lock, flags);
	list_add_rcu(&tg->list, &task_groups);

	/* Root should already exist: */
	WARN_ON(!parent);

	tg->parent = parent;
	INIT_LIST_HEAD(&tg->children);
	list_add_rcu(&tg->siblings, &parent->children);
	spin_unlock_irqrestore(&task_group_lock, flags);

	online_fair_sched_group(tg);
}

/* rcu callback to free various structures associated with a task group */
static void sched_unregister_group_rcu(struct rcu_head *rhp)
{
	/* Now it should be safe to free those cfs_rqs: */
	sched_unregister_group(container_of(rhp, struct task_group, rcu));
}

void sched_destroy_group(struct task_group *tg)
{
	/* Wait for possible concurrent references to cfs_rqs complete: */
	call_rcu(&tg->rcu, sched_unregister_group_rcu);
}

void sched_release_group(struct task_group *tg)
{
	unsigned long flags;

	/*
	 * Unlink first, to avoid walk_tg_tree_from() from finding us (via
	 * sched_cfs_period_timer()).
	 *
	 * For this to be effective, we have to wait for all pending users of
	 * this task group to leave their RCU critical section to ensure no new
	 * user will see our dying task group any more. Specifically ensure
	 * that tg_unthrottle_up() won't add decayed cfs_rq's to it.
	 *
	 * We therefore defer calling unregister_fair_sched_group() to
	 * sched_unregister_group() which is guarantied to get called only after the
	 * current RCU grace period has expired.
	 */
	spin_lock_irqsave(&task_group_lock, flags);
	list_del_rcu(&tg->list);
	list_del_rcu(&tg->siblings);
	spin_unlock_irqrestore(&task_group_lock, flags);
}

static void sched_change_group(struct task_struct *tsk, int type)
{
	struct task_group *tg;

	/*
	 * All callers are synchronized by task_rq_lock(); we do not use RCU
	 * which is pointless here. Thus, we pass "true" to task_css_check()
	 * to prevent lockdep warnings.
	 */
	tg = container_of(task_css_check(tsk, cpu_cgrp_id, true),
			  struct task_group, css);
	tg = autogroup_task_group(tsk, tg);
	tsk->sched_task_group = tg;

#ifdef CONFIG_FAIR_GROUP_SCHED
	if (tsk->sched_class->task_change_group)
		tsk->sched_class->task_change_group(tsk, type);
	else
#endif
		set_task_rq(tsk, task_cpu(tsk));
}

/*
 * Change task's runqueue when it moves between groups.
 *
 * The caller of this function should have put the task in its new group by
 * now. This function just updates tsk->se.cfs_rq and tsk->se.parent to reflect
 * its new group.
 */
void sched_move_task(struct task_struct *tsk)
{
	int queued, running, queue_flags =
		DEQUEUE_SAVE | DEQUEUE_MOVE | DEQUEUE_NOCLOCK;
	struct rq_flags rf;
	struct rq *rq;

	rq = task_rq_lock(tsk, &rf);
	update_rq_clock(rq);

	running = task_current(rq, tsk);
	queued = task_on_rq_queued(tsk);

	if (queued)
		dequeue_task(rq, tsk, queue_flags);
	if (running)
		put_prev_task(rq, tsk);

	sched_change_group(tsk, TASK_MOVE_GROUP);

	if (queued)
		enqueue_task(rq, tsk, queue_flags);
	if (running) {
		set_next_task(rq, tsk);
		/*
		 * After changing group, the running task may have joined a
		 * throttled one but it's still the running task. Trigger a
		 * resched to make sure that task can still run.
		 */
		resched_curr(rq);
	}

	task_rq_unlock(rq, tsk, &rf);
}

static inline struct task_group *css_tg(struct cgroup_subsys_state *css)
{
	return css ? container_of(css, struct task_group, css) : NULL;
}

static struct cgroup_subsys_state *
cpu_cgroup_css_alloc(struct cgroup_subsys_state *parent_css)
{
	struct task_group *parent = css_tg(parent_css);
	struct task_group *tg;

	if (!parent) {
		/* This is early initialization for the top cgroup */
		return &root_task_group.css;
	}

	tg = sched_create_group(parent);
	if (IS_ERR(tg))
		return ERR_PTR(-ENOMEM);

	return &tg->css;
}

/* Expose task group only after completing cgroup initialization */
static int cpu_cgroup_css_online(struct cgroup_subsys_state *css)
{
	struct task_group *tg = css_tg(css);
	struct task_group *parent = css_tg(css->parent);

	if (parent)
		sched_online_group(tg, parent);

#ifdef CONFIG_UCLAMP_TASK_GROUP
	/* Propagate the effective uclamp value for the new group */
	mutex_lock(&uclamp_mutex);
	rcu_read_lock();
	cpu_util_update_eff(css);
	rcu_read_unlock();
	mutex_unlock(&uclamp_mutex);
#endif

	return 0;
}

static void cpu_cgroup_css_released(struct cgroup_subsys_state *css)
{
	struct task_group *tg = css_tg(css);

	sched_release_group(tg);
}

static void cpu_cgroup_css_free(struct cgroup_subsys_state *css)
{
	struct task_group *tg = css_tg(css);

	/*
	 * Relies on the RCU grace period between css_released() and this.
	 */
	sched_unregister_group(tg);
}

/*
 * This is called before wake_up_new_task(), therefore we really only
 * have to set its group bits, all the other stuff does not apply.
 */
static void cpu_cgroup_fork(struct task_struct *task)
{
	struct rq_flags rf;
	struct rq *rq;

	rq = task_rq_lock(task, &rf);

	update_rq_clock(rq);
	sched_change_group(task, TASK_SET_GROUP);

	task_rq_unlock(rq, task, &rf);
}

static int cpu_cgroup_can_attach(struct cgroup_taskset *tset)
{
	struct task_struct *task;
	struct cgroup_subsys_state *css;
	int ret = 0;

	cgroup_taskset_for_each(task, css, tset) {
#ifdef CONFIG_RT_GROUP_SCHED
		if (!sched_rt_can_attach(css_tg(css), task))
			return -EINVAL;
#endif
		/*
		 * Serialize against wake_up_new_task() such that if it's
		 * running, we're sure to observe its full state.
		 */
		raw_spin_lock_irq(&task->pi_lock);
		/*
		 * Avoid calling sched_move_task() before wake_up_new_task()
		 * has happened. This would lead to problems with PELT, due to
		 * move wanting to detach+attach while we're not attached yet.
		 */
		if (READ_ONCE(task->__state) == TASK_NEW)
			ret = -EINVAL;
		raw_spin_unlock_irq(&task->pi_lock);

		if (ret)
			break;
	}
	return ret;
}

static void cpu_cgroup_attach(struct cgroup_taskset *tset)
{
	struct task_struct *task;
	struct cgroup_subsys_state *css;

	cgroup_taskset_for_each(task, css, tset)
		sched_move_task(task);
}

#ifdef CONFIG_UCLAMP_TASK_GROUP
static void cpu_util_update_eff(struct cgroup_subsys_state *css)
{
	struct cgroup_subsys_state *top_css = css;
	struct uclamp_se *uc_parent = NULL;
	struct uclamp_se *uc_se = NULL;
	unsigned int eff[UCLAMP_CNT];
	enum uclamp_id clamp_id;
	unsigned int clamps;

	lockdep_assert_held(&uclamp_mutex);
	SCHED_WARN_ON(!rcu_read_lock_held());

	css_for_each_descendant_pre(css, top_css) {
		uc_parent = css_tg(css)->parent
			? css_tg(css)->parent->uclamp : NULL;

		for_each_clamp_id(clamp_id) {
			/* Assume effective clamps matches requested clamps */
			eff[clamp_id] = css_tg(css)->uclamp_req[clamp_id].value;
			/* Cap effective clamps with parent's effective clamps */
			if (uc_parent &&
			    eff[clamp_id] > uc_parent[clamp_id].value) {
				eff[clamp_id] = uc_parent[clamp_id].value;
			}
		}
		/* Ensure protection is always capped by limit */
		eff[UCLAMP_MIN] = min(eff[UCLAMP_MIN], eff[UCLAMP_MAX]);

		/* Propagate most restrictive effective clamps */
		clamps = 0x0;
		uc_se = css_tg(css)->uclamp;
		for_each_clamp_id(clamp_id) {
			if (eff[clamp_id] == uc_se[clamp_id].value)
				continue;
			uc_se[clamp_id].value = eff[clamp_id];
			uc_se[clamp_id].bucket_id = uclamp_bucket_id(eff[clamp_id]);
			clamps |= (0x1 << clamp_id);
		}
		if (!clamps) {
			css = css_rightmost_descendant(css);
			continue;
		}

		/* Immediately update descendants RUNNABLE tasks */
		uclamp_update_active_tasks(css);
	}
}

/*
 * Integer 10^N with a given N exponent by casting to integer the literal "1eN"
 * C expression. Since there is no way to convert a macro argument (N) into a
 * character constant, use two levels of macros.
 */
#define _POW10(exp) ((unsigned int)1e##exp)
#define POW10(exp) _POW10(exp)

struct uclamp_request {
#define UCLAMP_PERCENT_SHIFT	2
#define UCLAMP_PERCENT_SCALE	(100 * POW10(UCLAMP_PERCENT_SHIFT))
	s64 percent;
	u64 util;
	int ret;
};

static inline struct uclamp_request
capacity_from_percent(char *buf)
{
	struct uclamp_request req = {
		.percent = UCLAMP_PERCENT_SCALE,
		.util = SCHED_CAPACITY_SCALE,
		.ret = 0,
	};

	buf = strim(buf);
	if (strcmp(buf, "max")) {
		req.ret = cgroup_parse_float(buf, UCLAMP_PERCENT_SHIFT,
					     &req.percent);
		if (req.ret)
			return req;
		if ((u64)req.percent > UCLAMP_PERCENT_SCALE) {
			req.ret = -ERANGE;
			return req;
		}

		req.util = req.percent << SCHED_CAPACITY_SHIFT;
		req.util = DIV_ROUND_CLOSEST_ULL(req.util, UCLAMP_PERCENT_SCALE);
	}

	return req;
}

static ssize_t cpu_uclamp_write(struct kernfs_open_file *of, char *buf,
				size_t nbytes, loff_t off,
				enum uclamp_id clamp_id)
{
	struct uclamp_request req;
	struct task_group *tg;

	req = capacity_from_percent(buf);
	if (req.ret)
		return req.ret;

	static_branch_enable(&sched_uclamp_used);

	mutex_lock(&uclamp_mutex);
	rcu_read_lock();

	tg = css_tg(of_css(of));
	if (tg->uclamp_req[clamp_id].value != req.util)
		uclamp_se_set(&tg->uclamp_req[clamp_id], req.util, false);

	/*
	 * Because of not recoverable conversion rounding we keep track of the
	 * exact requested value
	 */
	tg->uclamp_pct[clamp_id] = req.percent;

	/* Update effective clamps to track the most restrictive value */
	cpu_util_update_eff(of_css(of));

	rcu_read_unlock();
	mutex_unlock(&uclamp_mutex);

	return nbytes;
}

static ssize_t cpu_uclamp_min_write(struct kernfs_open_file *of,
				    char *buf, size_t nbytes,
				    loff_t off)
{
	return cpu_uclamp_write(of, buf, nbytes, off, UCLAMP_MIN);
}

static ssize_t cpu_uclamp_max_write(struct kernfs_open_file *of,
				    char *buf, size_t nbytes,
				    loff_t off)
{
	return cpu_uclamp_write(of, buf, nbytes, off, UCLAMP_MAX);
}

static inline void cpu_uclamp_print(struct seq_file *sf,
				    enum uclamp_id clamp_id)
{
	struct task_group *tg;
	u64 util_clamp;
	u64 percent;
	u32 rem;

	rcu_read_lock();
	tg = css_tg(seq_css(sf));
	util_clamp = tg->uclamp_req[clamp_id].value;
	rcu_read_unlock();

	if (util_clamp == SCHED_CAPACITY_SCALE) {
		seq_puts(sf, "max\n");
		return;
	}

	percent = tg->uclamp_pct[clamp_id];
	percent = div_u64_rem(percent, POW10(UCLAMP_PERCENT_SHIFT), &rem);
	seq_printf(sf, "%llu.%0*u\n", percent, UCLAMP_PERCENT_SHIFT, rem);
}

static int cpu_uclamp_min_show(struct seq_file *sf, void *v)
{
	cpu_uclamp_print(sf, UCLAMP_MIN);
	return 0;
}

static int cpu_uclamp_max_show(struct seq_file *sf, void *v)
{
	cpu_uclamp_print(sf, UCLAMP_MAX);
	return 0;
}
#endif /* CONFIG_UCLAMP_TASK_GROUP */

#ifdef CONFIG_FAIR_GROUP_SCHED
static int cpu_shares_write_u64(struct cgroup_subsys_state *css,
				struct cftype *cftype, u64 shareval)
{
	if (shareval > scale_load_down(ULONG_MAX))
		shareval = MAX_SHARES;
	return sched_group_set_shares(css_tg(css), scale_load(shareval));
}

static u64 cpu_shares_read_u64(struct cgroup_subsys_state *css,
			       struct cftype *cft)
{
	struct task_group *tg = css_tg(css);

	return (u64) scale_load_down(tg->shares);
}

#ifdef CONFIG_CFS_BANDWIDTH
static DEFINE_MUTEX(cfs_constraints_mutex);

const u64 max_cfs_quota_period = 1 * NSEC_PER_SEC; /* 1s */
static const u64 min_cfs_quota_period = 1 * NSEC_PER_MSEC; /* 1ms */
/* More than 203 days if BW_SHIFT equals 20. */
static const u64 max_cfs_runtime = MAX_BW * NSEC_PER_USEC;

static int __cfs_schedulable(struct task_group *tg, u64 period, u64 runtime);

static int tg_set_cfs_bandwidth(struct task_group *tg, u64 period, u64 quota,
				u64 burst)
{
	int i, ret = 0, runtime_enabled, runtime_was_enabled;
	struct cfs_bandwidth *cfs_b = &tg->cfs_bandwidth;

	if (tg == &root_task_group)
		return -EINVAL;

	/*
	 * Ensure we have at some amount of bandwidth every period.  This is
	 * to prevent reaching a state of large arrears when throttled via
	 * entity_tick() resulting in prolonged exit starvation.
	 */
	if (quota < min_cfs_quota_period || period < min_cfs_quota_period)
		return -EINVAL;

	/*
	 * Likewise, bound things on the other side by preventing insane quota
	 * periods.  This also allows us to normalize in computing quota
	 * feasibility.
	 */
	if (period > max_cfs_quota_period)
		return -EINVAL;

	/*
	 * Bound quota to defend quota against overflow during bandwidth shift.
	 */
	if (quota != RUNTIME_INF && quota > max_cfs_runtime)
		return -EINVAL;

	if (quota != RUNTIME_INF && (burst > quota ||
				     burst + quota > max_cfs_runtime))
		return -EINVAL;

	/*
	 * Prevent race between setting of cfs_rq->runtime_enabled and
	 * unthrottle_offline_cfs_rqs().
	 */
	cpus_read_lock();
	mutex_lock(&cfs_constraints_mutex);
	ret = __cfs_schedulable(tg, period, quota);
	if (ret)
		goto out_unlock;

	runtime_enabled = quota != RUNTIME_INF;
	runtime_was_enabled = cfs_b->quota != RUNTIME_INF;
	/*
	 * If we need to toggle cfs_bandwidth_used, off->on must occur
	 * before making related changes, and on->off must occur afterwards
	 */
	if (runtime_enabled && !runtime_was_enabled)
		cfs_bandwidth_usage_inc();
	raw_spin_lock_irq(&cfs_b->lock);
	cfs_b->period = ns_to_ktime(period);
	cfs_b->quota = quota;
	cfs_b->burst = burst;

	__refill_cfs_bandwidth_runtime(cfs_b);

	/* Restart the period timer (if active) to handle new period expiry: */
	if (runtime_enabled)
		start_cfs_bandwidth(cfs_b);

	raw_spin_unlock_irq(&cfs_b->lock);

	for_each_online_cpu(i) {
		struct cfs_rq *cfs_rq = tg->cfs_rq[i];
		struct rq *rq = cfs_rq->rq;
		struct rq_flags rf;

		rq_lock_irq(rq, &rf);
		cfs_rq->runtime_enabled = runtime_enabled;
		cfs_rq->runtime_remaining = 0;

		if (cfs_rq->throttled)
			unthrottle_cfs_rq(cfs_rq);
		rq_unlock_irq(rq, &rf);
	}
	if (runtime_was_enabled && !runtime_enabled)
		cfs_bandwidth_usage_dec();
out_unlock:
	mutex_unlock(&cfs_constraints_mutex);
	cpus_read_unlock();

	return ret;
}

static int tg_set_cfs_quota(struct task_group *tg, long cfs_quota_us)
{
	u64 quota, period, burst;

	period = ktime_to_ns(tg->cfs_bandwidth.period);
	burst = tg->cfs_bandwidth.burst;
	if (cfs_quota_us < 0)
		quota = RUNTIME_INF;
	else if ((u64)cfs_quota_us <= U64_MAX / NSEC_PER_USEC)
		quota = (u64)cfs_quota_us * NSEC_PER_USEC;
	else
		return -EINVAL;

	return tg_set_cfs_bandwidth(tg, period, quota, burst);
}

static long tg_get_cfs_quota(struct task_group *tg)
{
	u64 quota_us;

	if (tg->cfs_bandwidth.quota == RUNTIME_INF)
		return -1;

	quota_us = tg->cfs_bandwidth.quota;
	do_div(quota_us, NSEC_PER_USEC);

	return quota_us;
}

static int tg_set_cfs_period(struct task_group *tg, long cfs_period_us)
{
	u64 quota, period, burst;

	if ((u64)cfs_period_us > U64_MAX / NSEC_PER_USEC)
		return -EINVAL;

	period = (u64)cfs_period_us * NSEC_PER_USEC;
	quota = tg->cfs_bandwidth.quota;
	burst = tg->cfs_bandwidth.burst;

	return tg_set_cfs_bandwidth(tg, period, quota, burst);
}

static long tg_get_cfs_period(struct task_group *tg)
{
	u64 cfs_period_us;

	cfs_period_us = ktime_to_ns(tg->cfs_bandwidth.period);
	do_div(cfs_period_us, NSEC_PER_USEC);

	return cfs_period_us;
}

static int tg_set_cfs_burst(struct task_group *tg, long cfs_burst_us)
{
	u64 quota, period, burst;

	if ((u64)cfs_burst_us > U64_MAX / NSEC_PER_USEC)
		return -EINVAL;

	burst = (u64)cfs_burst_us * NSEC_PER_USEC;
	period = ktime_to_ns(tg->cfs_bandwidth.period);
	quota = tg->cfs_bandwidth.quota;

	return tg_set_cfs_bandwidth(tg, period, quota, burst);
}

static long tg_get_cfs_burst(struct task_group *tg)
{
	u64 burst_us;

	burst_us = tg->cfs_bandwidth.burst;
	do_div(burst_us, NSEC_PER_USEC);

	return burst_us;
}

static s64 cpu_cfs_quota_read_s64(struct cgroup_subsys_state *css,
				  struct cftype *cft)
{
	return tg_get_cfs_quota(css_tg(css));
}

static int cpu_cfs_quota_write_s64(struct cgroup_subsys_state *css,
				   struct cftype *cftype, s64 cfs_quota_us)
{
	return tg_set_cfs_quota(css_tg(css), cfs_quota_us);
}

static u64 cpu_cfs_period_read_u64(struct cgroup_subsys_state *css,
				   struct cftype *cft)
{
	return tg_get_cfs_period(css_tg(css));
}

static int cpu_cfs_period_write_u64(struct cgroup_subsys_state *css,
				    struct cftype *cftype, u64 cfs_period_us)
{
	return tg_set_cfs_period(css_tg(css), cfs_period_us);
}

static u64 cpu_cfs_burst_read_u64(struct cgroup_subsys_state *css,
				  struct cftype *cft)
{
	return tg_get_cfs_burst(css_tg(css));
}

static int cpu_cfs_burst_write_u64(struct cgroup_subsys_state *css,
				   struct cftype *cftype, u64 cfs_burst_us)
{
	return tg_set_cfs_burst(css_tg(css), cfs_burst_us);
}

struct cfs_schedulable_data {
	struct task_group *tg;
	u64 period, quota;
};

/*
 * normalize group quota/period to be quota/max_period
 * note: units are usecs
 */
static u64 normalize_cfs_quota(struct task_group *tg,
			       struct cfs_schedulable_data *d)
{
	u64 quota, period;

	if (tg == d->tg) {
		period = d->period;
		quota = d->quota;
	} else {
		period = tg_get_cfs_period(tg);
		quota = tg_get_cfs_quota(tg);
	}

	/* note: these should typically be equivalent */
	if (quota == RUNTIME_INF || quota == -1)
		return RUNTIME_INF;

	return to_ratio(period, quota);
}

static int tg_cfs_schedulable_down(struct task_group *tg, void *data)
{
	struct cfs_schedulable_data *d = data;
	struct cfs_bandwidth *cfs_b = &tg->cfs_bandwidth;
	s64 quota = 0, parent_quota = -1;

	if (!tg->parent) {
		quota = RUNTIME_INF;
	} else {
		struct cfs_bandwidth *parent_b = &tg->parent->cfs_bandwidth;

		quota = normalize_cfs_quota(tg, d);
		parent_quota = parent_b->hierarchical_quota;

		/*
		 * Ensure max(child_quota) <= parent_quota.  On cgroup2,
		 * always take the min.  On cgroup1, only inherit when no
		 * limit is set:
		 */
		if (cgroup_subsys_on_dfl(cpu_cgrp_subsys)) {
			quota = min(quota, parent_quota);
		} else {
			if (quota == RUNTIME_INF)
				quota = parent_quota;
			else if (parent_quota != RUNTIME_INF && quota > parent_quota)
				return -EINVAL;
		}
	}
	cfs_b->hierarchical_quota = quota;

	return 0;
}

static int __cfs_schedulable(struct task_group *tg, u64 period, u64 quota)
{
	int ret;
	struct cfs_schedulable_data data = {
		.tg = tg,
		.period = period,
		.quota = quota,
	};

	if (quota != RUNTIME_INF) {
		do_div(data.period, NSEC_PER_USEC);
		do_div(data.quota, NSEC_PER_USEC);
	}

	rcu_read_lock();
	ret = walk_tg_tree(tg_cfs_schedulable_down, tg_nop, &data);
	rcu_read_unlock();

	return ret;
}

static int cpu_cfs_stat_show(struct seq_file *sf, void *v)
{
	struct task_group *tg = css_tg(seq_css(sf));
	struct cfs_bandwidth *cfs_b = &tg->cfs_bandwidth;

	seq_printf(sf, "nr_periods %d\n", cfs_b->nr_periods);
	seq_printf(sf, "nr_throttled %d\n", cfs_b->nr_throttled);
	seq_printf(sf, "throttled_time %llu\n", cfs_b->throttled_time);

	if (schedstat_enabled() && tg != &root_task_group) {
		struct sched_statistics *stats;
		u64 ws = 0;
		int i;

		for_each_possible_cpu(i) {
			stats = __schedstats_from_se(tg->se[i]);
			ws += schedstat_val(stats->wait_sum);
		}

		seq_printf(sf, "wait_sum %llu\n", ws);
	}

	seq_printf(sf, "nr_bursts %d\n", cfs_b->nr_burst);
	seq_printf(sf, "burst_time %llu\n", cfs_b->burst_time);

	return 0;
}
#endif /* CONFIG_CFS_BANDWIDTH */
#endif /* CONFIG_FAIR_GROUP_SCHED */

#ifdef CONFIG_RT_GROUP_SCHED
static int cpu_rt_runtime_write(struct cgroup_subsys_state *css,
				struct cftype *cft, s64 val)
{
	return sched_group_set_rt_runtime(css_tg(css), val);
}

static s64 cpu_rt_runtime_read(struct cgroup_subsys_state *css,
			       struct cftype *cft)
{
	return sched_group_rt_runtime(css_tg(css));
}

static int cpu_rt_period_write_uint(struct cgroup_subsys_state *css,
				    struct cftype *cftype, u64 rt_period_us)
{
	return sched_group_set_rt_period(css_tg(css), rt_period_us);
}

static u64 cpu_rt_period_read_uint(struct cgroup_subsys_state *css,
				   struct cftype *cft)
{
	return sched_group_rt_period(css_tg(css));
}
#endif /* CONFIG_RT_GROUP_SCHED */

#ifdef CONFIG_FAIR_GROUP_SCHED
static s64 cpu_idle_read_s64(struct cgroup_subsys_state *css,
			       struct cftype *cft)
{
	return css_tg(css)->idle;
}

static int cpu_idle_write_s64(struct cgroup_subsys_state *css,
				struct cftype *cft, s64 idle)
{
	return sched_group_set_idle(css_tg(css), idle);
}
#endif

static struct cftype cpu_legacy_files[] = {
#ifdef CONFIG_FAIR_GROUP_SCHED
	{
		.name = "shares",
		.read_u64 = cpu_shares_read_u64,
		.write_u64 = cpu_shares_write_u64,
	},
	{
		.name = "idle",
		.read_s64 = cpu_idle_read_s64,
		.write_s64 = cpu_idle_write_s64,
	},
#endif
#ifdef CONFIG_CFS_BANDWIDTH
	{
		.name = "cfs_quota_us",
		.read_s64 = cpu_cfs_quota_read_s64,
		.write_s64 = cpu_cfs_quota_write_s64,
	},
	{
		.name = "cfs_period_us",
		.read_u64 = cpu_cfs_period_read_u64,
		.write_u64 = cpu_cfs_period_write_u64,
	},
	{
		.name = "cfs_burst_us",
		.read_u64 = cpu_cfs_burst_read_u64,
		.write_u64 = cpu_cfs_burst_write_u64,
	},
	{
		.name = "stat",
		.seq_show = cpu_cfs_stat_show,
	},
#endif
#ifdef CONFIG_RT_GROUP_SCHED
	{
		.name = "rt_runtime_us",
		.read_s64 = cpu_rt_runtime_read,
		.write_s64 = cpu_rt_runtime_write,
	},
	{
		.name = "rt_period_us",
		.read_u64 = cpu_rt_period_read_uint,
		.write_u64 = cpu_rt_period_write_uint,
	},
#endif
#ifdef CONFIG_UCLAMP_TASK_GROUP
	{
		.name = "uclamp.min",
		.flags = CFTYPE_NOT_ON_ROOT,
		.seq_show = cpu_uclamp_min_show,
		.write = cpu_uclamp_min_write,
	},
	{
		.name = "uclamp.max",
		.flags = CFTYPE_NOT_ON_ROOT,
		.seq_show = cpu_uclamp_max_show,
		.write = cpu_uclamp_max_write,
	},
#endif
	{ }	/* Terminate */
};

static int cpu_extra_stat_show(struct seq_file *sf,
			       struct cgroup_subsys_state *css)
{
#ifdef CONFIG_CFS_BANDWIDTH
	{
		struct task_group *tg = css_tg(css);
		struct cfs_bandwidth *cfs_b = &tg->cfs_bandwidth;
		u64 throttled_usec, burst_usec;

		throttled_usec = cfs_b->throttled_time;
		do_div(throttled_usec, NSEC_PER_USEC);
		burst_usec = cfs_b->burst_time;
		do_div(burst_usec, NSEC_PER_USEC);

		seq_printf(sf, "nr_periods %d\n"
			   "nr_throttled %d\n"
			   "throttled_usec %llu\n"
			   "nr_bursts %d\n"
			   "burst_usec %llu\n",
			   cfs_b->nr_periods, cfs_b->nr_throttled,
			   throttled_usec, cfs_b->nr_burst, burst_usec);
	}
#endif
	return 0;
}

#ifdef CONFIG_FAIR_GROUP_SCHED
static u64 cpu_weight_read_u64(struct cgroup_subsys_state *css,
			       struct cftype *cft)
{
	struct task_group *tg = css_tg(css);
	u64 weight = scale_load_down(tg->shares);

	return DIV_ROUND_CLOSEST_ULL(weight * CGROUP_WEIGHT_DFL, 1024);
}

static int cpu_weight_write_u64(struct cgroup_subsys_state *css,
				struct cftype *cft, u64 weight)
{
	/*
	 * cgroup weight knobs should use the common MIN, DFL and MAX
	 * values which are 1, 100 and 10000 respectively.  While it loses
	 * a bit of range on both ends, it maps pretty well onto the shares
	 * value used by scheduler and the round-trip conversions preserve
	 * the original value over the entire range.
	 */
	if (weight < CGROUP_WEIGHT_MIN || weight > CGROUP_WEIGHT_MAX)
		return -ERANGE;

	weight = DIV_ROUND_CLOSEST_ULL(weight * 1024, CGROUP_WEIGHT_DFL);

	return sched_group_set_shares(css_tg(css), scale_load(weight));
}

static s64 cpu_weight_nice_read_s64(struct cgroup_subsys_state *css,
				    struct cftype *cft)
{
	unsigned long weight = scale_load_down(css_tg(css)->shares);
	int last_delta = INT_MAX;
	int prio, delta;

	/* find the closest nice value to the current weight */
	for (prio = 0; prio < ARRAY_SIZE(sched_prio_to_weight); prio++) {
		delta = abs(sched_prio_to_weight[prio] - weight);
		if (delta >= last_delta)
			break;
		last_delta = delta;
	}

	return PRIO_TO_NICE(prio - 1 + MAX_RT_PRIO);
}

static int cpu_weight_nice_write_s64(struct cgroup_subsys_state *css,
				     struct cftype *cft, s64 nice)
{
	unsigned long weight;
	int idx;

	if (nice < MIN_NICE || nice > MAX_NICE)
		return -ERANGE;

	idx = NICE_TO_PRIO(nice) - MAX_RT_PRIO;
	idx = array_index_nospec(idx, 40);
	weight = sched_prio_to_weight[idx];

	return sched_group_set_shares(css_tg(css), scale_load(weight));
}
#endif

static void __maybe_unused cpu_period_quota_print(struct seq_file *sf,
						  long period, long quota)
{
	if (quota < 0)
		seq_puts(sf, "max");
	else
		seq_printf(sf, "%ld", quota);

	seq_printf(sf, " %ld\n", period);
}

/* caller should put the current value in *@periodp before calling */
static int __maybe_unused cpu_period_quota_parse(char *buf,
						 u64 *periodp, u64 *quotap)
{
	char tok[21];	/* U64_MAX */

	if (sscanf(buf, "%20s %llu", tok, periodp) < 1)
		return -EINVAL;

	*periodp *= NSEC_PER_USEC;

	if (sscanf(tok, "%llu", quotap))
		*quotap *= NSEC_PER_USEC;
	else if (!strcmp(tok, "max"))
		*quotap = RUNTIME_INF;
	else
		return -EINVAL;

	return 0;
}

#ifdef CONFIG_CFS_BANDWIDTH
static int cpu_max_show(struct seq_file *sf, void *v)
{
	struct task_group *tg = css_tg(seq_css(sf));

	cpu_period_quota_print(sf, tg_get_cfs_period(tg), tg_get_cfs_quota(tg));
	return 0;
}

static ssize_t cpu_max_write(struct kernfs_open_file *of,
			     char *buf, size_t nbytes, loff_t off)
{
	struct task_group *tg = css_tg(of_css(of));
	u64 period = tg_get_cfs_period(tg);
	u64 burst = tg_get_cfs_burst(tg);
	u64 quota;
	int ret;

	ret = cpu_period_quota_parse(buf, &period, &quota);
	if (!ret)
		ret = tg_set_cfs_bandwidth(tg, period, quota, burst);
	return ret ?: nbytes;
}
#endif

static struct cftype cpu_files[] = {
#ifdef CONFIG_FAIR_GROUP_SCHED
	{
		.name = "weight",
		.flags = CFTYPE_NOT_ON_ROOT,
		.read_u64 = cpu_weight_read_u64,
		.write_u64 = cpu_weight_write_u64,
	},
	{
		.name = "weight.nice",
		.flags = CFTYPE_NOT_ON_ROOT,
		.read_s64 = cpu_weight_nice_read_s64,
		.write_s64 = cpu_weight_nice_write_s64,
	},
	{
		.name = "idle",
		.flags = CFTYPE_NOT_ON_ROOT,
		.read_s64 = cpu_idle_read_s64,
		.write_s64 = cpu_idle_write_s64,
	},
#endif
#ifdef CONFIG_CFS_BANDWIDTH
	{
		.name = "max",
		.flags = CFTYPE_NOT_ON_ROOT,
		.seq_show = cpu_max_show,
		.write = cpu_max_write,
	},
	{
		.name = "max.burst",
		.flags = CFTYPE_NOT_ON_ROOT,
		.read_u64 = cpu_cfs_burst_read_u64,
		.write_u64 = cpu_cfs_burst_write_u64,
	},
#endif
#ifdef CONFIG_UCLAMP_TASK_GROUP
	{
		.name = "uclamp.min",
		.flags = CFTYPE_NOT_ON_ROOT,
		.seq_show = cpu_uclamp_min_show,
		.write = cpu_uclamp_min_write,
	},
	{
		.name = "uclamp.max",
		.flags = CFTYPE_NOT_ON_ROOT,
		.seq_show = cpu_uclamp_max_show,
		.write = cpu_uclamp_max_write,
	},
#endif
	{ }	/* terminate */
};

struct cgroup_subsys cpu_cgrp_subsys = {
	.css_alloc	= cpu_cgroup_css_alloc,
	.css_online	= cpu_cgroup_css_online,
	.css_released	= cpu_cgroup_css_released,
	.css_free	= cpu_cgroup_css_free,
	.css_extra_stat_show = cpu_extra_stat_show,
	.fork		= cpu_cgroup_fork,
	.can_attach	= cpu_cgroup_can_attach,
	.attach		= cpu_cgroup_attach,
	.legacy_cftypes	= cpu_legacy_files,
	.dfl_cftypes	= cpu_files,
	.early_init	= true,
	.threaded	= true,
};

#endif	/* CONFIG_CGROUP_SCHED */

void dump_cpu_task(int cpu)
{
	pr_info("Task dump for CPU %d:\n", cpu);
	sched_show_task(cpu_curr(cpu));
}

/*
 * Nice levels are multiplicative, with a gentle 10% change for every
 * nice level changed. I.e. when a CPU-bound task goes from nice 0 to
 * nice 1, it will get ~10% less CPU time than another CPU-bound task
 * that remained on nice 0.
 *
 * The "10% effect" is relative and cumulative: from _any_ nice level,
 * if you go up 1 level, it's -10% CPU usage, if you go down 1 level
 * it's +10% CPU usage. (to achieve that we use a multiplier of 1.25.
 * If a task goes up by ~10% and another task goes down by ~10% then
 * the relative distance between them is ~25%.)
 */
const int sched_prio_to_weight[40] = {
 /* -20 */     88761,     71755,     56483,     46273,     36291,
 /* -15 */     29154,     23254,     18705,     14949,     11916,
 /* -10 */      9548,      7620,      6100,      4904,      3906,
 /*  -5 */      3121,      2501,      1991,      1586,      1277,
 /*   0 */      1024,       820,       655,       526,       423,
 /*   5 */       335,       272,       215,       172,       137,
 /*  10 */       110,        87,        70,        56,        45,
 /*  15 */        36,        29,        23,        18,        15,
};

/*
 * Inverse (2^32/x) values of the sched_prio_to_weight[] array, precalculated.
 *
 * In cases where the weight does not change often, we can use the
 * precalculated inverse to speed up arithmetics by turning divisions
 * into multiplications:
 */
const u32 sched_prio_to_wmult[40] = {
 /* -20 */     48388,     59856,     76040,     92818,    118348,
 /* -15 */    147320,    184698,    229616,    287308,    360437,
 /* -10 */    449829,    563644,    704093,    875809,   1099582,
 /*  -5 */   1376151,   1717300,   2157191,   2708050,   3363326,
 /*   0 */   4194304,   5237765,   6557202,   8165337,  10153587,
 /*   5 */  12820798,  15790321,  19976592,  24970740,  31350126,
 /*  10 */  39045157,  49367440,  61356676,  76695844,  95443717,
 /*  15 */ 119304647, 148102320, 186737708, 238609294, 286331153,
};

void call_trace_sched_update_nr_running(struct rq *rq, int count)
{
        trace_sched_update_nr_running_tp(rq, count);
}<|MERGE_RESOLUTION|>--- conflicted
+++ resolved
@@ -26,14 +26,10 @@
 #include <linux/topology.h>
 #include <linux/sched/clock.h>
 #include <linux/sched/cond_resched.h>
-<<<<<<< HEAD
-#include <linux/sched/debug.h>
-=======
 #include <linux/sched/cputime.h>
 #include <linux/sched/debug.h>
 #include <linux/sched/hotplug.h>
 #include <linux/sched/init.h>
->>>>>>> 88084a3d
 #include <linux/sched/isolation.h>
 #include <linux/sched/loadavg.h>
 #include <linux/sched/mm.h>
@@ -84,19 +80,11 @@
 #include <linux/sched/rseq_api.h>
 #include <trace/events/sched.h>
 #undef CREATE_TRACE_POINTS
-<<<<<<< HEAD
 
 #include "sched.h"
 #include "stats.h"
 #include "autogroup.h"
 
-=======
-
-#include "sched.h"
-#include "stats.h"
-#include "autogroup.h"
-
->>>>>>> 88084a3d
 #include "autogroup.h"
 #include "pelt.h"
 #include "smp.h"
@@ -8497,8 +8485,6 @@
 	}
 }
 
-<<<<<<< HEAD
-=======
 #define PREEMPT_MODEL_ACCESSOR(mode) \
 	bool preempt_model_##mode(void)						 \
 	{									 \
@@ -8511,7 +8497,6 @@
 PREEMPT_MODEL_ACCESSOR(voluntary);
 PREEMPT_MODEL_ACCESSOR(full);
 
->>>>>>> 88084a3d
 #else /* !CONFIG_PREEMPT_DYNAMIC */
 
 static inline void preempt_dynamic_init(void) { }
