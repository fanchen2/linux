--- conflicted
+++ resolved
@@ -304,15 +304,6 @@
 	while (1);
 }
 
-<<<<<<< HEAD
-/*
- * Basic Program Check Handler.
- */
-extern void s390_base_pgm_handler(void);
-extern void (*s390_base_pgm_handler_fn)(struct pt_regs *regs);
-
-=======
->>>>>>> 88084a3d
 #define ARCH_LOW_ADDRESS_LIMIT	0x7fffffffUL
 
 extern int memcpy_real(void *, unsigned long, size_t);
