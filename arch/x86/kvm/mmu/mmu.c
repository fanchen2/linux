// SPDX-License-Identifier: GPL-2.0-only
/*
 * Kernel-based Virtual Machine driver for Linux
 *
 * This module enables machines with Intel VT-x extensions to run virtual
 * machines without emulation or binary translation.
 *
 * MMU support
 *
 * Copyright (C) 2006 Qumranet, Inc.
 * Copyright 2010 Red Hat, Inc. and/or its affiliates.
 *
 * Authors:
 *   Yaniv Kamay  <yaniv@qumranet.com>
 *   Avi Kivity   <avi@qumranet.com>
 */

#include "irq.h"
#include "ioapic.h"
#include "mmu.h"
#include "mmu_internal.h"
#include "tdp_mmu.h"
#include "x86.h"
#include "kvm_cache_regs.h"
#include "kvm_emulate.h"
#include "cpuid.h"
#include "spte.h"

#include <linux/kvm_host.h>
#include <linux/types.h>
#include <linux/string.h>
#include <linux/mm.h>
#include <linux/highmem.h>
#include <linux/moduleparam.h>
#include <linux/export.h>
#include <linux/swap.h>
#include <linux/hugetlb.h>
#include <linux/compiler.h>
#include <linux/srcu.h>
#include <linux/slab.h>
#include <linux/sched/signal.h>
#include <linux/uaccess.h>
#include <linux/hash.h>
#include <linux/kern_levels.h>
#include <linux/kthread.h>

#include <asm/page.h>
#include <asm/memtype.h>
#include <asm/cmpxchg.h>
#include <asm/io.h>
#include <asm/set_memory.h>
#include <asm/vmx.h>
#include <asm/kvm_page_track.h>
#include "trace.h"

extern bool itlb_multihit_kvm_mitigation;

int __read_mostly nx_huge_pages = -1;
#ifdef CONFIG_PREEMPT_RT
/* Recovery can cause latency spikes, disable it for PREEMPT_RT.  */
static uint __read_mostly nx_huge_pages_recovery_ratio = 0;
#else
static uint __read_mostly nx_huge_pages_recovery_ratio = 60;
#endif

static int set_nx_huge_pages(const char *val, const struct kernel_param *kp);
static int set_nx_huge_pages_recovery_ratio(const char *val, const struct kernel_param *kp);

static const struct kernel_param_ops nx_huge_pages_ops = {
	.set = set_nx_huge_pages,
	.get = param_get_bool,
};

static const struct kernel_param_ops nx_huge_pages_recovery_ratio_ops = {
	.set = set_nx_huge_pages_recovery_ratio,
	.get = param_get_uint,
};

module_param_cb(nx_huge_pages, &nx_huge_pages_ops, &nx_huge_pages, 0644);
__MODULE_PARM_TYPE(nx_huge_pages, "bool");
module_param_cb(nx_huge_pages_recovery_ratio, &nx_huge_pages_recovery_ratio_ops,
		&nx_huge_pages_recovery_ratio, 0644);
__MODULE_PARM_TYPE(nx_huge_pages_recovery_ratio, "uint");

static bool __read_mostly force_flush_and_sync_on_reuse;
module_param_named(flush_on_reuse, force_flush_and_sync_on_reuse, bool, 0644);

/*
 * When setting this variable to true it enables Two-Dimensional-Paging
 * where the hardware walks 2 page tables:
 * 1. the guest-virtual to guest-physical
 * 2. while doing 1. it walks guest-physical to host-physical
 * If the hardware supports that we don't need to do shadow paging.
 */
bool tdp_enabled = false;

static int max_huge_page_level __read_mostly;
static int max_tdp_level __read_mostly;

enum {
	AUDIT_PRE_PAGE_FAULT,
	AUDIT_POST_PAGE_FAULT,
	AUDIT_PRE_PTE_WRITE,
	AUDIT_POST_PTE_WRITE,
	AUDIT_PRE_SYNC,
	AUDIT_POST_SYNC
};

#ifdef MMU_DEBUG
bool dbg = 0;
module_param(dbg, bool, 0644);
#endif

#define PTE_PREFETCH_NUM		8

#define PT32_LEVEL_BITS 10

#define PT32_LEVEL_SHIFT(level) \
		(PAGE_SHIFT + (level - 1) * PT32_LEVEL_BITS)

#define PT32_LVL_OFFSET_MASK(level) \
	(PT32_BASE_ADDR_MASK & ((1ULL << (PAGE_SHIFT + (((level) - 1) \
						* PT32_LEVEL_BITS))) - 1))

#define PT32_INDEX(address, level)\
	(((address) >> PT32_LEVEL_SHIFT(level)) & ((1 << PT32_LEVEL_BITS) - 1))


#define PT32_BASE_ADDR_MASK PAGE_MASK
#define PT32_DIR_BASE_ADDR_MASK \
	(PAGE_MASK & ~((1ULL << (PAGE_SHIFT + PT32_LEVEL_BITS)) - 1))
#define PT32_LVL_ADDR_MASK(level) \
	(PAGE_MASK & ~((1ULL << (PAGE_SHIFT + (((level) - 1) \
					    * PT32_LEVEL_BITS))) - 1))

#include <trace/events/kvm.h>

/* make pte_list_desc fit well in cache line */
#define PTE_LIST_EXT 3

struct pte_list_desc {
	u64 *sptes[PTE_LIST_EXT];
	struct pte_list_desc *more;
};

struct kvm_shadow_walk_iterator {
	u64 addr;
	hpa_t shadow_addr;
	u64 *sptep;
	int level;
	unsigned index;
};

#define for_each_shadow_entry_using_root(_vcpu, _root, _addr, _walker)     \
	for (shadow_walk_init_using_root(&(_walker), (_vcpu),              \
					 (_root), (_addr));                \
	     shadow_walk_okay(&(_walker));			           \
	     shadow_walk_next(&(_walker)))

#define for_each_shadow_entry(_vcpu, _addr, _walker)            \
	for (shadow_walk_init(&(_walker), _vcpu, _addr);	\
	     shadow_walk_okay(&(_walker));			\
	     shadow_walk_next(&(_walker)))

#define for_each_shadow_entry_lockless(_vcpu, _addr, _walker, spte)	\
	for (shadow_walk_init(&(_walker), _vcpu, _addr);		\
	     shadow_walk_okay(&(_walker)) &&				\
		({ spte = mmu_spte_get_lockless(_walker.sptep); 1; });	\
	     __shadow_walk_next(&(_walker), spte))

static struct kmem_cache *pte_list_desc_cache;
struct kmem_cache *mmu_page_header_cache;
static struct percpu_counter kvm_total_used_mmu_pages;

static void mmu_spte_set(u64 *sptep, u64 spte);
static union kvm_mmu_page_role
kvm_mmu_calc_root_page_role(struct kvm_vcpu *vcpu);

struct kvm_mmu_role_regs {
	const unsigned long cr0;
	const unsigned long cr4;
	const u64 efer;
};

#define CREATE_TRACE_POINTS
#include "mmutrace.h"

/*
 * Yes, lot's of underscores.  They're a hint that you probably shouldn't be
 * reading from the role_regs.  Once the mmu_role is constructed, it becomes
 * the single source of truth for the MMU's state.
 */
#define BUILD_MMU_ROLE_REGS_ACCESSOR(reg, name, flag)			\
static inline bool ____is_##reg##_##name(struct kvm_mmu_role_regs *regs)\
{									\
	return !!(regs->reg & flag);					\
}
BUILD_MMU_ROLE_REGS_ACCESSOR(cr0, pg, X86_CR0_PG);
BUILD_MMU_ROLE_REGS_ACCESSOR(cr0, wp, X86_CR0_WP);
BUILD_MMU_ROLE_REGS_ACCESSOR(cr4, pse, X86_CR4_PSE);
BUILD_MMU_ROLE_REGS_ACCESSOR(cr4, pae, X86_CR4_PAE);
BUILD_MMU_ROLE_REGS_ACCESSOR(cr4, smep, X86_CR4_SMEP);
BUILD_MMU_ROLE_REGS_ACCESSOR(cr4, smap, X86_CR4_SMAP);
BUILD_MMU_ROLE_REGS_ACCESSOR(cr4, pke, X86_CR4_PKE);
BUILD_MMU_ROLE_REGS_ACCESSOR(cr4, la57, X86_CR4_LA57);
BUILD_MMU_ROLE_REGS_ACCESSOR(efer, nx, EFER_NX);
BUILD_MMU_ROLE_REGS_ACCESSOR(efer, lma, EFER_LMA);

/*
 * The MMU itself (with a valid role) is the single source of truth for the
 * MMU.  Do not use the regs used to build the MMU/role, nor the vCPU.  The
 * regs don't account for dependencies, e.g. clearing CR4 bits if CR0.PG=1,
 * and the vCPU may be incorrect/irrelevant.
 */
#define BUILD_MMU_ROLE_ACCESSOR(base_or_ext, reg, name)		\
static inline bool is_##reg##_##name(struct kvm_mmu *mmu)	\
{								\
	return !!(mmu->mmu_role. base_or_ext . reg##_##name);	\
}
BUILD_MMU_ROLE_ACCESSOR(ext,  cr0, pg);
BUILD_MMU_ROLE_ACCESSOR(base, cr0, wp);
BUILD_MMU_ROLE_ACCESSOR(ext,  cr4, pse);
BUILD_MMU_ROLE_ACCESSOR(ext,  cr4, pae);
BUILD_MMU_ROLE_ACCESSOR(ext,  cr4, smep);
BUILD_MMU_ROLE_ACCESSOR(ext,  cr4, smap);
BUILD_MMU_ROLE_ACCESSOR(ext,  cr4, pke);
BUILD_MMU_ROLE_ACCESSOR(ext,  cr4, la57);
BUILD_MMU_ROLE_ACCESSOR(base, efer, nx);

static struct kvm_mmu_role_regs vcpu_to_role_regs(struct kvm_vcpu *vcpu)
{
	struct kvm_mmu_role_regs regs = {
		.cr0 = kvm_read_cr0_bits(vcpu, KVM_MMU_CR0_ROLE_BITS),
		.cr4 = kvm_read_cr4_bits(vcpu, KVM_MMU_CR4_ROLE_BITS),
		.efer = vcpu->arch.efer,
	};

	return regs;
}

static int role_regs_to_root_level(struct kvm_mmu_role_regs *regs)
{
	if (!____is_cr0_pg(regs))
		return 0;
	else if (____is_efer_lma(regs))
		return ____is_cr4_la57(regs) ? PT64_ROOT_5LEVEL :
					       PT64_ROOT_4LEVEL;
	else if (____is_cr4_pae(regs))
		return PT32E_ROOT_LEVEL;
	else
		return PT32_ROOT_LEVEL;
}

static inline bool kvm_available_flush_tlb_with_range(void)
{
	return kvm_x86_ops.tlb_remote_flush_with_range;
}

static void kvm_flush_remote_tlbs_with_range(struct kvm *kvm,
		struct kvm_tlb_range *range)
{
	int ret = -ENOTSUPP;

	if (range && kvm_x86_ops.tlb_remote_flush_with_range)
		ret = static_call(kvm_x86_tlb_remote_flush_with_range)(kvm, range);

	if (ret)
		kvm_flush_remote_tlbs(kvm);
}

void kvm_flush_remote_tlbs_with_address(struct kvm *kvm,
		u64 start_gfn, u64 pages)
{
	struct kvm_tlb_range range;

	range.start_gfn = start_gfn;
	range.pages = pages;

	kvm_flush_remote_tlbs_with_range(kvm, &range);
}

static void mark_mmio_spte(struct kvm_vcpu *vcpu, u64 *sptep, u64 gfn,
			   unsigned int access)
{
	u64 spte = make_mmio_spte(vcpu, gfn, access);

	trace_mark_mmio_spte(sptep, gfn, spte);
	mmu_spte_set(sptep, spte);
}

static gfn_t get_mmio_spte_gfn(u64 spte)
{
	u64 gpa = spte & shadow_nonpresent_or_rsvd_lower_gfn_mask;

	gpa |= (spte >> SHADOW_NONPRESENT_OR_RSVD_MASK_LEN)
	       & shadow_nonpresent_or_rsvd_mask;

	return gpa >> PAGE_SHIFT;
}

static unsigned get_mmio_spte_access(u64 spte)
{
	return spte & shadow_mmio_access_mask;
}

static bool check_mmio_spte(struct kvm_vcpu *vcpu, u64 spte)
{
	u64 kvm_gen, spte_gen, gen;

	gen = kvm_vcpu_memslots(vcpu)->generation;
	if (unlikely(gen & KVM_MEMSLOT_GEN_UPDATE_IN_PROGRESS))
		return false;

	kvm_gen = gen & MMIO_SPTE_GEN_MASK;
	spte_gen = get_mmio_spte_generation(spte);

	trace_check_mmio_spte(spte, kvm_gen, spte_gen);
	return likely(kvm_gen == spte_gen);
}

static gpa_t translate_gpa(struct kvm_vcpu *vcpu, gpa_t gpa, u32 access,
                                  struct x86_exception *exception)
{
	/* Check if guest physical address doesn't exceed guest maximum */
	if (kvm_vcpu_is_illegal_gpa(vcpu, gpa)) {
		exception->error_code |= PFERR_RSVD_MASK;
		return UNMAPPED_GVA;
	}

        return gpa;
}

static int is_cpuid_PSE36(void)
{
	return 1;
}

static gfn_t pse36_gfn_delta(u32 gpte)
{
	int shift = 32 - PT32_DIR_PSE36_SHIFT - PAGE_SHIFT;

	return (gpte & PT32_DIR_PSE36_MASK) << shift;
}

#ifdef CONFIG_X86_64
static void __set_spte(u64 *sptep, u64 spte)
{
	WRITE_ONCE(*sptep, spte);
}

static void __update_clear_spte_fast(u64 *sptep, u64 spte)
{
	WRITE_ONCE(*sptep, spte);
}

static u64 __update_clear_spte_slow(u64 *sptep, u64 spte)
{
	return xchg(sptep, spte);
}

static u64 __get_spte_lockless(u64 *sptep)
{
	return READ_ONCE(*sptep);
}
#else
union split_spte {
	struct {
		u32 spte_low;
		u32 spte_high;
	};
	u64 spte;
};

static void count_spte_clear(u64 *sptep, u64 spte)
{
	struct kvm_mmu_page *sp =  sptep_to_sp(sptep);

	if (is_shadow_present_pte(spte))
		return;

	/* Ensure the spte is completely set before we increase the count */
	smp_wmb();
	sp->clear_spte_count++;
}

static void __set_spte(u64 *sptep, u64 spte)
{
	union split_spte *ssptep, sspte;

	ssptep = (union split_spte *)sptep;
	sspte = (union split_spte)spte;

	ssptep->spte_high = sspte.spte_high;

	/*
	 * If we map the spte from nonpresent to present, We should store
	 * the high bits firstly, then set present bit, so cpu can not
	 * fetch this spte while we are setting the spte.
	 */
	smp_wmb();

	WRITE_ONCE(ssptep->spte_low, sspte.spte_low);
}

static void __update_clear_spte_fast(u64 *sptep, u64 spte)
{
	union split_spte *ssptep, sspte;

	ssptep = (union split_spte *)sptep;
	sspte = (union split_spte)spte;

	WRITE_ONCE(ssptep->spte_low, sspte.spte_low);

	/*
	 * If we map the spte from present to nonpresent, we should clear
	 * present bit firstly to avoid vcpu fetch the old high bits.
	 */
	smp_wmb();

	ssptep->spte_high = sspte.spte_high;
	count_spte_clear(sptep, spte);
}

static u64 __update_clear_spte_slow(u64 *sptep, u64 spte)
{
	union split_spte *ssptep, sspte, orig;

	ssptep = (union split_spte *)sptep;
	sspte = (union split_spte)spte;

	/* xchg acts as a barrier before the setting of the high bits */
	orig.spte_low = xchg(&ssptep->spte_low, sspte.spte_low);
	orig.spte_high = ssptep->spte_high;
	ssptep->spte_high = sspte.spte_high;
	count_spte_clear(sptep, spte);

	return orig.spte;
}

/*
 * The idea using the light way get the spte on x86_32 guest is from
 * gup_get_pte (mm/gup.c).
 *
 * An spte tlb flush may be pending, because kvm_set_pte_rmapp
 * coalesces them and we are running out of the MMU lock.  Therefore
 * we need to protect against in-progress updates of the spte.
 *
 * Reading the spte while an update is in progress may get the old value
 * for the high part of the spte.  The race is fine for a present->non-present
 * change (because the high part of the spte is ignored for non-present spte),
 * but for a present->present change we must reread the spte.
 *
 * All such changes are done in two steps (present->non-present and
 * non-present->present), hence it is enough to count the number of
 * present->non-present updates: if it changed while reading the spte,
 * we might have hit the race.  This is done using clear_spte_count.
 */
static u64 __get_spte_lockless(u64 *sptep)
{
	struct kvm_mmu_page *sp =  sptep_to_sp(sptep);
	union split_spte spte, *orig = (union split_spte *)sptep;
	int count;

retry:
	count = sp->clear_spte_count;
	smp_rmb();

	spte.spte_low = orig->spte_low;
	smp_rmb();

	spte.spte_high = orig->spte_high;
	smp_rmb();

	if (unlikely(spte.spte_low != orig->spte_low ||
	      count != sp->clear_spte_count))
		goto retry;

	return spte.spte;
}
#endif

static bool spte_has_volatile_bits(u64 spte)
{
	if (!is_shadow_present_pte(spte))
		return false;

	/*
	 * Always atomically update spte if it can be updated
	 * out of mmu-lock, it can ensure dirty bit is not lost,
	 * also, it can help us to get a stable is_writable_pte()
	 * to ensure tlb flush is not missed.
	 */
	if (spte_can_locklessly_be_made_writable(spte) ||
	    is_access_track_spte(spte))
		return true;

	if (spte_ad_enabled(spte)) {
		if ((spte & shadow_accessed_mask) == 0 ||
	    	    (is_writable_pte(spte) && (spte & shadow_dirty_mask) == 0))
			return true;
	}

	return false;
}

/* Rules for using mmu_spte_set:
 * Set the sptep from nonpresent to present.
 * Note: the sptep being assigned *must* be either not present
 * or in a state where the hardware will not attempt to update
 * the spte.
 */
static void mmu_spte_set(u64 *sptep, u64 new_spte)
{
	WARN_ON(is_shadow_present_pte(*sptep));
	__set_spte(sptep, new_spte);
}

/*
 * Update the SPTE (excluding the PFN), but do not track changes in its
 * accessed/dirty status.
 */
static u64 mmu_spte_update_no_track(u64 *sptep, u64 new_spte)
{
	u64 old_spte = *sptep;

	WARN_ON(!is_shadow_present_pte(new_spte));

	if (!is_shadow_present_pte(old_spte)) {
		mmu_spte_set(sptep, new_spte);
		return old_spte;
	}

	if (!spte_has_volatile_bits(old_spte))
		__update_clear_spte_fast(sptep, new_spte);
	else
		old_spte = __update_clear_spte_slow(sptep, new_spte);

	WARN_ON(spte_to_pfn(old_spte) != spte_to_pfn(new_spte));

	return old_spte;
}

/* Rules for using mmu_spte_update:
 * Update the state bits, it means the mapped pfn is not changed.
 *
 * Whenever we overwrite a writable spte with a read-only one we
 * should flush remote TLBs. Otherwise rmap_write_protect
 * will find a read-only spte, even though the writable spte
 * might be cached on a CPU's TLB, the return value indicates this
 * case.
 *
 * Returns true if the TLB needs to be flushed
 */
static bool mmu_spte_update(u64 *sptep, u64 new_spte)
{
	bool flush = false;
	u64 old_spte = mmu_spte_update_no_track(sptep, new_spte);

	if (!is_shadow_present_pte(old_spte))
		return false;

	/*
	 * For the spte updated out of mmu-lock is safe, since
	 * we always atomically update it, see the comments in
	 * spte_has_volatile_bits().
	 */
	if (spte_can_locklessly_be_made_writable(old_spte) &&
	      !is_writable_pte(new_spte))
		flush = true;

	/*
	 * Flush TLB when accessed/dirty states are changed in the page tables,
	 * to guarantee consistency between TLB and page tables.
	 */

	if (is_accessed_spte(old_spte) && !is_accessed_spte(new_spte)) {
		flush = true;
		kvm_set_pfn_accessed(spte_to_pfn(old_spte));
	}

	if (is_dirty_spte(old_spte) && !is_dirty_spte(new_spte)) {
		flush = true;
		kvm_set_pfn_dirty(spte_to_pfn(old_spte));
	}

	return flush;
}

/*
 * Rules for using mmu_spte_clear_track_bits:
 * It sets the sptep from present to nonpresent, and track the
 * state bits, it is used to clear the last level sptep.
 * Returns non-zero if the PTE was previously valid.
 */
static int mmu_spte_clear_track_bits(u64 *sptep)
{
	kvm_pfn_t pfn;
	u64 old_spte = *sptep;

	if (!spte_has_volatile_bits(old_spte))
		__update_clear_spte_fast(sptep, 0ull);
	else
		old_spte = __update_clear_spte_slow(sptep, 0ull);

	if (!is_shadow_present_pte(old_spte))
		return 0;

	pfn = spte_to_pfn(old_spte);

	if (is_accessed_spte(old_spte))
		kvm_set_pfn_accessed(pfn);

	if (is_dirty_spte(old_spte))
		kvm_set_pfn_dirty(pfn);

	return 1;
}

/*
 * Rules for using mmu_spte_clear_no_track:
 * Directly clear spte without caring the state bits of sptep,
 * it is used to set the upper level spte.
 */
static void mmu_spte_clear_no_track(u64 *sptep)
{
	__update_clear_spte_fast(sptep, 0ull);
}

static u64 mmu_spte_get_lockless(u64 *sptep)
{
	return __get_spte_lockless(sptep);
}

/* Restore an acc-track PTE back to a regular PTE */
static u64 restore_acc_track_spte(u64 spte)
{
	u64 new_spte = spte;
	u64 saved_bits = (spte >> SHADOW_ACC_TRACK_SAVED_BITS_SHIFT)
			 & SHADOW_ACC_TRACK_SAVED_BITS_MASK;

	WARN_ON_ONCE(spte_ad_enabled(spte));
	WARN_ON_ONCE(!is_access_track_spte(spte));

	new_spte &= ~shadow_acc_track_mask;
	new_spte &= ~(SHADOW_ACC_TRACK_SAVED_BITS_MASK <<
		      SHADOW_ACC_TRACK_SAVED_BITS_SHIFT);
	new_spte |= saved_bits;

	return new_spte;
}

/* Returns the Accessed status of the PTE and resets it at the same time. */
static bool mmu_spte_age(u64 *sptep)
{
	u64 spte = mmu_spte_get_lockless(sptep);

	if (!is_accessed_spte(spte))
		return false;

	if (spte_ad_enabled(spte)) {
		clear_bit((ffs(shadow_accessed_mask) - 1),
			  (unsigned long *)sptep);
	} else {
		/*
		 * Capture the dirty status of the page, so that it doesn't get
		 * lost when the SPTE is marked for access tracking.
		 */
		if (is_writable_pte(spte))
			kvm_set_pfn_dirty(spte_to_pfn(spte));

		spte = mark_spte_for_access_track(spte);
		mmu_spte_update_no_track(sptep, spte);
	}

	return true;
}

static void walk_shadow_page_lockless_begin(struct kvm_vcpu *vcpu)
{
	/*
	 * Prevent page table teardown by making any free-er wait during
	 * kvm_flush_remote_tlbs() IPI to all active vcpus.
	 */
	local_irq_disable();

	/*
	 * Make sure a following spte read is not reordered ahead of the write
	 * to vcpu->mode.
	 */
	smp_store_mb(vcpu->mode, READING_SHADOW_PAGE_TABLES);
}

static void walk_shadow_page_lockless_end(struct kvm_vcpu *vcpu)
{
	/*
	 * Make sure the write to vcpu->mode is not reordered in front of
	 * reads to sptes.  If it does, kvm_mmu_commit_zap_page() can see us
	 * OUTSIDE_GUEST_MODE and proceed to free the shadow page table.
	 */
	smp_store_release(&vcpu->mode, OUTSIDE_GUEST_MODE);
	local_irq_enable();
}

static int mmu_topup_memory_caches(struct kvm_vcpu *vcpu, bool maybe_indirect)
{
	int r;

	/* 1 rmap, 1 parent PTE per level, and the prefetched rmaps. */
	r = kvm_mmu_topup_memory_cache(&vcpu->arch.mmu_pte_list_desc_cache,
				       1 + PT64_ROOT_MAX_LEVEL + PTE_PREFETCH_NUM);
	if (r)
		return r;
	r = kvm_mmu_topup_memory_cache(&vcpu->arch.mmu_shadow_page_cache,
				       PT64_ROOT_MAX_LEVEL);
	if (r)
		return r;
	if (maybe_indirect) {
		r = kvm_mmu_topup_memory_cache(&vcpu->arch.mmu_gfn_array_cache,
					       PT64_ROOT_MAX_LEVEL);
		if (r)
			return r;
	}
	return kvm_mmu_topup_memory_cache(&vcpu->arch.mmu_page_header_cache,
					  PT64_ROOT_MAX_LEVEL);
}

static void mmu_free_memory_caches(struct kvm_vcpu *vcpu)
{
	kvm_mmu_free_memory_cache(&vcpu->arch.mmu_pte_list_desc_cache);
	kvm_mmu_free_memory_cache(&vcpu->arch.mmu_shadow_page_cache);
	kvm_mmu_free_memory_cache(&vcpu->arch.mmu_gfn_array_cache);
	kvm_mmu_free_memory_cache(&vcpu->arch.mmu_page_header_cache);
}

static struct pte_list_desc *mmu_alloc_pte_list_desc(struct kvm_vcpu *vcpu)
{
	return kvm_mmu_memory_cache_alloc(&vcpu->arch.mmu_pte_list_desc_cache);
}

static void mmu_free_pte_list_desc(struct pte_list_desc *pte_list_desc)
{
	kmem_cache_free(pte_list_desc_cache, pte_list_desc);
}

static gfn_t kvm_mmu_page_get_gfn(struct kvm_mmu_page *sp, int index)
{
	if (!sp->role.direct)
		return sp->gfns[index];

	return sp->gfn + (index << ((sp->role.level - 1) * PT64_LEVEL_BITS));
}

static void kvm_mmu_page_set_gfn(struct kvm_mmu_page *sp, int index, gfn_t gfn)
{
	if (!sp->role.direct) {
		sp->gfns[index] = gfn;
		return;
	}

	if (WARN_ON(gfn != kvm_mmu_page_get_gfn(sp, index)))
		pr_err_ratelimited("gfn mismatch under direct page %llx "
				   "(expected %llx, got %llx)\n",
				   sp->gfn,
				   kvm_mmu_page_get_gfn(sp, index), gfn);
}

/*
 * Return the pointer to the large page information for a given gfn,
 * handling slots that are not large page aligned.
 */
static struct kvm_lpage_info *lpage_info_slot(gfn_t gfn,
		const struct kvm_memory_slot *slot, int level)
{
	unsigned long idx;

	idx = gfn_to_index(gfn, slot->base_gfn, level);
	return &slot->arch.lpage_info[level - 2][idx];
}

static void update_gfn_disallow_lpage_count(struct kvm_memory_slot *slot,
					    gfn_t gfn, int count)
{
	struct kvm_lpage_info *linfo;
	int i;

	for (i = PG_LEVEL_2M; i <= KVM_MAX_HUGEPAGE_LEVEL; ++i) {
		linfo = lpage_info_slot(gfn, slot, i);
		linfo->disallow_lpage += count;
		WARN_ON(linfo->disallow_lpage < 0);
	}
}

void kvm_mmu_gfn_disallow_lpage(struct kvm_memory_slot *slot, gfn_t gfn)
{
	update_gfn_disallow_lpage_count(slot, gfn, 1);
}

void kvm_mmu_gfn_allow_lpage(struct kvm_memory_slot *slot, gfn_t gfn)
{
	update_gfn_disallow_lpage_count(slot, gfn, -1);
}

static void account_shadowed(struct kvm *kvm, struct kvm_mmu_page *sp)
{
	struct kvm_memslots *slots;
	struct kvm_memory_slot *slot;
	gfn_t gfn;

	kvm->arch.indirect_shadow_pages++;
	gfn = sp->gfn;
	slots = kvm_memslots_for_spte_role(kvm, sp->role);
	slot = __gfn_to_memslot(slots, gfn);

	/* the non-leaf shadow pages are keeping readonly. */
	if (sp->role.level > PG_LEVEL_4K)
		return kvm_slot_page_track_add_page(kvm, slot, gfn,
						    KVM_PAGE_TRACK_WRITE);

	kvm_mmu_gfn_disallow_lpage(slot, gfn);
}

void account_huge_nx_page(struct kvm *kvm, struct kvm_mmu_page *sp)
{
	if (sp->lpage_disallowed)
		return;

	++kvm->stat.nx_lpage_splits;
	list_add_tail(&sp->lpage_disallowed_link,
		      &kvm->arch.lpage_disallowed_mmu_pages);
	sp->lpage_disallowed = true;
}

static void unaccount_shadowed(struct kvm *kvm, struct kvm_mmu_page *sp)
{
	struct kvm_memslots *slots;
	struct kvm_memory_slot *slot;
	gfn_t gfn;

	kvm->arch.indirect_shadow_pages--;
	gfn = sp->gfn;
	slots = kvm_memslots_for_spte_role(kvm, sp->role);
	slot = __gfn_to_memslot(slots, gfn);
	if (sp->role.level > PG_LEVEL_4K)
		return kvm_slot_page_track_remove_page(kvm, slot, gfn,
						       KVM_PAGE_TRACK_WRITE);

	kvm_mmu_gfn_allow_lpage(slot, gfn);
}

void unaccount_huge_nx_page(struct kvm *kvm, struct kvm_mmu_page *sp)
{
	--kvm->stat.nx_lpage_splits;
	sp->lpage_disallowed = false;
	list_del(&sp->lpage_disallowed_link);
}

static struct kvm_memory_slot *
gfn_to_memslot_dirty_bitmap(struct kvm_vcpu *vcpu, gfn_t gfn,
			    bool no_dirty_log)
{
	struct kvm_memory_slot *slot;

	slot = kvm_vcpu_gfn_to_memslot(vcpu, gfn);
	if (!slot || slot->flags & KVM_MEMSLOT_INVALID)
		return NULL;
	if (no_dirty_log && kvm_slot_dirty_track_enabled(slot))
		return NULL;

	return slot;
}

/*
 * About rmap_head encoding:
 *
 * If the bit zero of rmap_head->val is clear, then it points to the only spte
 * in this rmap chain. Otherwise, (rmap_head->val & ~1) points to a struct
 * pte_list_desc containing more mappings.
 */

/*
 * Returns the number of pointers in the rmap chain, not counting the new one.
 */
static int pte_list_add(struct kvm_vcpu *vcpu, u64 *spte,
			struct kvm_rmap_head *rmap_head)
{
	struct pte_list_desc *desc;
	int i, count = 0;

	if (!rmap_head->val) {
		rmap_printk("%p %llx 0->1\n", spte, *spte);
		rmap_head->val = (unsigned long)spte;
	} else if (!(rmap_head->val & 1)) {
		rmap_printk("%p %llx 1->many\n", spte, *spte);
		desc = mmu_alloc_pte_list_desc(vcpu);
		desc->sptes[0] = (u64 *)rmap_head->val;
		desc->sptes[1] = spte;
		rmap_head->val = (unsigned long)desc | 1;
		++count;
	} else {
		rmap_printk("%p %llx many->many\n", spte, *spte);
		desc = (struct pte_list_desc *)(rmap_head->val & ~1ul);
		while (desc->sptes[PTE_LIST_EXT-1]) {
			count += PTE_LIST_EXT;

			if (!desc->more) {
				desc->more = mmu_alloc_pte_list_desc(vcpu);
				desc = desc->more;
				break;
			}
			desc = desc->more;
		}
		for (i = 0; desc->sptes[i]; ++i)
			++count;
		desc->sptes[i] = spte;
	}
	return count;
}

static void
pte_list_desc_remove_entry(struct kvm_rmap_head *rmap_head,
			   struct pte_list_desc *desc, int i,
			   struct pte_list_desc *prev_desc)
{
	int j;

	for (j = PTE_LIST_EXT - 1; !desc->sptes[j] && j > i; --j)
		;
	desc->sptes[i] = desc->sptes[j];
	desc->sptes[j] = NULL;
	if (j != 0)
		return;
	if (!prev_desc && !desc->more)
		rmap_head->val = 0;
	else
		if (prev_desc)
			prev_desc->more = desc->more;
		else
			rmap_head->val = (unsigned long)desc->more | 1;
	mmu_free_pte_list_desc(desc);
}

static void __pte_list_remove(u64 *spte, struct kvm_rmap_head *rmap_head)
{
	struct pte_list_desc *desc;
	struct pte_list_desc *prev_desc;
	int i;

	if (!rmap_head->val) {
		pr_err("%s: %p 0->BUG\n", __func__, spte);
		BUG();
	} else if (!(rmap_head->val & 1)) {
		rmap_printk("%p 1->0\n", spte);
		if ((u64 *)rmap_head->val != spte) {
			pr_err("%s:  %p 1->BUG\n", __func__, spte);
			BUG();
		}
		rmap_head->val = 0;
	} else {
		rmap_printk("%p many->many\n", spte);
		desc = (struct pte_list_desc *)(rmap_head->val & ~1ul);
		prev_desc = NULL;
		while (desc) {
			for (i = 0; i < PTE_LIST_EXT && desc->sptes[i]; ++i) {
				if (desc->sptes[i] == spte) {
					pte_list_desc_remove_entry(rmap_head,
							desc, i, prev_desc);
					return;
				}
			}
			prev_desc = desc;
			desc = desc->more;
		}
		pr_err("%s: %p many->many\n", __func__, spte);
		BUG();
	}
}

static void pte_list_remove(struct kvm_rmap_head *rmap_head, u64 *sptep)
{
	mmu_spte_clear_track_bits(sptep);
	__pte_list_remove(sptep, rmap_head);
}

static struct kvm_rmap_head *__gfn_to_rmap(gfn_t gfn, int level,
					   struct kvm_memory_slot *slot)
{
	unsigned long idx;

	idx = gfn_to_index(gfn, slot->base_gfn, level);
	return &slot->arch.rmap[level - PG_LEVEL_4K][idx];
}

static struct kvm_rmap_head *gfn_to_rmap(struct kvm *kvm, gfn_t gfn,
					 struct kvm_mmu_page *sp)
{
	struct kvm_memslots *slots;
	struct kvm_memory_slot *slot;

	slots = kvm_memslots_for_spte_role(kvm, sp->role);
	slot = __gfn_to_memslot(slots, gfn);
	return __gfn_to_rmap(gfn, sp->role.level, slot);
}

static bool rmap_can_add(struct kvm_vcpu *vcpu)
{
	struct kvm_mmu_memory_cache *mc;

	mc = &vcpu->arch.mmu_pte_list_desc_cache;
	return kvm_mmu_memory_cache_nr_free_objects(mc);
}

static int rmap_add(struct kvm_vcpu *vcpu, u64 *spte, gfn_t gfn)
{
	struct kvm_mmu_page *sp;
	struct kvm_rmap_head *rmap_head;

	sp = sptep_to_sp(spte);
	kvm_mmu_page_set_gfn(sp, spte - sp->spt, gfn);
	rmap_head = gfn_to_rmap(vcpu->kvm, gfn, sp);
	return pte_list_add(vcpu, spte, rmap_head);
}

static void rmap_remove(struct kvm *kvm, u64 *spte)
{
	struct kvm_mmu_page *sp;
	gfn_t gfn;
	struct kvm_rmap_head *rmap_head;

	sp = sptep_to_sp(spte);
	gfn = kvm_mmu_page_get_gfn(sp, spte - sp->spt);
	rmap_head = gfn_to_rmap(kvm, gfn, sp);
	__pte_list_remove(spte, rmap_head);
}

/*
 * Used by the following functions to iterate through the sptes linked by a
 * rmap.  All fields are private and not assumed to be used outside.
 */
struct rmap_iterator {
	/* private fields */
	struct pte_list_desc *desc;	/* holds the sptep if not NULL */
	int pos;			/* index of the sptep */
};

/*
 * Iteration must be started by this function.  This should also be used after
 * removing/dropping sptes from the rmap link because in such cases the
 * information in the iterator may not be valid.
 *
 * Returns sptep if found, NULL otherwise.
 */
static u64 *rmap_get_first(struct kvm_rmap_head *rmap_head,
			   struct rmap_iterator *iter)
{
	u64 *sptep;

	if (!rmap_head->val)
		return NULL;

	if (!(rmap_head->val & 1)) {
		iter->desc = NULL;
		sptep = (u64 *)rmap_head->val;
		goto out;
	}

	iter->desc = (struct pte_list_desc *)(rmap_head->val & ~1ul);
	iter->pos = 0;
	sptep = iter->desc->sptes[iter->pos];
out:
	BUG_ON(!is_shadow_present_pte(*sptep));
	return sptep;
}

/*
 * Must be used with a valid iterator: e.g. after rmap_get_first().
 *
 * Returns sptep if found, NULL otherwise.
 */
static u64 *rmap_get_next(struct rmap_iterator *iter)
{
	u64 *sptep;

	if (iter->desc) {
		if (iter->pos < PTE_LIST_EXT - 1) {
			++iter->pos;
			sptep = iter->desc->sptes[iter->pos];
			if (sptep)
				goto out;
		}

		iter->desc = iter->desc->more;

		if (iter->desc) {
			iter->pos = 0;
			/* desc->sptes[0] cannot be NULL */
			sptep = iter->desc->sptes[iter->pos];
			goto out;
		}
	}

	return NULL;
out:
	BUG_ON(!is_shadow_present_pte(*sptep));
	return sptep;
}

#define for_each_rmap_spte(_rmap_head_, _iter_, _spte_)			\
	for (_spte_ = rmap_get_first(_rmap_head_, _iter_);		\
	     _spte_; _spte_ = rmap_get_next(_iter_))

static void drop_spte(struct kvm *kvm, u64 *sptep)
{
	if (mmu_spte_clear_track_bits(sptep))
		rmap_remove(kvm, sptep);
}


static bool __drop_large_spte(struct kvm *kvm, u64 *sptep)
{
	if (is_large_pte(*sptep)) {
		WARN_ON(sptep_to_sp(sptep)->role.level == PG_LEVEL_4K);
		drop_spte(kvm, sptep);
		--kvm->stat.lpages;
		return true;
	}

	return false;
}

static void drop_large_spte(struct kvm_vcpu *vcpu, u64 *sptep)
{
	if (__drop_large_spte(vcpu->kvm, sptep)) {
		struct kvm_mmu_page *sp = sptep_to_sp(sptep);

		kvm_flush_remote_tlbs_with_address(vcpu->kvm, sp->gfn,
			KVM_PAGES_PER_HPAGE(sp->role.level));
	}
}

/*
 * Write-protect on the specified @sptep, @pt_protect indicates whether
 * spte write-protection is caused by protecting shadow page table.
 *
 * Note: write protection is difference between dirty logging and spte
 * protection:
 * - for dirty logging, the spte can be set to writable at anytime if
 *   its dirty bitmap is properly set.
 * - for spte protection, the spte can be writable only after unsync-ing
 *   shadow page.
 *
 * Return true if tlb need be flushed.
 */
static bool spte_write_protect(u64 *sptep, bool pt_protect)
{
	u64 spte = *sptep;

	if (!is_writable_pte(spte) &&
	      !(pt_protect && spte_can_locklessly_be_made_writable(spte)))
		return false;

	rmap_printk("spte %p %llx\n", sptep, *sptep);

	if (pt_protect)
		spte &= ~shadow_mmu_writable_mask;
	spte = spte & ~PT_WRITABLE_MASK;

	return mmu_spte_update(sptep, spte);
}

static bool __rmap_write_protect(struct kvm *kvm,
				 struct kvm_rmap_head *rmap_head,
				 bool pt_protect)
{
	u64 *sptep;
	struct rmap_iterator iter;
	bool flush = false;

	for_each_rmap_spte(rmap_head, &iter, sptep)
		flush |= spte_write_protect(sptep, pt_protect);

	return flush;
}

static bool spte_clear_dirty(u64 *sptep)
{
	u64 spte = *sptep;

	rmap_printk("spte %p %llx\n", sptep, *sptep);

	MMU_WARN_ON(!spte_ad_enabled(spte));
	spte &= ~shadow_dirty_mask;
	return mmu_spte_update(sptep, spte);
}

static bool spte_wrprot_for_clear_dirty(u64 *sptep)
{
	bool was_writable = test_and_clear_bit(PT_WRITABLE_SHIFT,
					       (unsigned long *)sptep);
	if (was_writable && !spte_ad_enabled(*sptep))
		kvm_set_pfn_dirty(spte_to_pfn(*sptep));

	return was_writable;
}

/*
 * Gets the GFN ready for another round of dirty logging by clearing the
 *	- D bit on ad-enabled SPTEs, and
 *	- W bit on ad-disabled SPTEs.
 * Returns true iff any D or W bits were cleared.
 */
static bool __rmap_clear_dirty(struct kvm *kvm, struct kvm_rmap_head *rmap_head,
			       struct kvm_memory_slot *slot)
{
	u64 *sptep;
	struct rmap_iterator iter;
	bool flush = false;

	for_each_rmap_spte(rmap_head, &iter, sptep)
		if (spte_ad_need_write_protect(*sptep))
			flush |= spte_wrprot_for_clear_dirty(sptep);
		else
			flush |= spte_clear_dirty(sptep);

	return flush;
}

/**
 * kvm_mmu_write_protect_pt_masked - write protect selected PT level pages
 * @kvm: kvm instance
 * @slot: slot to protect
 * @gfn_offset: start of the BITS_PER_LONG pages we care about
 * @mask: indicates which pages we should protect
 *
 * Used when we do not need to care about huge page mappings.
 */
static void kvm_mmu_write_protect_pt_masked(struct kvm *kvm,
				     struct kvm_memory_slot *slot,
				     gfn_t gfn_offset, unsigned long mask)
{
	struct kvm_rmap_head *rmap_head;

	if (is_tdp_mmu_enabled(kvm))
		kvm_tdp_mmu_clear_dirty_pt_masked(kvm, slot,
				slot->base_gfn + gfn_offset, mask, true);

	if (!kvm_memslots_have_rmaps(kvm))
		return;

	while (mask) {
		rmap_head = __gfn_to_rmap(slot->base_gfn + gfn_offset + __ffs(mask),
					  PG_LEVEL_4K, slot);
		__rmap_write_protect(kvm, rmap_head, false);

		/* clear the first set bit */
		mask &= mask - 1;
	}
}

/**
 * kvm_mmu_clear_dirty_pt_masked - clear MMU D-bit for PT level pages, or write
 * protect the page if the D-bit isn't supported.
 * @kvm: kvm instance
 * @slot: slot to clear D-bit
 * @gfn_offset: start of the BITS_PER_LONG pages we care about
 * @mask: indicates which pages we should clear D-bit
 *
 * Used for PML to re-log the dirty GPAs after userspace querying dirty_bitmap.
 */
static void kvm_mmu_clear_dirty_pt_masked(struct kvm *kvm,
					 struct kvm_memory_slot *slot,
					 gfn_t gfn_offset, unsigned long mask)
{
	struct kvm_rmap_head *rmap_head;

	if (is_tdp_mmu_enabled(kvm))
		kvm_tdp_mmu_clear_dirty_pt_masked(kvm, slot,
				slot->base_gfn + gfn_offset, mask, false);

	if (!kvm_memslots_have_rmaps(kvm))
		return;

	while (mask) {
		rmap_head = __gfn_to_rmap(slot->base_gfn + gfn_offset + __ffs(mask),
					  PG_LEVEL_4K, slot);
		__rmap_clear_dirty(kvm, rmap_head, slot);

		/* clear the first set bit */
		mask &= mask - 1;
	}
}

/**
 * kvm_arch_mmu_enable_log_dirty_pt_masked - enable dirty logging for selected
 * PT level pages.
 *
 * It calls kvm_mmu_write_protect_pt_masked to write protect selected pages to
 * enable dirty logging for them.
 *
 * We need to care about huge page mappings: e.g. during dirty logging we may
 * have such mappings.
 */
void kvm_arch_mmu_enable_log_dirty_pt_masked(struct kvm *kvm,
				struct kvm_memory_slot *slot,
				gfn_t gfn_offset, unsigned long mask)
{
	/*
	 * Huge pages are NOT write protected when we start dirty logging in
	 * initially-all-set mode; must write protect them here so that they
	 * are split to 4K on the first write.
	 *
	 * The gfn_offset is guaranteed to be aligned to 64, but the base_gfn
	 * of memslot has no such restriction, so the range can cross two large
	 * pages.
	 */
	if (kvm_dirty_log_manual_protect_and_init_set(kvm)) {
		gfn_t start = slot->base_gfn + gfn_offset + __ffs(mask);
		gfn_t end = slot->base_gfn + gfn_offset + __fls(mask);

		kvm_mmu_slot_gfn_write_protect(kvm, slot, start, PG_LEVEL_2M);

		/* Cross two large pages? */
		if (ALIGN(start << PAGE_SHIFT, PMD_SIZE) !=
		    ALIGN(end << PAGE_SHIFT, PMD_SIZE))
			kvm_mmu_slot_gfn_write_protect(kvm, slot, end,
						       PG_LEVEL_2M);
	}

	/* Now handle 4K PTEs.  */
	if (kvm_x86_ops.cpu_dirty_log_size)
		kvm_mmu_clear_dirty_pt_masked(kvm, slot, gfn_offset, mask);
	else
		kvm_mmu_write_protect_pt_masked(kvm, slot, gfn_offset, mask);
}

int kvm_cpu_dirty_log_size(void)
{
	return kvm_x86_ops.cpu_dirty_log_size;
}

bool kvm_mmu_slot_gfn_write_protect(struct kvm *kvm,
				    struct kvm_memory_slot *slot, u64 gfn,
				    int min_level)
{
	struct kvm_rmap_head *rmap_head;
	int i;
	bool write_protected = false;

	if (kvm_memslots_have_rmaps(kvm)) {
		for (i = min_level; i <= KVM_MAX_HUGEPAGE_LEVEL; ++i) {
			rmap_head = __gfn_to_rmap(gfn, i, slot);
			write_protected |= __rmap_write_protect(kvm, rmap_head, true);
		}
	}

	if (is_tdp_mmu_enabled(kvm))
		write_protected |=
			kvm_tdp_mmu_write_protect_gfn(kvm, slot, gfn, min_level);

	return write_protected;
}

static bool rmap_write_protect(struct kvm_vcpu *vcpu, u64 gfn)
{
	struct kvm_memory_slot *slot;

	slot = kvm_vcpu_gfn_to_memslot(vcpu, gfn);
	return kvm_mmu_slot_gfn_write_protect(vcpu->kvm, slot, gfn, PG_LEVEL_4K);
}

static bool kvm_zap_rmapp(struct kvm *kvm, struct kvm_rmap_head *rmap_head,
			  struct kvm_memory_slot *slot)
{
	u64 *sptep;
	struct rmap_iterator iter;
	bool flush = false;

	while ((sptep = rmap_get_first(rmap_head, &iter))) {
		rmap_printk("spte %p %llx.\n", sptep, *sptep);

		pte_list_remove(rmap_head, sptep);
		flush = true;
	}

	return flush;
}

static bool kvm_unmap_rmapp(struct kvm *kvm, struct kvm_rmap_head *rmap_head,
			    struct kvm_memory_slot *slot, gfn_t gfn, int level,
			    pte_t unused)
{
	return kvm_zap_rmapp(kvm, rmap_head, slot);
}

static bool kvm_set_pte_rmapp(struct kvm *kvm, struct kvm_rmap_head *rmap_head,
			      struct kvm_memory_slot *slot, gfn_t gfn, int level,
			      pte_t pte)
{
	u64 *sptep;
	struct rmap_iterator iter;
	int need_flush = 0;
	u64 new_spte;
	kvm_pfn_t new_pfn;

	WARN_ON(pte_huge(pte));
	new_pfn = pte_pfn(pte);

restart:
	for_each_rmap_spte(rmap_head, &iter, sptep) {
		rmap_printk("spte %p %llx gfn %llx (%d)\n",
			    sptep, *sptep, gfn, level);

		need_flush = 1;

		if (pte_write(pte)) {
			pte_list_remove(rmap_head, sptep);
			goto restart;
		} else {
			new_spte = kvm_mmu_changed_pte_notifier_make_spte(
					*sptep, new_pfn);

			mmu_spte_clear_track_bits(sptep);
			mmu_spte_set(sptep, new_spte);
		}
	}

	if (need_flush && kvm_available_flush_tlb_with_range()) {
		kvm_flush_remote_tlbs_with_address(kvm, gfn, 1);
		return 0;
	}

	return need_flush;
}

struct slot_rmap_walk_iterator {
	/* input fields. */
	struct kvm_memory_slot *slot;
	gfn_t start_gfn;
	gfn_t end_gfn;
	int start_level;
	int end_level;

	/* output fields. */
	gfn_t gfn;
	struct kvm_rmap_head *rmap;
	int level;

	/* private field. */
	struct kvm_rmap_head *end_rmap;
};

static void
rmap_walk_init_level(struct slot_rmap_walk_iterator *iterator, int level)
{
	iterator->level = level;
	iterator->gfn = iterator->start_gfn;
	iterator->rmap = __gfn_to_rmap(iterator->gfn, level, iterator->slot);
	iterator->end_rmap = __gfn_to_rmap(iterator->end_gfn, level,
					   iterator->slot);
}

static void
slot_rmap_walk_init(struct slot_rmap_walk_iterator *iterator,
		    struct kvm_memory_slot *slot, int start_level,
		    int end_level, gfn_t start_gfn, gfn_t end_gfn)
{
	iterator->slot = slot;
	iterator->start_level = start_level;
	iterator->end_level = end_level;
	iterator->start_gfn = start_gfn;
	iterator->end_gfn = end_gfn;

	rmap_walk_init_level(iterator, iterator->start_level);
}

static bool slot_rmap_walk_okay(struct slot_rmap_walk_iterator *iterator)
{
	return !!iterator->rmap;
}

static void slot_rmap_walk_next(struct slot_rmap_walk_iterator *iterator)
{
	if (++iterator->rmap <= iterator->end_rmap) {
		iterator->gfn += (1UL << KVM_HPAGE_GFN_SHIFT(iterator->level));
		return;
	}

	if (++iterator->level > iterator->end_level) {
		iterator->rmap = NULL;
		return;
	}

	rmap_walk_init_level(iterator, iterator->level);
}

#define for_each_slot_rmap_range(_slot_, _start_level_, _end_level_,	\
	   _start_gfn, _end_gfn, _iter_)				\
	for (slot_rmap_walk_init(_iter_, _slot_, _start_level_,		\
				 _end_level_, _start_gfn, _end_gfn);	\
	     slot_rmap_walk_okay(_iter_);				\
	     slot_rmap_walk_next(_iter_))

typedef bool (*rmap_handler_t)(struct kvm *kvm, struct kvm_rmap_head *rmap_head,
			       struct kvm_memory_slot *slot, gfn_t gfn,
			       int level, pte_t pte);

static __always_inline bool kvm_handle_gfn_range(struct kvm *kvm,
						 struct kvm_gfn_range *range,
						 rmap_handler_t handler)
{
	struct slot_rmap_walk_iterator iterator;
	bool ret = false;

	for_each_slot_rmap_range(range->slot, PG_LEVEL_4K, KVM_MAX_HUGEPAGE_LEVEL,
				 range->start, range->end - 1, &iterator)
		ret |= handler(kvm, iterator.rmap, range->slot, iterator.gfn,
			       iterator.level, range->pte);

	return ret;
}

bool kvm_unmap_gfn_range(struct kvm *kvm, struct kvm_gfn_range *range)
{
	bool flush = false;

	if (kvm_memslots_have_rmaps(kvm))
		flush = kvm_handle_gfn_range(kvm, range, kvm_unmap_rmapp);

	if (is_tdp_mmu_enabled(kvm))
		flush |= kvm_tdp_mmu_unmap_gfn_range(kvm, range, flush);

	return flush;
}

bool kvm_set_spte_gfn(struct kvm *kvm, struct kvm_gfn_range *range)
{
	bool flush = false;

	if (kvm_memslots_have_rmaps(kvm))
		flush = kvm_handle_gfn_range(kvm, range, kvm_set_pte_rmapp);

	if (is_tdp_mmu_enabled(kvm))
		flush |= kvm_tdp_mmu_set_spte_gfn(kvm, range);

	return flush;
}

static bool kvm_age_rmapp(struct kvm *kvm, struct kvm_rmap_head *rmap_head,
			  struct kvm_memory_slot *slot, gfn_t gfn, int level,
			  pte_t unused)
{
	u64 *sptep;
	struct rmap_iterator iter;
	int young = 0;

	for_each_rmap_spte(rmap_head, &iter, sptep)
		young |= mmu_spte_age(sptep);

	return young;
}

static bool kvm_test_age_rmapp(struct kvm *kvm, struct kvm_rmap_head *rmap_head,
			       struct kvm_memory_slot *slot, gfn_t gfn,
			       int level, pte_t unused)
{
	u64 *sptep;
	struct rmap_iterator iter;

	for_each_rmap_spte(rmap_head, &iter, sptep)
		if (is_accessed_spte(*sptep))
			return 1;
	return 0;
}

#define RMAP_RECYCLE_THRESHOLD 1000

static void rmap_recycle(struct kvm_vcpu *vcpu, u64 *spte, gfn_t gfn)
{
	struct kvm_rmap_head *rmap_head;
	struct kvm_mmu_page *sp;

	sp = sptep_to_sp(spte);

	rmap_head = gfn_to_rmap(vcpu->kvm, gfn, sp);

	kvm_unmap_rmapp(vcpu->kvm, rmap_head, NULL, gfn, sp->role.level, __pte(0));
	kvm_flush_remote_tlbs_with_address(vcpu->kvm, sp->gfn,
			KVM_PAGES_PER_HPAGE(sp->role.level));
}

bool kvm_age_gfn(struct kvm *kvm, struct kvm_gfn_range *range)
{
	bool young = false;

	if (kvm_memslots_have_rmaps(kvm))
		young = kvm_handle_gfn_range(kvm, range, kvm_age_rmapp);

	if (is_tdp_mmu_enabled(kvm))
		young |= kvm_tdp_mmu_age_gfn_range(kvm, range);

	return young;
}

bool kvm_test_age_gfn(struct kvm *kvm, struct kvm_gfn_range *range)
{
	bool young = false;

	if (kvm_memslots_have_rmaps(kvm))
		young = kvm_handle_gfn_range(kvm, range, kvm_test_age_rmapp);

	if (is_tdp_mmu_enabled(kvm))
		young |= kvm_tdp_mmu_test_age_gfn(kvm, range);

	return young;
}

#ifdef MMU_DEBUG
static int is_empty_shadow_page(u64 *spt)
{
	u64 *pos;
	u64 *end;

	for (pos = spt, end = pos + PAGE_SIZE / sizeof(u64); pos != end; pos++)
		if (is_shadow_present_pte(*pos)) {
			printk(KERN_ERR "%s: %p %llx\n", __func__,
			       pos, *pos);
			return 0;
		}
	return 1;
}
#endif

/*
 * This value is the sum of all of the kvm instances's
 * kvm->arch.n_used_mmu_pages values.  We need a global,
 * aggregate version in order to make the slab shrinker
 * faster
 */
static inline void kvm_mod_used_mmu_pages(struct kvm *kvm, unsigned long nr)
{
	kvm->arch.n_used_mmu_pages += nr;
	percpu_counter_add(&kvm_total_used_mmu_pages, nr);
}

static void kvm_mmu_free_page(struct kvm_mmu_page *sp)
{
	MMU_WARN_ON(!is_empty_shadow_page(sp->spt));
	hlist_del(&sp->hash_link);
	list_del(&sp->link);
	free_page((unsigned long)sp->spt);
	if (!sp->role.direct)
		free_page((unsigned long)sp->gfns);
	kmem_cache_free(mmu_page_header_cache, sp);
}

static unsigned kvm_page_table_hashfn(gfn_t gfn)
{
	return hash_64(gfn, KVM_MMU_HASH_SHIFT);
}

static void mmu_page_add_parent_pte(struct kvm_vcpu *vcpu,
				    struct kvm_mmu_page *sp, u64 *parent_pte)
{
	if (!parent_pte)
		return;

	pte_list_add(vcpu, parent_pte, &sp->parent_ptes);
}

static void mmu_page_remove_parent_pte(struct kvm_mmu_page *sp,
				       u64 *parent_pte)
{
	__pte_list_remove(parent_pte, &sp->parent_ptes);
}

static void drop_parent_pte(struct kvm_mmu_page *sp,
			    u64 *parent_pte)
{
	mmu_page_remove_parent_pte(sp, parent_pte);
	mmu_spte_clear_no_track(parent_pte);
}

static struct kvm_mmu_page *kvm_mmu_alloc_page(struct kvm_vcpu *vcpu, int direct)
{
	struct kvm_mmu_page *sp;

	sp = kvm_mmu_memory_cache_alloc(&vcpu->arch.mmu_page_header_cache);
	sp->spt = kvm_mmu_memory_cache_alloc(&vcpu->arch.mmu_shadow_page_cache);
	if (!direct)
		sp->gfns = kvm_mmu_memory_cache_alloc(&vcpu->arch.mmu_gfn_array_cache);
	set_page_private(virt_to_page(sp->spt), (unsigned long)sp);

	/*
	 * active_mmu_pages must be a FIFO list, as kvm_zap_obsolete_pages()
	 * depends on valid pages being added to the head of the list.  See
	 * comments in kvm_zap_obsolete_pages().
	 */
	sp->mmu_valid_gen = vcpu->kvm->arch.mmu_valid_gen;
	list_add(&sp->link, &vcpu->kvm->arch.active_mmu_pages);
	kvm_mod_used_mmu_pages(vcpu->kvm, +1);
	return sp;
}

static void mark_unsync(u64 *spte);
static void kvm_mmu_mark_parents_unsync(struct kvm_mmu_page *sp)
{
	u64 *sptep;
	struct rmap_iterator iter;

	for_each_rmap_spte(&sp->parent_ptes, &iter, sptep) {
		mark_unsync(sptep);
	}
}

static void mark_unsync(u64 *spte)
{
	struct kvm_mmu_page *sp;
	unsigned int index;

	sp = sptep_to_sp(spte);
	index = spte - sp->spt;
	if (__test_and_set_bit(index, sp->unsync_child_bitmap))
		return;
	if (sp->unsync_children++)
		return;
	kvm_mmu_mark_parents_unsync(sp);
}

static int nonpaging_sync_page(struct kvm_vcpu *vcpu,
			       struct kvm_mmu_page *sp)
{
	return 0;
}

#define KVM_PAGE_ARRAY_NR 16

struct kvm_mmu_pages {
	struct mmu_page_and_offset {
		struct kvm_mmu_page *sp;
		unsigned int idx;
	} page[KVM_PAGE_ARRAY_NR];
	unsigned int nr;
};

static int mmu_pages_add(struct kvm_mmu_pages *pvec, struct kvm_mmu_page *sp,
			 int idx)
{
	int i;

	if (sp->unsync)
		for (i=0; i < pvec->nr; i++)
			if (pvec->page[i].sp == sp)
				return 0;

	pvec->page[pvec->nr].sp = sp;
	pvec->page[pvec->nr].idx = idx;
	pvec->nr++;
	return (pvec->nr == KVM_PAGE_ARRAY_NR);
}

static inline void clear_unsync_child_bit(struct kvm_mmu_page *sp, int idx)
{
	--sp->unsync_children;
	WARN_ON((int)sp->unsync_children < 0);
	__clear_bit(idx, sp->unsync_child_bitmap);
}

static int __mmu_unsync_walk(struct kvm_mmu_page *sp,
			   struct kvm_mmu_pages *pvec)
{
	int i, ret, nr_unsync_leaf = 0;

	for_each_set_bit(i, sp->unsync_child_bitmap, 512) {
		struct kvm_mmu_page *child;
		u64 ent = sp->spt[i];

		if (!is_shadow_present_pte(ent) || is_large_pte(ent)) {
			clear_unsync_child_bit(sp, i);
			continue;
		}

		child = to_shadow_page(ent & PT64_BASE_ADDR_MASK);

		if (child->unsync_children) {
			if (mmu_pages_add(pvec, child, i))
				return -ENOSPC;

			ret = __mmu_unsync_walk(child, pvec);
			if (!ret) {
				clear_unsync_child_bit(sp, i);
				continue;
			} else if (ret > 0) {
				nr_unsync_leaf += ret;
			} else
				return ret;
		} else if (child->unsync) {
			nr_unsync_leaf++;
			if (mmu_pages_add(pvec, child, i))
				return -ENOSPC;
		} else
			clear_unsync_child_bit(sp, i);
	}

	return nr_unsync_leaf;
}

#define INVALID_INDEX (-1)

static int mmu_unsync_walk(struct kvm_mmu_page *sp,
			   struct kvm_mmu_pages *pvec)
{
	pvec->nr = 0;
	if (!sp->unsync_children)
		return 0;

	mmu_pages_add(pvec, sp, INVALID_INDEX);
	return __mmu_unsync_walk(sp, pvec);
}

static void kvm_unlink_unsync_page(struct kvm *kvm, struct kvm_mmu_page *sp)
{
	WARN_ON(!sp->unsync);
	trace_kvm_mmu_sync_page(sp);
	sp->unsync = 0;
	--kvm->stat.mmu_unsync;
}

static bool kvm_mmu_prepare_zap_page(struct kvm *kvm, struct kvm_mmu_page *sp,
				     struct list_head *invalid_list);
static void kvm_mmu_commit_zap_page(struct kvm *kvm,
				    struct list_head *invalid_list);

#define for_each_valid_sp(_kvm, _sp, _list)				\
	hlist_for_each_entry(_sp, _list, hash_link)			\
		if (is_obsolete_sp((_kvm), (_sp))) {			\
		} else

#define for_each_gfn_indirect_valid_sp(_kvm, _sp, _gfn)			\
	for_each_valid_sp(_kvm, _sp,					\
	  &(_kvm)->arch.mmu_page_hash[kvm_page_table_hashfn(_gfn)])	\
		if ((_sp)->gfn != (_gfn) || (_sp)->role.direct) {} else

static bool kvm_sync_page(struct kvm_vcpu *vcpu, struct kvm_mmu_page *sp,
			 struct list_head *invalid_list)
{
	if (vcpu->arch.mmu->sync_page(vcpu, sp) == 0) {
		kvm_mmu_prepare_zap_page(vcpu->kvm, sp, invalid_list);
		return false;
	}

	return true;
}

static bool kvm_mmu_remote_flush_or_zap(struct kvm *kvm,
					struct list_head *invalid_list,
					bool remote_flush)
{
	if (!remote_flush && list_empty(invalid_list))
		return false;

	if (!list_empty(invalid_list))
		kvm_mmu_commit_zap_page(kvm, invalid_list);
	else
		kvm_flush_remote_tlbs(kvm);
	return true;
}

static void kvm_mmu_flush_or_zap(struct kvm_vcpu *vcpu,
				 struct list_head *invalid_list,
				 bool remote_flush, bool local_flush)
{
	if (kvm_mmu_remote_flush_or_zap(vcpu->kvm, invalid_list, remote_flush))
		return;

	if (local_flush)
		kvm_make_request(KVM_REQ_TLB_FLUSH_CURRENT, vcpu);
}

#ifdef CONFIG_KVM_MMU_AUDIT
#include "mmu_audit.c"
#else
static void kvm_mmu_audit(struct kvm_vcpu *vcpu, int point) { }
static void mmu_audit_disable(void) { }
#endif

static bool is_obsolete_sp(struct kvm *kvm, struct kvm_mmu_page *sp)
{
	return sp->role.invalid ||
	       unlikely(sp->mmu_valid_gen != kvm->arch.mmu_valid_gen);
}

struct mmu_page_path {
	struct kvm_mmu_page *parent[PT64_ROOT_MAX_LEVEL];
	unsigned int idx[PT64_ROOT_MAX_LEVEL];
};

#define for_each_sp(pvec, sp, parents, i)			\
		for (i = mmu_pages_first(&pvec, &parents);	\
			i < pvec.nr && ({ sp = pvec.page[i].sp; 1;});	\
			i = mmu_pages_next(&pvec, &parents, i))

static int mmu_pages_next(struct kvm_mmu_pages *pvec,
			  struct mmu_page_path *parents,
			  int i)
{
	int n;

	for (n = i+1; n < pvec->nr; n++) {
		struct kvm_mmu_page *sp = pvec->page[n].sp;
		unsigned idx = pvec->page[n].idx;
		int level = sp->role.level;

		parents->idx[level-1] = idx;
		if (level == PG_LEVEL_4K)
			break;

		parents->parent[level-2] = sp;
	}

	return n;
}

static int mmu_pages_first(struct kvm_mmu_pages *pvec,
			   struct mmu_page_path *parents)
{
	struct kvm_mmu_page *sp;
	int level;

	if (pvec->nr == 0)
		return 0;

	WARN_ON(pvec->page[0].idx != INVALID_INDEX);

	sp = pvec->page[0].sp;
	level = sp->role.level;
	WARN_ON(level == PG_LEVEL_4K);

	parents->parent[level-2] = sp;

	/* Also set up a sentinel.  Further entries in pvec are all
	 * children of sp, so this element is never overwritten.
	 */
	parents->parent[level-1] = NULL;
	return mmu_pages_next(pvec, parents, 0);
}

static void mmu_pages_clear_parents(struct mmu_page_path *parents)
{
	struct kvm_mmu_page *sp;
	unsigned int level = 0;

	do {
		unsigned int idx = parents->idx[level];
		sp = parents->parent[level];
		if (!sp)
			return;

		WARN_ON(idx == INVALID_INDEX);
		clear_unsync_child_bit(sp, idx);
		level++;
	} while (!sp->unsync_children);
}

static void mmu_sync_children(struct kvm_vcpu *vcpu,
			      struct kvm_mmu_page *parent)
{
	int i;
	struct kvm_mmu_page *sp;
	struct mmu_page_path parents;
	struct kvm_mmu_pages pages;
	LIST_HEAD(invalid_list);
	bool flush = false;

	while (mmu_unsync_walk(parent, &pages)) {
		bool protected = false;

		for_each_sp(pages, sp, parents, i)
			protected |= rmap_write_protect(vcpu, sp->gfn);

		if (protected) {
			kvm_flush_remote_tlbs(vcpu->kvm);
			flush = false;
		}

		for_each_sp(pages, sp, parents, i) {
			kvm_unlink_unsync_page(vcpu->kvm, sp);
			flush |= kvm_sync_page(vcpu, sp, &invalid_list);
			mmu_pages_clear_parents(&parents);
		}
		if (need_resched() || rwlock_needbreak(&vcpu->kvm->mmu_lock)) {
			kvm_mmu_flush_or_zap(vcpu, &invalid_list, false, flush);
			cond_resched_rwlock_write(&vcpu->kvm->mmu_lock);
			flush = false;
		}
	}

	kvm_mmu_flush_or_zap(vcpu, &invalid_list, false, flush);
}

static void __clear_sp_write_flooding_count(struct kvm_mmu_page *sp)
{
	atomic_set(&sp->write_flooding_count,  0);
}

static void clear_sp_write_flooding_count(u64 *spte)
{
	__clear_sp_write_flooding_count(sptep_to_sp(spte));
}

static struct kvm_mmu_page *kvm_mmu_get_page(struct kvm_vcpu *vcpu,
					     gfn_t gfn,
					     gva_t gaddr,
					     unsigned level,
					     int direct,
					     unsigned int access)
{
	bool direct_mmu = vcpu->arch.mmu->direct_map;
	union kvm_mmu_page_role role;
	struct hlist_head *sp_list;
	unsigned quadrant;
	struct kvm_mmu_page *sp;
	int collisions = 0;
	LIST_HEAD(invalid_list);

	role = vcpu->arch.mmu->mmu_role.base;
	role.level = level;
	role.direct = direct;
	if (role.direct)
		role.gpte_is_8_bytes = true;
	role.access = access;
	if (!direct_mmu && vcpu->arch.mmu->root_level <= PT32_ROOT_LEVEL) {
		quadrant = gaddr >> (PAGE_SHIFT + (PT64_PT_BITS * level));
		quadrant &= (1 << ((PT32_PT_BITS - PT64_PT_BITS) * level)) - 1;
		role.quadrant = quadrant;
	}

	sp_list = &vcpu->kvm->arch.mmu_page_hash[kvm_page_table_hashfn(gfn)];
	for_each_valid_sp(vcpu->kvm, sp, sp_list) {
		if (sp->gfn != gfn) {
			collisions++;
			continue;
		}

		if (sp->role.word != role.word) {
			/*
			 * If the guest is creating an upper-level page, zap
			 * unsync pages for the same gfn.  While it's possible
			 * the guest is using recursive page tables, in all
			 * likelihood the guest has stopped using the unsync
			 * page and is installing a completely unrelated page.
			 * Unsync pages must not be left as is, because the new
			 * upper-level page will be write-protected.
			 */
			if (level > PG_LEVEL_4K && sp->unsync)
				kvm_mmu_prepare_zap_page(vcpu->kvm, sp,
							 &invalid_list);
			continue;
		}

		if (direct_mmu)
			goto trace_get_page;

		if (sp->unsync) {
			/*
			 * The page is good, but is stale.  kvm_sync_page does
			 * get the latest guest state, but (unlike mmu_unsync_children)
			 * it doesn't write-protect the page or mark it synchronized!
			 * This way the validity of the mapping is ensured, but the
			 * overhead of write protection is not incurred until the
			 * guest invalidates the TLB mapping.  This allows multiple
			 * SPs for a single gfn to be unsync.
			 *
			 * If the sync fails, the page is zapped.  If so, break
			 * in order to rebuild it.
			 */
			if (!kvm_sync_page(vcpu, sp, &invalid_list))
				break;

			WARN_ON(!list_empty(&invalid_list));
			kvm_make_request(KVM_REQ_TLB_FLUSH_CURRENT, vcpu);
		}

		if (sp->unsync_children)
			kvm_make_request(KVM_REQ_MMU_SYNC, vcpu);

		__clear_sp_write_flooding_count(sp);

trace_get_page:
		trace_kvm_mmu_get_page(sp, false);
		goto out;
	}

	++vcpu->kvm->stat.mmu_cache_miss;

	sp = kvm_mmu_alloc_page(vcpu, direct);

	sp->gfn = gfn;
	sp->role = role;
	hlist_add_head(&sp->hash_link, sp_list);
	if (!direct) {
		account_shadowed(vcpu->kvm, sp);
		if (level == PG_LEVEL_4K && rmap_write_protect(vcpu, gfn))
			kvm_flush_remote_tlbs_with_address(vcpu->kvm, gfn, 1);
	}
	trace_kvm_mmu_get_page(sp, true);
out:
	kvm_mmu_commit_zap_page(vcpu->kvm, &invalid_list);

	if (collisions > vcpu->kvm->stat.max_mmu_page_hash_collisions)
		vcpu->kvm->stat.max_mmu_page_hash_collisions = collisions;
	return sp;
}

static void shadow_walk_init_using_root(struct kvm_shadow_walk_iterator *iterator,
					struct kvm_vcpu *vcpu, hpa_t root,
					u64 addr)
{
	iterator->addr = addr;
	iterator->shadow_addr = root;
	iterator->level = vcpu->arch.mmu->shadow_root_level;

	if (iterator->level == PT64_ROOT_4LEVEL &&
	    vcpu->arch.mmu->root_level < PT64_ROOT_4LEVEL &&
	    !vcpu->arch.mmu->direct_map)
		--iterator->level;

	if (iterator->level == PT32E_ROOT_LEVEL) {
		/*
		 * prev_root is currently only used for 64-bit hosts. So only
		 * the active root_hpa is valid here.
		 */
		BUG_ON(root != vcpu->arch.mmu->root_hpa);

		iterator->shadow_addr
			= vcpu->arch.mmu->pae_root[(addr >> 30) & 3];
		iterator->shadow_addr &= PT64_BASE_ADDR_MASK;
		--iterator->level;
		if (!iterator->shadow_addr)
			iterator->level = 0;
	}
}

static void shadow_walk_init(struct kvm_shadow_walk_iterator *iterator,
			     struct kvm_vcpu *vcpu, u64 addr)
{
	shadow_walk_init_using_root(iterator, vcpu, vcpu->arch.mmu->root_hpa,
				    addr);
}

static bool shadow_walk_okay(struct kvm_shadow_walk_iterator *iterator)
{
	if (iterator->level < PG_LEVEL_4K)
		return false;

	iterator->index = SHADOW_PT_INDEX(iterator->addr, iterator->level);
	iterator->sptep	= ((u64 *)__va(iterator->shadow_addr)) + iterator->index;
	return true;
}

static void __shadow_walk_next(struct kvm_shadow_walk_iterator *iterator,
			       u64 spte)
{
	if (is_last_spte(spte, iterator->level)) {
		iterator->level = 0;
		return;
	}

	iterator->shadow_addr = spte & PT64_BASE_ADDR_MASK;
	--iterator->level;
}

static void shadow_walk_next(struct kvm_shadow_walk_iterator *iterator)
{
	__shadow_walk_next(iterator, *iterator->sptep);
}

static void link_shadow_page(struct kvm_vcpu *vcpu, u64 *sptep,
			     struct kvm_mmu_page *sp)
{
	u64 spte;

	BUILD_BUG_ON(VMX_EPT_WRITABLE_MASK != PT_WRITABLE_MASK);

	spte = make_nonleaf_spte(sp->spt, sp_ad_disabled(sp));

	mmu_spte_set(sptep, spte);

	mmu_page_add_parent_pte(vcpu, sp, sptep);

	if (sp->unsync_children || sp->unsync)
		mark_unsync(sptep);
}

static void validate_direct_spte(struct kvm_vcpu *vcpu, u64 *sptep,
				   unsigned direct_access)
{
	if (is_shadow_present_pte(*sptep) && !is_large_pte(*sptep)) {
		struct kvm_mmu_page *child;

		/*
		 * For the direct sp, if the guest pte's dirty bit
		 * changed form clean to dirty, it will corrupt the
		 * sp's access: allow writable in the read-only sp,
		 * so we should update the spte at this point to get
		 * a new sp with the correct access.
		 */
		child = to_shadow_page(*sptep & PT64_BASE_ADDR_MASK);
		if (child->role.access == direct_access)
			return;

		drop_parent_pte(child, sptep);
		kvm_flush_remote_tlbs_with_address(vcpu->kvm, child->gfn, 1);
	}
}

/* Returns the number of zapped non-leaf child shadow pages. */
static int mmu_page_zap_pte(struct kvm *kvm, struct kvm_mmu_page *sp,
			    u64 *spte, struct list_head *invalid_list)
{
	u64 pte;
	struct kvm_mmu_page *child;

	pte = *spte;
	if (is_shadow_present_pte(pte)) {
		if (is_last_spte(pte, sp->role.level)) {
			drop_spte(kvm, spte);
			if (is_large_pte(pte))
				--kvm->stat.lpages;
		} else {
			child = to_shadow_page(pte & PT64_BASE_ADDR_MASK);
			drop_parent_pte(child, spte);

			/*
			 * Recursively zap nested TDP SPs, parentless SPs are
			 * unlikely to be used again in the near future.  This
			 * avoids retaining a large number of stale nested SPs.
			 */
			if (tdp_enabled && invalid_list &&
			    child->role.guest_mode && !child->parent_ptes.val)
				return kvm_mmu_prepare_zap_page(kvm, child,
								invalid_list);
		}
	} else if (is_mmio_spte(pte)) {
		mmu_spte_clear_no_track(spte);
	}
	return 0;
}

static int kvm_mmu_page_unlink_children(struct kvm *kvm,
					struct kvm_mmu_page *sp,
					struct list_head *invalid_list)
{
	int zapped = 0;
	unsigned i;

	for (i = 0; i < PT64_ENT_PER_PAGE; ++i)
		zapped += mmu_page_zap_pte(kvm, sp, sp->spt + i, invalid_list);

	return zapped;
}

static void kvm_mmu_unlink_parents(struct kvm *kvm, struct kvm_mmu_page *sp)
{
	u64 *sptep;
	struct rmap_iterator iter;

	while ((sptep = rmap_get_first(&sp->parent_ptes, &iter)))
		drop_parent_pte(sp, sptep);
}

static int mmu_zap_unsync_children(struct kvm *kvm,
				   struct kvm_mmu_page *parent,
				   struct list_head *invalid_list)
{
	int i, zapped = 0;
	struct mmu_page_path parents;
	struct kvm_mmu_pages pages;

	if (parent->role.level == PG_LEVEL_4K)
		return 0;

	while (mmu_unsync_walk(parent, &pages)) {
		struct kvm_mmu_page *sp;

		for_each_sp(pages, sp, parents, i) {
			kvm_mmu_prepare_zap_page(kvm, sp, invalid_list);
			mmu_pages_clear_parents(&parents);
			zapped++;
		}
	}

	return zapped;
}

static bool __kvm_mmu_prepare_zap_page(struct kvm *kvm,
				       struct kvm_mmu_page *sp,
				       struct list_head *invalid_list,
				       int *nr_zapped)
{
	bool list_unstable;

	trace_kvm_mmu_prepare_zap_page(sp);
	++kvm->stat.mmu_shadow_zapped;
	*nr_zapped = mmu_zap_unsync_children(kvm, sp, invalid_list);
	*nr_zapped += kvm_mmu_page_unlink_children(kvm, sp, invalid_list);
	kvm_mmu_unlink_parents(kvm, sp);

	/* Zapping children means active_mmu_pages has become unstable. */
	list_unstable = *nr_zapped;

	if (!sp->role.invalid && !sp->role.direct)
		unaccount_shadowed(kvm, sp);

	if (sp->unsync)
		kvm_unlink_unsync_page(kvm, sp);
	if (!sp->root_count) {
		/* Count self */
		(*nr_zapped)++;

		/*
		 * Already invalid pages (previously active roots) are not on
		 * the active page list.  See list_del() in the "else" case of
		 * !sp->root_count.
		 */
		if (sp->role.invalid)
			list_add(&sp->link, invalid_list);
		else
			list_move(&sp->link, invalid_list);
		kvm_mod_used_mmu_pages(kvm, -1);
	} else {
		/*
		 * Remove the active root from the active page list, the root
		 * will be explicitly freed when the root_count hits zero.
		 */
		list_del(&sp->link);

		/*
		 * Obsolete pages cannot be used on any vCPUs, see the comment
		 * in kvm_mmu_zap_all_fast().  Note, is_obsolete_sp() also
		 * treats invalid shadow pages as being obsolete.
		 */
		if (!is_obsolete_sp(kvm, sp))
			kvm_reload_remote_mmus(kvm);
	}

	if (sp->lpage_disallowed)
		unaccount_huge_nx_page(kvm, sp);

	sp->role.invalid = 1;
	return list_unstable;
}

static bool kvm_mmu_prepare_zap_page(struct kvm *kvm, struct kvm_mmu_page *sp,
				     struct list_head *invalid_list)
{
	int nr_zapped;

	__kvm_mmu_prepare_zap_page(kvm, sp, invalid_list, &nr_zapped);
	return nr_zapped;
}

static void kvm_mmu_commit_zap_page(struct kvm *kvm,
				    struct list_head *invalid_list)
{
	struct kvm_mmu_page *sp, *nsp;

	if (list_empty(invalid_list))
		return;

	/*
	 * We need to make sure everyone sees our modifications to
	 * the page tables and see changes to vcpu->mode here. The barrier
	 * in the kvm_flush_remote_tlbs() achieves this. This pairs
	 * with vcpu_enter_guest and walk_shadow_page_lockless_begin/end.
	 *
	 * In addition, kvm_flush_remote_tlbs waits for all vcpus to exit
	 * guest mode and/or lockless shadow page table walks.
	 */
	kvm_flush_remote_tlbs(kvm);

	list_for_each_entry_safe(sp, nsp, invalid_list, link) {
		WARN_ON(!sp->role.invalid || sp->root_count);
		kvm_mmu_free_page(sp);
	}
}

static unsigned long kvm_mmu_zap_oldest_mmu_pages(struct kvm *kvm,
						  unsigned long nr_to_zap)
{
	unsigned long total_zapped = 0;
	struct kvm_mmu_page *sp, *tmp;
	LIST_HEAD(invalid_list);
	bool unstable;
	int nr_zapped;

	if (list_empty(&kvm->arch.active_mmu_pages))
		return 0;

restart:
	list_for_each_entry_safe_reverse(sp, tmp, &kvm->arch.active_mmu_pages, link) {
		/*
		 * Don't zap active root pages, the page itself can't be freed
		 * and zapping it will just force vCPUs to realloc and reload.
		 */
		if (sp->root_count)
			continue;

		unstable = __kvm_mmu_prepare_zap_page(kvm, sp, &invalid_list,
						      &nr_zapped);
		total_zapped += nr_zapped;
		if (total_zapped >= nr_to_zap)
			break;

		if (unstable)
			goto restart;
	}

	kvm_mmu_commit_zap_page(kvm, &invalid_list);

	kvm->stat.mmu_recycled += total_zapped;
	return total_zapped;
}

static inline unsigned long kvm_mmu_available_pages(struct kvm *kvm)
{
	if (kvm->arch.n_max_mmu_pages > kvm->arch.n_used_mmu_pages)
		return kvm->arch.n_max_mmu_pages -
			kvm->arch.n_used_mmu_pages;

	return 0;
}

static int make_mmu_pages_available(struct kvm_vcpu *vcpu)
{
	unsigned long avail = kvm_mmu_available_pages(vcpu->kvm);

	if (likely(avail >= KVM_MIN_FREE_MMU_PAGES))
		return 0;

	kvm_mmu_zap_oldest_mmu_pages(vcpu->kvm, KVM_REFILL_PAGES - avail);

	/*
	 * Note, this check is intentionally soft, it only guarantees that one
	 * page is available, while the caller may end up allocating as many as
	 * four pages, e.g. for PAE roots or for 5-level paging.  Temporarily
	 * exceeding the (arbitrary by default) limit will not harm the host,
	 * being too agressive may unnecessarily kill the guest, and getting an
	 * exact count is far more trouble than it's worth, especially in the
	 * page fault paths.
	 */
	if (!kvm_mmu_available_pages(vcpu->kvm))
		return -ENOSPC;
	return 0;
}

/*
 * Changing the number of mmu pages allocated to the vm
 * Note: if goal_nr_mmu_pages is too small, you will get dead lock
 */
void kvm_mmu_change_mmu_pages(struct kvm *kvm, unsigned long goal_nr_mmu_pages)
{
	write_lock(&kvm->mmu_lock);

	if (kvm->arch.n_used_mmu_pages > goal_nr_mmu_pages) {
		kvm_mmu_zap_oldest_mmu_pages(kvm, kvm->arch.n_used_mmu_pages -
						  goal_nr_mmu_pages);

		goal_nr_mmu_pages = kvm->arch.n_used_mmu_pages;
	}

	kvm->arch.n_max_mmu_pages = goal_nr_mmu_pages;

	write_unlock(&kvm->mmu_lock);
}

int kvm_mmu_unprotect_page(struct kvm *kvm, gfn_t gfn)
{
	struct kvm_mmu_page *sp;
	LIST_HEAD(invalid_list);
	int r;

	pgprintk("%s: looking for gfn %llx\n", __func__, gfn);
	r = 0;
	write_lock(&kvm->mmu_lock);
	for_each_gfn_indirect_valid_sp(kvm, sp, gfn) {
		pgprintk("%s: gfn %llx role %x\n", __func__, gfn,
			 sp->role.word);
		r = 1;
		kvm_mmu_prepare_zap_page(kvm, sp, &invalid_list);
	}
	kvm_mmu_commit_zap_page(kvm, &invalid_list);
	write_unlock(&kvm->mmu_lock);

	return r;
}

static int kvm_mmu_unprotect_page_virt(struct kvm_vcpu *vcpu, gva_t gva)
{
	gpa_t gpa;
	int r;

	if (vcpu->arch.mmu->direct_map)
		return 0;

	gpa = kvm_mmu_gva_to_gpa_read(vcpu, gva, NULL);

	r = kvm_mmu_unprotect_page(vcpu->kvm, gpa >> PAGE_SHIFT);

	return r;
}

static void kvm_unsync_page(struct kvm_vcpu *vcpu, struct kvm_mmu_page *sp)
{
	trace_kvm_mmu_unsync_page(sp);
	++vcpu->kvm->stat.mmu_unsync;
	sp->unsync = 1;

	kvm_mmu_mark_parents_unsync(sp);
}

/*
 * Attempt to unsync any shadow pages that can be reached by the specified gfn,
 * KVM is creating a writable mapping for said gfn.  Returns 0 if all pages
 * were marked unsync (or if there is no shadow page), -EPERM if the SPTE must
 * be write-protected.
 */
int mmu_try_to_unsync_pages(struct kvm_vcpu *vcpu, gfn_t gfn, bool can_unsync)
{
	struct kvm_mmu_page *sp;

	/*
	 * Force write-protection if the page is being tracked.  Note, the page
	 * track machinery is used to write-protect upper-level shadow pages,
	 * i.e. this guards the role.level == 4K assertion below!
	 */
	if (kvm_page_track_is_active(vcpu, gfn, KVM_PAGE_TRACK_WRITE))
		return -EPERM;

	/*
	 * The page is not write-tracked, mark existing shadow pages unsync
	 * unless KVM is synchronizing an unsync SP (can_unsync = false).  In
	 * that case, KVM must complete emulation of the guest TLB flush before
	 * allowing shadow pages to become unsync (writable by the guest).
	 */
	for_each_gfn_indirect_valid_sp(vcpu->kvm, sp, gfn) {
		if (!can_unsync)
			return -EPERM;

		if (sp->unsync)
			continue;

		WARN_ON(sp->role.level != PG_LEVEL_4K);
		kvm_unsync_page(vcpu, sp);
	}

	/*
	 * We need to ensure that the marking of unsync pages is visible
	 * before the SPTE is updated to allow writes because
	 * kvm_mmu_sync_roots() checks the unsync flags without holding
	 * the MMU lock and so can race with this. If the SPTE was updated
	 * before the page had been marked as unsync-ed, something like the
	 * following could happen:
	 *
	 * CPU 1                    CPU 2
	 * ---------------------------------------------------------------------
	 * 1.2 Host updates SPTE
	 *     to be writable
	 *                      2.1 Guest writes a GPTE for GVA X.
	 *                          (GPTE being in the guest page table shadowed
	 *                           by the SP from CPU 1.)
	 *                          This reads SPTE during the page table walk.
	 *                          Since SPTE.W is read as 1, there is no
	 *                          fault.
	 *
	 *                      2.2 Guest issues TLB flush.
	 *                          That causes a VM Exit.
	 *
	 *                      2.3 Walking of unsync pages sees sp->unsync is
	 *                          false and skips the page.
	 *
	 *                      2.4 Guest accesses GVA X.
	 *                          Since the mapping in the SP was not updated,
	 *                          so the old mapping for GVA X incorrectly
	 *                          gets used.
	 * 1.1 Host marks SP
	 *     as unsync
	 *     (sp->unsync = true)
	 *
	 * The write barrier below ensures that 1.1 happens before 1.2 and thus
	 * the situation in 2.4 does not arise. The implicit barrier in 2.2
	 * pairs with this write barrier.
	 */
	smp_wmb();

	return 0;
}

static int set_spte(struct kvm_vcpu *vcpu, u64 *sptep,
		    unsigned int pte_access, int level,
		    gfn_t gfn, kvm_pfn_t pfn, bool speculative,
		    bool can_unsync, bool host_writable)
{
	u64 spte;
	struct kvm_mmu_page *sp;
	int ret;

	sp = sptep_to_sp(sptep);

	ret = make_spte(vcpu, pte_access, level, gfn, pfn, *sptep, speculative,
			can_unsync, host_writable, sp_ad_disabled(sp), &spte);

	if (spte & PT_WRITABLE_MASK)
		kvm_vcpu_mark_page_dirty(vcpu, gfn);

	if (*sptep == spte)
		ret |= SET_SPTE_SPURIOUS;
	else if (mmu_spte_update(sptep, spte))
		ret |= SET_SPTE_NEED_REMOTE_TLB_FLUSH;
	return ret;
}

static int mmu_set_spte(struct kvm_vcpu *vcpu, u64 *sptep,
			unsigned int pte_access, bool write_fault, int level,
			gfn_t gfn, kvm_pfn_t pfn, bool speculative,
			bool host_writable)
{
	int was_rmapped = 0;
	int rmap_count;
	int set_spte_ret;
	int ret = RET_PF_FIXED;
	bool flush = false;

	pgprintk("%s: spte %llx write_fault %d gfn %llx\n", __func__,
		 *sptep, write_fault, gfn);

	if (unlikely(is_noslot_pfn(pfn))) {
		mark_mmio_spte(vcpu, sptep, gfn, pte_access);
		return RET_PF_EMULATE;
	}

	if (is_shadow_present_pte(*sptep)) {
		/*
		 * If we overwrite a PTE page pointer with a 2MB PMD, unlink
		 * the parent of the now unreachable PTE.
		 */
		if (level > PG_LEVEL_4K && !is_large_pte(*sptep)) {
			struct kvm_mmu_page *child;
			u64 pte = *sptep;

			child = to_shadow_page(pte & PT64_BASE_ADDR_MASK);
			drop_parent_pte(child, sptep);
			flush = true;
		} else if (pfn != spte_to_pfn(*sptep)) {
			pgprintk("hfn old %llx new %llx\n",
				 spte_to_pfn(*sptep), pfn);
			drop_spte(vcpu->kvm, sptep);
			flush = true;
		} else
			was_rmapped = 1;
	}

	set_spte_ret = set_spte(vcpu, sptep, pte_access, level, gfn, pfn,
				speculative, true, host_writable);
	if (set_spte_ret & SET_SPTE_WRITE_PROTECTED_PT) {
		if (write_fault)
			ret = RET_PF_EMULATE;
		kvm_make_request(KVM_REQ_TLB_FLUSH_CURRENT, vcpu);
	}

	if (set_spte_ret & SET_SPTE_NEED_REMOTE_TLB_FLUSH || flush)
		kvm_flush_remote_tlbs_with_address(vcpu->kvm, gfn,
				KVM_PAGES_PER_HPAGE(level));

	/*
	 * The fault is fully spurious if and only if the new SPTE and old SPTE
	 * are identical, and emulation is not required.
	 */
	if ((set_spte_ret & SET_SPTE_SPURIOUS) && ret == RET_PF_FIXED) {
		WARN_ON_ONCE(!was_rmapped);
		return RET_PF_SPURIOUS;
	}

	pgprintk("%s: setting spte %llx\n", __func__, *sptep);
	trace_kvm_mmu_set_spte(level, gfn, sptep);
	if (!was_rmapped && is_large_pte(*sptep))
		++vcpu->kvm->stat.lpages;

	if (is_shadow_present_pte(*sptep)) {
		if (!was_rmapped) {
			rmap_count = rmap_add(vcpu, sptep, gfn);
			if (rmap_count > RMAP_RECYCLE_THRESHOLD)
				rmap_recycle(vcpu, sptep, gfn);
		}
	}

	return ret;
}

static struct kvm_pfn_page pte_prefetch_gfn_to_pfn(struct kvm_vcpu *vcpu,
						   gfn_t gfn, bool no_dirty_log)
{
	struct kvm_memory_slot *slot;

	slot = gfn_to_memslot_dirty_bitmap(vcpu, gfn, no_dirty_log);
	if (!slot)
		return KVM_PFN_PAGE_ERR(KVM_PFN_ERR_FAULT);

	return gfn_to_pfn_memslot_atomic(slot, gfn);
}

static int direct_pte_prefetch_many(struct kvm_vcpu *vcpu,
				    struct kvm_mmu_page *sp,
				    u64 *start, u64 *end)
{
	struct page *pages[PTE_PREFETCH_NUM];
	struct kvm_memory_slot *slot;
	unsigned int access = sp->role.access;
	int i, ret;
	gfn_t gfn;

	gfn = kvm_mmu_page_get_gfn(sp, start - sp->spt);
	slot = gfn_to_memslot_dirty_bitmap(vcpu, gfn, access & ACC_WRITE_MASK);
	if (!slot)
		return -1;

	ret = gfn_to_page_many_atomic(slot, gfn, pages, end - start);
	if (ret <= 0)
		return -1;

	for (i = 0; i < ret; i++, gfn++, start++) {
		mmu_set_spte(vcpu, start, access, false, sp->role.level, gfn,
			     page_to_pfn(pages[i]), true, true);
		put_page(pages[i]);
	}

	return 0;
}

static void __direct_pte_prefetch(struct kvm_vcpu *vcpu,
				  struct kvm_mmu_page *sp, u64 *sptep)
{
	u64 *spte, *start = NULL;
	int i;

	WARN_ON(!sp->role.direct);

	i = (sptep - sp->spt) & ~(PTE_PREFETCH_NUM - 1);
	spte = sp->spt + i;

	for (i = 0; i < PTE_PREFETCH_NUM; i++, spte++) {
		if (is_shadow_present_pte(*spte) || spte == sptep) {
			if (!start)
				continue;
			if (direct_pte_prefetch_many(vcpu, sp, start, spte) < 0)
				break;
			start = NULL;
		} else if (!start)
			start = spte;
	}
}

static void direct_pte_prefetch(struct kvm_vcpu *vcpu, u64 *sptep)
{
	struct kvm_mmu_page *sp;

	sp = sptep_to_sp(sptep);

	/*
	 * Without accessed bits, there's no way to distinguish between
	 * actually accessed translations and prefetched, so disable pte
	 * prefetch if accessed bits aren't available.
	 */
	if (sp_ad_disabled(sp))
		return;

	if (sp->role.level > PG_LEVEL_4K)
		return;

	/*
	 * If addresses are being invalidated, skip prefetching to avoid
	 * accidentally prefetching those addresses.
	 */
	if (unlikely(vcpu->kvm->mmu_notifier_count))
		return;

	__direct_pte_prefetch(vcpu, sp, sptep);
}

static int host_pfn_mapping_level(struct kvm *kvm, gfn_t gfn, kvm_pfn_t pfn,
				  const struct kvm_memory_slot *slot)
{
	unsigned long hva;
	pte_t *pte;
	int level;

	if (!PageCompound(pfn_to_page(pfn)) && !kvm_is_zone_device_pfn(pfn))
		return PG_LEVEL_4K;

	/*
	 * Note, using the already-retrieved memslot and __gfn_to_hva_memslot()
	 * is not solely for performance, it's also necessary to avoid the
	 * "writable" check in __gfn_to_hva_many(), which will always fail on
	 * read-only memslots due to gfn_to_hva() assuming writes.  Earlier
	 * page fault steps have already verified the guest isn't writing a
	 * read-only memslot.
	 */
	hva = __gfn_to_hva_memslot(slot, gfn);

	pte = lookup_address_in_mm(kvm->mm, hva, &level);
	if (unlikely(!pte))
		return PG_LEVEL_4K;

	return level;
}

int kvm_mmu_max_mapping_level(struct kvm *kvm,
			      const struct kvm_memory_slot *slot, gfn_t gfn,
			      kvm_pfn_t pfn, int max_level)
{
	struct kvm_lpage_info *linfo;

	max_level = min(max_level, max_huge_page_level);
	for ( ; max_level > PG_LEVEL_4K; max_level--) {
		linfo = lpage_info_slot(gfn, slot, max_level);
		if (!linfo->disallow_lpage)
			break;
	}

	if (max_level == PG_LEVEL_4K)
		return PG_LEVEL_4K;

	return host_pfn_mapping_level(kvm, gfn, pfn, slot);
}

int kvm_mmu_hugepage_adjust(struct kvm_vcpu *vcpu, gfn_t gfn,
			    int max_level, kvm_pfn_t *pfnp,
			    struct page *page, bool huge_page_disallowed,
			    int *req_level)
{
	struct kvm_memory_slot *slot;
	kvm_pfn_t pfn = *pfnp;
	kvm_pfn_t mask;
	int level;

	*req_level = PG_LEVEL_4K;

	if (unlikely(max_level == PG_LEVEL_4K))
		return PG_LEVEL_4K;

	if (!page)
		return PG_LEVEL_4K;

	if (is_error_noslot_pfn(pfn) || kvm_is_reserved_pfn(pfn))
		return PG_LEVEL_4K;

	slot = gfn_to_memslot_dirty_bitmap(vcpu, gfn, true);
	if (!slot)
		return PG_LEVEL_4K;

	level = kvm_mmu_max_mapping_level(vcpu->kvm, slot, gfn, pfn, max_level);
	if (level == PG_LEVEL_4K)
		return level;

	*req_level = level = min(level, max_level);

	/*
	 * Enforce the iTLB multihit workaround after capturing the requested
	 * level, which will be used to do precise, accurate accounting.
	 */
	if (huge_page_disallowed)
		return PG_LEVEL_4K;

	/*
	 * mmu_notifier_retry() was successful and mmu_lock is held, so
	 * the pmd can't be split from under us.
	 */
	mask = KVM_PAGES_PER_HPAGE(level) - 1;
	VM_BUG_ON((gfn & mask) != (pfn & mask));
	*pfnp = pfn & ~mask;

	return level;
}

void disallowed_hugepage_adjust(u64 spte, gfn_t gfn, int cur_level,
				kvm_pfn_t *pfnp, int *goal_levelp)
{
	int level = *goal_levelp;

	if (cur_level == level && level > PG_LEVEL_4K &&
	    is_shadow_present_pte(spte) &&
	    !is_large_pte(spte)) {
		/*
		 * A small SPTE exists for this pfn, but FNAME(fetch)
		 * and __direct_map would like to create a large PTE
		 * instead: just force them to go down another level,
		 * patching back for them into pfn the next 9 bits of
		 * the address.
		 */
		u64 page_mask = KVM_PAGES_PER_HPAGE(level) -
				KVM_PAGES_PER_HPAGE(level - 1);
		*pfnp |= gfn & page_mask;
		(*goal_levelp)--;
	}
}

static int __direct_map(struct kvm_vcpu *vcpu, gpa_t gpa, u32 error_code,
			int map_writable, int max_level,
			const struct kvm_pfn_page *pfnpg,
			bool prefault, bool is_tdp)
{
	bool nx_huge_page_workaround_enabled = is_nx_huge_page_enabled();
	bool write = error_code & PFERR_WRITE_MASK;
	bool exec = error_code & PFERR_FETCH_MASK;
	bool huge_page_disallowed = exec && nx_huge_page_workaround_enabled;
	struct kvm_shadow_walk_iterator it;
	struct kvm_mmu_page *sp;
	int level, req_level, ret;
	gfn_t gfn = gpa >> PAGE_SHIFT;
	gfn_t base_gfn = gfn;
	kvm_pfn_t pfn = pfnpg->pfn;

<<<<<<< HEAD
	level = kvm_mmu_hugepage_adjust(vcpu, gfn, max_level, &pfn,
=======
	if (WARN_ON(!VALID_PAGE(vcpu->arch.mmu->root_hpa)))
		return RET_PF_RETRY;

	level = kvm_mmu_hugepage_adjust(vcpu, gfn, max_level, &pfn, pfnpg->page,
>>>>>>> 22108199
					huge_page_disallowed, &req_level);

	trace_kvm_mmu_spte_requested(gpa, level, pfn);
	for_each_shadow_entry(vcpu, gpa, it) {
		/*
		 * We cannot overwrite existing page tables with an NX
		 * large page, as the leaf could be executable.
		 */
		if (nx_huge_page_workaround_enabled)
			disallowed_hugepage_adjust(*it.sptep, gfn, it.level,
						   &pfn, &level);

		base_gfn = gfn & ~(KVM_PAGES_PER_HPAGE(it.level) - 1);
		if (it.level == level)
			break;

		drop_large_spte(vcpu, it.sptep);
		if (!is_shadow_present_pte(*it.sptep)) {
			sp = kvm_mmu_get_page(vcpu, base_gfn, it.addr,
					      it.level - 1, true, ACC_ALL);

			link_shadow_page(vcpu, it.sptep, sp);
			if (is_tdp && huge_page_disallowed &&
			    req_level >= it.level)
				account_huge_nx_page(vcpu->kvm, sp);
		}
	}

	ret = mmu_set_spte(vcpu, it.sptep, ACC_ALL,
			   write, level, base_gfn, pfn, prefault,
			   map_writable);
	if (ret == RET_PF_SPURIOUS)
		return ret;

	direct_pte_prefetch(vcpu, it.sptep);
	++vcpu->stat.pf_fixed;
	return ret;
}

static void kvm_send_hwpoison_signal(unsigned long address, struct task_struct *tsk)
{
	send_sig_mceerr(BUS_MCEERR_AR, (void __user *)address, PAGE_SHIFT, tsk);
}

static int kvm_handle_bad_page(struct kvm_vcpu *vcpu, gfn_t gfn, kvm_pfn_t pfn)
{
	/*
	 * Do not cache the mmio info caused by writing the readonly gfn
	 * into the spte otherwise read access on readonly gfn also can
	 * caused mmio page fault and treat it as mmio access.
	 */
	if (pfn == KVM_PFN_ERR_RO_FAULT)
		return RET_PF_EMULATE;

	if (pfn == KVM_PFN_ERR_HWPOISON) {
		kvm_send_hwpoison_signal(kvm_vcpu_gfn_to_hva(vcpu, gfn), current);
		return RET_PF_RETRY;
	}

	return -EFAULT;
}

static bool handle_abnormal_pfn(struct kvm_vcpu *vcpu, gva_t gva, gfn_t gfn,
				kvm_pfn_t pfn, unsigned int access,
				int *ret_val)
{
	/* The pfn is invalid, report the error! */
	if (unlikely(is_error_pfn(pfn))) {
		*ret_val = kvm_handle_bad_page(vcpu, gfn, pfn);
		return true;
	}

	if (unlikely(is_noslot_pfn(pfn))) {
		vcpu_cache_mmio_info(vcpu, gva, gfn,
				     access & shadow_mmio_access_mask);
		/*
		 * If MMIO caching is disabled, emulate immediately without
		 * touching the shadow page tables as attempting to install an
		 * MMIO SPTE will just be an expensive nop.
		 */
		if (unlikely(!shadow_mmio_value)) {
			*ret_val = RET_PF_EMULATE;
			return true;
		}
	}

	return false;
}

static bool page_fault_can_be_fast(u32 error_code)
{
	/*
	 * Do not fix the mmio spte with invalid generation number which
	 * need to be updated by slow page fault path.
	 */
	if (unlikely(error_code & PFERR_RSVD_MASK))
		return false;

	/* See if the page fault is due to an NX violation */
	if (unlikely(((error_code & (PFERR_FETCH_MASK | PFERR_PRESENT_MASK))
		      == (PFERR_FETCH_MASK | PFERR_PRESENT_MASK))))
		return false;

	/*
	 * #PF can be fast if:
	 * 1. The shadow page table entry is not present, which could mean that
	 *    the fault is potentially caused by access tracking (if enabled).
	 * 2. The shadow page table entry is present and the fault
	 *    is caused by write-protect, that means we just need change the W
	 *    bit of the spte which can be done out of mmu-lock.
	 *
	 * However, if access tracking is disabled we know that a non-present
	 * page must be a genuine page fault where we have to create a new SPTE.
	 * So, if access tracking is disabled, we return true only for write
	 * accesses to a present page.
	 */

	return shadow_acc_track_mask != 0 ||
	       ((error_code & (PFERR_WRITE_MASK | PFERR_PRESENT_MASK))
		== (PFERR_WRITE_MASK | PFERR_PRESENT_MASK));
}

/*
 * Returns true if the SPTE was fixed successfully. Otherwise,
 * someone else modified the SPTE from its original value.
 */
static bool
fast_pf_fix_direct_spte(struct kvm_vcpu *vcpu, struct kvm_mmu_page *sp,
			u64 *sptep, u64 old_spte, u64 new_spte)
{
	gfn_t gfn;

	WARN_ON(!sp->role.direct);

	/*
	 * Theoretically we could also set dirty bit (and flush TLB) here in
	 * order to eliminate unnecessary PML logging. See comments in
	 * set_spte. But fast_page_fault is very unlikely to happen with PML
	 * enabled, so we do not do this. This might result in the same GPA
	 * to be logged in PML buffer again when the write really happens, and
	 * eventually to be called by mark_page_dirty twice. But it's also no
	 * harm. This also avoids the TLB flush needed after setting dirty bit
	 * so non-PML cases won't be impacted.
	 *
	 * Compare with set_spte where instead shadow_dirty_mask is set.
	 */
	if (cmpxchg64(sptep, old_spte, new_spte) != old_spte)
		return false;

	if (is_writable_pte(new_spte) && !is_writable_pte(old_spte)) {
		/*
		 * The gfn of direct spte is stable since it is
		 * calculated by sp->gfn.
		 */
		gfn = kvm_mmu_page_get_gfn(sp, sptep - sp->spt);
		kvm_vcpu_mark_page_dirty(vcpu, gfn);
	}

	return true;
}

static bool is_access_allowed(u32 fault_err_code, u64 spte)
{
	if (fault_err_code & PFERR_FETCH_MASK)
		return is_executable_pte(spte);

	if (fault_err_code & PFERR_WRITE_MASK)
		return is_writable_pte(spte);

	/* Fault was on Read access */
	return spte & PT_PRESENT_MASK;
}

/*
 * Returns one of RET_PF_INVALID, RET_PF_FIXED or RET_PF_SPURIOUS.
 */
static int fast_page_fault(struct kvm_vcpu *vcpu, gpa_t cr2_or_gpa,
			   u32 error_code)
{
	struct kvm_shadow_walk_iterator iterator;
	struct kvm_mmu_page *sp;
	int ret = RET_PF_INVALID;
	u64 spte = 0ull;
	uint retry_count = 0;

	if (!page_fault_can_be_fast(error_code))
		return ret;

	walk_shadow_page_lockless_begin(vcpu);

	do {
		u64 new_spte;

		for_each_shadow_entry_lockless(vcpu, cr2_or_gpa, iterator, spte)
			if (!is_shadow_present_pte(spte))
				break;

		if (!is_shadow_present_pte(spte))
			break;

		sp = sptep_to_sp(iterator.sptep);
		if (!is_last_spte(spte, sp->role.level))
			break;

		/*
		 * Check whether the memory access that caused the fault would
		 * still cause it if it were to be performed right now. If not,
		 * then this is a spurious fault caused by TLB lazily flushed,
		 * or some other CPU has already fixed the PTE after the
		 * current CPU took the fault.
		 *
		 * Need not check the access of upper level table entries since
		 * they are always ACC_ALL.
		 */
		if (is_access_allowed(error_code, spte)) {
			ret = RET_PF_SPURIOUS;
			break;
		}

		new_spte = spte;

		if (is_access_track_spte(spte))
			new_spte = restore_acc_track_spte(new_spte);

		/*
		 * Currently, to simplify the code, write-protection can
		 * be removed in the fast path only if the SPTE was
		 * write-protected for dirty-logging or access tracking.
		 */
		if ((error_code & PFERR_WRITE_MASK) &&
		    spte_can_locklessly_be_made_writable(spte)) {
			new_spte |= PT_WRITABLE_MASK;

			/*
			 * Do not fix write-permission on the large spte.  Since
			 * we only dirty the first page into the dirty-bitmap in
			 * fast_pf_fix_direct_spte(), other pages are missed
			 * if its slot has dirty logging enabled.
			 *
			 * Instead, we let the slow page fault path create a
			 * normal spte to fix the access.
			 *
			 * See the comments in kvm_arch_commit_memory_region().
			 */
			if (sp->role.level > PG_LEVEL_4K)
				break;
		}

		/* Verify that the fault can be handled in the fast path */
		if (new_spte == spte ||
		    !is_access_allowed(error_code, new_spte))
			break;

		/*
		 * Currently, fast page fault only works for direct mapping
		 * since the gfn is not stable for indirect shadow page. See
		 * Documentation/virt/kvm/locking.rst to get more detail.
		 */
		if (fast_pf_fix_direct_spte(vcpu, sp, iterator.sptep, spte,
					    new_spte)) {
			ret = RET_PF_FIXED;
			break;
		}

		if (++retry_count > 4) {
			printk_once(KERN_WARNING
				"kvm: Fast #PF retrying more than 4 times.\n");
			break;
		}

	} while (true);

	trace_fast_page_fault(vcpu, cr2_or_gpa, error_code, iterator.sptep,
			      spte, ret);
	walk_shadow_page_lockless_end(vcpu);

	return ret;
}

static void mmu_free_root_page(struct kvm *kvm, hpa_t *root_hpa,
			       struct list_head *invalid_list)
{
	struct kvm_mmu_page *sp;

	if (!VALID_PAGE(*root_hpa))
		return;

	sp = to_shadow_page(*root_hpa & PT64_BASE_ADDR_MASK);

	if (is_tdp_mmu_page(sp))
		kvm_tdp_mmu_put_root(kvm, sp, false);
	else if (!--sp->root_count && sp->role.invalid)
		kvm_mmu_prepare_zap_page(kvm, sp, invalid_list);

	*root_hpa = INVALID_PAGE;
}

/* roots_to_free must be some combination of the KVM_MMU_ROOT_* flags */
void kvm_mmu_free_roots(struct kvm_vcpu *vcpu, struct kvm_mmu *mmu,
			ulong roots_to_free)
{
	struct kvm *kvm = vcpu->kvm;
	int i;
	LIST_HEAD(invalid_list);
	bool free_active_root = roots_to_free & KVM_MMU_ROOT_CURRENT;

	BUILD_BUG_ON(KVM_MMU_NUM_PREV_ROOTS >= BITS_PER_LONG);

	/* Before acquiring the MMU lock, see if we need to do any real work. */
	if (!(free_active_root && VALID_PAGE(mmu->root_hpa))) {
		for (i = 0; i < KVM_MMU_NUM_PREV_ROOTS; i++)
			if ((roots_to_free & KVM_MMU_ROOT_PREVIOUS(i)) &&
			    VALID_PAGE(mmu->prev_roots[i].hpa))
				break;

		if (i == KVM_MMU_NUM_PREV_ROOTS)
			return;
	}

	write_lock(&kvm->mmu_lock);

	for (i = 0; i < KVM_MMU_NUM_PREV_ROOTS; i++)
		if (roots_to_free & KVM_MMU_ROOT_PREVIOUS(i))
			mmu_free_root_page(kvm, &mmu->prev_roots[i].hpa,
					   &invalid_list);

	if (free_active_root) {
		if (mmu->shadow_root_level >= PT64_ROOT_4LEVEL &&
		    (mmu->root_level >= PT64_ROOT_4LEVEL || mmu->direct_map)) {
			mmu_free_root_page(kvm, &mmu->root_hpa, &invalid_list);
		} else if (mmu->pae_root) {
			for (i = 0; i < 4; ++i) {
				if (!IS_VALID_PAE_ROOT(mmu->pae_root[i]))
					continue;

				mmu_free_root_page(kvm, &mmu->pae_root[i],
						   &invalid_list);
				mmu->pae_root[i] = INVALID_PAE_ROOT;
			}
		}
		mmu->root_hpa = INVALID_PAGE;
		mmu->root_pgd = 0;
	}

	kvm_mmu_commit_zap_page(kvm, &invalid_list);
	write_unlock(&kvm->mmu_lock);
}
EXPORT_SYMBOL_GPL(kvm_mmu_free_roots);

void kvm_mmu_free_guest_mode_roots(struct kvm_vcpu *vcpu, struct kvm_mmu *mmu)
{
	unsigned long roots_to_free = 0;
	hpa_t root_hpa;
	int i;

	/*
	 * This should not be called while L2 is active, L2 can't invalidate
	 * _only_ its own roots, e.g. INVVPID unconditionally exits.
	 */
	WARN_ON_ONCE(mmu->mmu_role.base.guest_mode);

	for (i = 0; i < KVM_MMU_NUM_PREV_ROOTS; i++) {
		root_hpa = mmu->prev_roots[i].hpa;
		if (!VALID_PAGE(root_hpa))
			continue;

		if (!to_shadow_page(root_hpa) ||
			to_shadow_page(root_hpa)->role.guest_mode)
			roots_to_free |= KVM_MMU_ROOT_PREVIOUS(i);
	}

	kvm_mmu_free_roots(vcpu, mmu, roots_to_free);
}
EXPORT_SYMBOL_GPL(kvm_mmu_free_guest_mode_roots);


static int mmu_check_root(struct kvm_vcpu *vcpu, gfn_t root_gfn)
{
	int ret = 0;

	if (!kvm_vcpu_is_visible_gfn(vcpu, root_gfn)) {
		kvm_make_request(KVM_REQ_TRIPLE_FAULT, vcpu);
		ret = 1;
	}

	return ret;
}

static hpa_t mmu_alloc_root(struct kvm_vcpu *vcpu, gfn_t gfn, gva_t gva,
			    u8 level, bool direct)
{
	struct kvm_mmu_page *sp;

	sp = kvm_mmu_get_page(vcpu, gfn, gva, level, direct, ACC_ALL);
	++sp->root_count;

	return __pa(sp->spt);
}

static int mmu_alloc_direct_roots(struct kvm_vcpu *vcpu)
{
	struct kvm_mmu *mmu = vcpu->arch.mmu;
	u8 shadow_root_level = mmu->shadow_root_level;
	hpa_t root;
	unsigned i;
	int r;

	write_lock(&vcpu->kvm->mmu_lock);
	r = make_mmu_pages_available(vcpu);
	if (r < 0)
		goto out_unlock;

	if (is_tdp_mmu_enabled(vcpu->kvm)) {
		root = kvm_tdp_mmu_get_vcpu_root_hpa(vcpu);
		mmu->root_hpa = root;
	} else if (shadow_root_level >= PT64_ROOT_4LEVEL) {
		root = mmu_alloc_root(vcpu, 0, 0, shadow_root_level, true);
		mmu->root_hpa = root;
	} else if (shadow_root_level == PT32E_ROOT_LEVEL) {
		if (WARN_ON_ONCE(!mmu->pae_root)) {
			r = -EIO;
			goto out_unlock;
		}

		for (i = 0; i < 4; ++i) {
			WARN_ON_ONCE(IS_VALID_PAE_ROOT(mmu->pae_root[i]));

			root = mmu_alloc_root(vcpu, i << (30 - PAGE_SHIFT),
					      i << 30, PT32_ROOT_LEVEL, true);
			mmu->pae_root[i] = root | PT_PRESENT_MASK |
					   shadow_me_mask;
		}
		mmu->root_hpa = __pa(mmu->pae_root);
	} else {
		WARN_ONCE(1, "Bad TDP root level = %d\n", shadow_root_level);
		r = -EIO;
		goto out_unlock;
	}

	/* root_pgd is ignored for direct MMUs. */
	mmu->root_pgd = 0;
out_unlock:
	write_unlock(&vcpu->kvm->mmu_lock);
	return r;
}

static int mmu_alloc_shadow_roots(struct kvm_vcpu *vcpu)
{
	struct kvm_mmu *mmu = vcpu->arch.mmu;
	u64 pdptrs[4], pm_mask;
	gfn_t root_gfn, root_pgd;
	hpa_t root;
	unsigned i;
	int r;

	root_pgd = mmu->get_guest_pgd(vcpu);
	root_gfn = root_pgd >> PAGE_SHIFT;

	if (mmu_check_root(vcpu, root_gfn))
		return 1;

	/*
	 * On SVM, reading PDPTRs might access guest memory, which might fault
	 * and thus might sleep.  Grab the PDPTRs before acquiring mmu_lock.
	 */
	if (mmu->root_level == PT32E_ROOT_LEVEL) {
		for (i = 0; i < 4; ++i) {
			pdptrs[i] = mmu->get_pdptr(vcpu, i);
			if (!(pdptrs[i] & PT_PRESENT_MASK))
				continue;

			if (mmu_check_root(vcpu, pdptrs[i] >> PAGE_SHIFT))
				return 1;
		}
	}

	r = alloc_all_memslots_rmaps(vcpu->kvm);
	if (r)
		return r;

	write_lock(&vcpu->kvm->mmu_lock);
	r = make_mmu_pages_available(vcpu);
	if (r < 0)
		goto out_unlock;

	/*
	 * Do we shadow a long mode page table? If so we need to
	 * write-protect the guests page table root.
	 */
	if (mmu->root_level >= PT64_ROOT_4LEVEL) {
		root = mmu_alloc_root(vcpu, root_gfn, 0,
				      mmu->shadow_root_level, false);
		mmu->root_hpa = root;
		goto set_root_pgd;
	}

	if (WARN_ON_ONCE(!mmu->pae_root)) {
		r = -EIO;
		goto out_unlock;
	}

	/*
	 * We shadow a 32 bit page table. This may be a legacy 2-level
	 * or a PAE 3-level page table. In either case we need to be aware that
	 * the shadow page table may be a PAE or a long mode page table.
	 */
	pm_mask = PT_PRESENT_MASK | shadow_me_mask;
	if (mmu->shadow_root_level == PT64_ROOT_4LEVEL) {
		pm_mask |= PT_ACCESSED_MASK | PT_WRITABLE_MASK | PT_USER_MASK;

		if (WARN_ON_ONCE(!mmu->pml4_root)) {
			r = -EIO;
			goto out_unlock;
		}

		mmu->pml4_root[0] = __pa(mmu->pae_root) | pm_mask;
	}

	for (i = 0; i < 4; ++i) {
		WARN_ON_ONCE(IS_VALID_PAE_ROOT(mmu->pae_root[i]));

		if (mmu->root_level == PT32E_ROOT_LEVEL) {
			if (!(pdptrs[i] & PT_PRESENT_MASK)) {
				mmu->pae_root[i] = INVALID_PAE_ROOT;
				continue;
			}
			root_gfn = pdptrs[i] >> PAGE_SHIFT;
		}

		root = mmu_alloc_root(vcpu, root_gfn, i << 30,
				      PT32_ROOT_LEVEL, false);
		mmu->pae_root[i] = root | pm_mask;
	}

	if (mmu->shadow_root_level == PT64_ROOT_4LEVEL)
		mmu->root_hpa = __pa(mmu->pml4_root);
	else
		mmu->root_hpa = __pa(mmu->pae_root);

set_root_pgd:
	mmu->root_pgd = root_pgd;
out_unlock:
	write_unlock(&vcpu->kvm->mmu_lock);

	return 0;
}

static int mmu_alloc_special_roots(struct kvm_vcpu *vcpu)
{
	struct kvm_mmu *mmu = vcpu->arch.mmu;
	u64 *pml4_root, *pae_root;

	/*
	 * When shadowing 32-bit or PAE NPT with 64-bit NPT, the PML4 and PDP
	 * tables are allocated and initialized at root creation as there is no
	 * equivalent level in the guest's NPT to shadow.  Allocate the tables
	 * on demand, as running a 32-bit L1 VMM on 64-bit KVM is very rare.
	 */
	if (mmu->direct_map || mmu->root_level >= PT64_ROOT_4LEVEL ||
	    mmu->shadow_root_level < PT64_ROOT_4LEVEL)
		return 0;

	/*
	 * This mess only works with 4-level paging and needs to be updated to
	 * work with 5-level paging.
	 */
	if (WARN_ON_ONCE(mmu->shadow_root_level != PT64_ROOT_4LEVEL))
		return -EIO;

	if (mmu->pae_root && mmu->pml4_root)
		return 0;

	/*
	 * The special roots should always be allocated in concert.  Yell and
	 * bail if KVM ends up in a state where only one of the roots is valid.
	 */
	if (WARN_ON_ONCE(!tdp_enabled || mmu->pae_root || mmu->pml4_root))
		return -EIO;

	/*
	 * Unlike 32-bit NPT, the PDP table doesn't need to be in low mem, and
	 * doesn't need to be decrypted.
	 */
	pae_root = (void *)get_zeroed_page(GFP_KERNEL_ACCOUNT);
	if (!pae_root)
		return -ENOMEM;

	pml4_root = (void *)get_zeroed_page(GFP_KERNEL_ACCOUNT);
	if (!pml4_root) {
		free_page((unsigned long)pae_root);
		return -ENOMEM;
	}

	mmu->pae_root = pae_root;
	mmu->pml4_root = pml4_root;

	return 0;
}

void kvm_mmu_sync_roots(struct kvm_vcpu *vcpu)
{
	int i;
	struct kvm_mmu_page *sp;

	if (vcpu->arch.mmu->direct_map)
		return;

	if (!VALID_PAGE(vcpu->arch.mmu->root_hpa))
		return;

	vcpu_clear_mmio_info(vcpu, MMIO_GVA_ANY);

	if (vcpu->arch.mmu->root_level >= PT64_ROOT_4LEVEL) {
		hpa_t root = vcpu->arch.mmu->root_hpa;
		sp = to_shadow_page(root);

		/*
		 * Even if another CPU was marking the SP as unsync-ed
		 * simultaneously, any guest page table changes are not
		 * guaranteed to be visible anyway until this VCPU issues a TLB
		 * flush strictly after those changes are made. We only need to
		 * ensure that the other CPU sets these flags before any actual
		 * changes to the page tables are made. The comments in
		 * mmu_try_to_unsync_pages() describe what could go wrong if
		 * this requirement isn't satisfied.
		 */
		if (!smp_load_acquire(&sp->unsync) &&
		    !smp_load_acquire(&sp->unsync_children))
			return;

		write_lock(&vcpu->kvm->mmu_lock);
		kvm_mmu_audit(vcpu, AUDIT_PRE_SYNC);

		mmu_sync_children(vcpu, sp);

		kvm_mmu_audit(vcpu, AUDIT_POST_SYNC);
		write_unlock(&vcpu->kvm->mmu_lock);
		return;
	}

	write_lock(&vcpu->kvm->mmu_lock);
	kvm_mmu_audit(vcpu, AUDIT_PRE_SYNC);

	for (i = 0; i < 4; ++i) {
		hpa_t root = vcpu->arch.mmu->pae_root[i];

		if (IS_VALID_PAE_ROOT(root)) {
			root &= PT64_BASE_ADDR_MASK;
			sp = to_shadow_page(root);
			mmu_sync_children(vcpu, sp);
		}
	}

	kvm_mmu_audit(vcpu, AUDIT_POST_SYNC);
	write_unlock(&vcpu->kvm->mmu_lock);
}

static gpa_t nonpaging_gva_to_gpa(struct kvm_vcpu *vcpu, gpa_t vaddr,
				  u32 access, struct x86_exception *exception)
{
	if (exception)
		exception->error_code = 0;
	return vaddr;
}

static gpa_t nonpaging_gva_to_gpa_nested(struct kvm_vcpu *vcpu, gpa_t vaddr,
					 u32 access,
					 struct x86_exception *exception)
{
	if (exception)
		exception->error_code = 0;
	return vcpu->arch.nested_mmu.translate_gpa(vcpu, vaddr, access, exception);
}

static bool mmio_info_in_cache(struct kvm_vcpu *vcpu, u64 addr, bool direct)
{
	/*
	 * A nested guest cannot use the MMIO cache if it is using nested
	 * page tables, because cr2 is a nGPA while the cache stores GPAs.
	 */
	if (mmu_is_nested(vcpu))
		return false;

	if (direct)
		return vcpu_match_mmio_gpa(vcpu, addr);

	return vcpu_match_mmio_gva(vcpu, addr);
}

/*
 * Return the level of the lowest level SPTE added to sptes.
 * That SPTE may be non-present.
 */
static int get_walk(struct kvm_vcpu *vcpu, u64 addr, u64 *sptes, int *root_level)
{
	struct kvm_shadow_walk_iterator iterator;
	int leaf = -1;
	u64 spte;

	walk_shadow_page_lockless_begin(vcpu);

	for (shadow_walk_init(&iterator, vcpu, addr),
	     *root_level = iterator.level;
	     shadow_walk_okay(&iterator);
	     __shadow_walk_next(&iterator, spte)) {
		leaf = iterator.level;
		spte = mmu_spte_get_lockless(iterator.sptep);

		sptes[leaf] = spte;

		if (!is_shadow_present_pte(spte))
			break;
	}

	walk_shadow_page_lockless_end(vcpu);

	return leaf;
}

/* return true if reserved bit(s) are detected on a valid, non-MMIO SPTE. */
static bool get_mmio_spte(struct kvm_vcpu *vcpu, u64 addr, u64 *sptep)
{
	u64 sptes[PT64_ROOT_MAX_LEVEL + 1];
	struct rsvd_bits_validate *rsvd_check;
	int root, leaf, level;
	bool reserved = false;

	if (is_tdp_mmu(vcpu->arch.mmu))
		leaf = kvm_tdp_mmu_get_walk(vcpu, addr, sptes, &root);
	else
		leaf = get_walk(vcpu, addr, sptes, &root);

	if (unlikely(leaf < 0)) {
		*sptep = 0ull;
		return reserved;
	}

	*sptep = sptes[leaf];

	/*
	 * Skip reserved bits checks on the terminal leaf if it's not a valid
	 * SPTE.  Note, this also (intentionally) skips MMIO SPTEs, which, by
	 * design, always have reserved bits set.  The purpose of the checks is
	 * to detect reserved bits on non-MMIO SPTEs. i.e. buggy SPTEs.
	 */
	if (!is_shadow_present_pte(sptes[leaf]))
		leaf++;

	rsvd_check = &vcpu->arch.mmu->shadow_zero_check;

	for (level = root; level >= leaf; level--)
		reserved |= is_rsvd_spte(rsvd_check, sptes[level], level);

	if (reserved) {
		pr_err("%s: reserved bits set on MMU-present spte, addr 0x%llx, hierarchy:\n",
		       __func__, addr);
		for (level = root; level >= leaf; level--)
			pr_err("------ spte = 0x%llx level = %d, rsvd bits = 0x%llx",
			       sptes[level], level,
			       get_rsvd_bits(rsvd_check, sptes[level], level));
	}

	return reserved;
}

static int handle_mmio_page_fault(struct kvm_vcpu *vcpu, u64 addr, bool direct)
{
	u64 spte;
	bool reserved;

	if (mmio_info_in_cache(vcpu, addr, direct))
		return RET_PF_EMULATE;

	reserved = get_mmio_spte(vcpu, addr, &spte);
	if (WARN_ON(reserved))
		return -EINVAL;

	if (is_mmio_spte(spte)) {
		gfn_t gfn = get_mmio_spte_gfn(spte);
		unsigned int access = get_mmio_spte_access(spte);

		if (!check_mmio_spte(vcpu, spte))
			return RET_PF_INVALID;

		if (direct)
			addr = 0;

		trace_handle_mmio_page_fault(addr, gfn, access);
		vcpu_cache_mmio_info(vcpu, addr, gfn, access);
		return RET_PF_EMULATE;
	}

	/*
	 * If the page table is zapped by other cpus, let CPU fault again on
	 * the address.
	 */
	return RET_PF_RETRY;
}

static bool page_fault_handle_page_track(struct kvm_vcpu *vcpu,
					 u32 error_code, gfn_t gfn)
{
	if (unlikely(error_code & PFERR_RSVD_MASK))
		return false;

	if (!(error_code & PFERR_PRESENT_MASK) ||
	      !(error_code & PFERR_WRITE_MASK))
		return false;

	/*
	 * guest is writing the page which is write tracked which can
	 * not be fixed by page fault handler.
	 */
	if (kvm_page_track_is_active(vcpu, gfn, KVM_PAGE_TRACK_WRITE))
		return true;

	return false;
}

static void shadow_page_table_clear_flood(struct kvm_vcpu *vcpu, gva_t addr)
{
	struct kvm_shadow_walk_iterator iterator;
	u64 spte;

	walk_shadow_page_lockless_begin(vcpu);
	for_each_shadow_entry_lockless(vcpu, addr, iterator, spte) {
		clear_sp_write_flooding_count(iterator.sptep);
		if (!is_shadow_present_pte(spte))
			break;
	}
	walk_shadow_page_lockless_end(vcpu);
}

static bool kvm_arch_setup_async_pf(struct kvm_vcpu *vcpu, gpa_t cr2_or_gpa,
				    gfn_t gfn)
{
	struct kvm_arch_async_pf arch;

	arch.token = (vcpu->arch.apf.id++ << 12) | vcpu->vcpu_id;
	arch.gfn = gfn;
	arch.direct_map = vcpu->arch.mmu->direct_map;
	arch.cr3 = vcpu->arch.mmu->get_guest_pgd(vcpu);

	return kvm_setup_async_pf(vcpu, cr2_or_gpa,
				  kvm_vcpu_gfn_to_hva(vcpu, gfn), &arch);
}

static bool try_async_pf(struct kvm_vcpu *vcpu, bool prefault, gfn_t gfn,
			 gpa_t cr2_or_gpa, struct kvm_pfn_page *pfnpg,
			 hva_t *hva, bool write, bool *writable)
{
	struct kvm_memory_slot *slot = kvm_vcpu_gfn_to_memslot(vcpu, gfn);
	bool async;

	/*
	 * Retry the page fault if the gfn hit a memslot that is being deleted
	 * or moved.  This ensures any existing SPTEs for the old memslot will
	 * be zapped before KVM inserts a new MMIO SPTE for the gfn.
	 */
	if (slot && (slot->flags & KVM_MEMSLOT_INVALID))
		return true;

	/* Don't expose private memslots to L2. */
	if (is_guest_mode(vcpu) && !kvm_is_visible_memslot(slot)) {
		*pfnpg = KVM_PFN_PAGE_ERR(KVM_PFN_NOSLOT);
		*writable = false;
		return false;
	}

	async = false;
	*pfnpg = __gfn_to_pfn_memslot(slot, gfn, false, &async,
				      write, writable, hva);
	if (!async)
		return false; /* *pfnpg has correct page already */

	if (!prefault && kvm_can_do_async_pf(vcpu)) {
		trace_kvm_try_async_get_page(cr2_or_gpa, gfn);
		if (kvm_find_async_pf_gfn(vcpu, gfn)) {
			trace_kvm_async_pf_doublefault(cr2_or_gpa, gfn);
			kvm_make_request(KVM_REQ_APF_HALT, vcpu);
			return true;
		} else if (kvm_arch_setup_async_pf(vcpu, cr2_or_gpa, gfn))
			return true;
	}

	*pfnpg = __gfn_to_pfn_memslot(slot, gfn, false, NULL,
				      write, writable, hva);
	return false;
}

static int direct_page_fault(struct kvm_vcpu *vcpu, gpa_t gpa, u32 error_code,
			     bool prefault, int max_level, bool is_tdp)
{
	bool is_tdp_mmu_fault = is_tdp_mmu(vcpu->arch.mmu);
	bool write = error_code & PFERR_WRITE_MASK;
	bool map_writable;

	gfn_t gfn = gpa >> PAGE_SHIFT;
	unsigned long mmu_seq;
	struct kvm_pfn_page pfnpg;
	hva_t hva;
	int r;

	if (page_fault_handle_page_track(vcpu, error_code, gfn))
		return RET_PF_EMULATE;

	if (!is_tdp_mmu_fault) {
		r = fast_page_fault(vcpu, gpa, error_code);
		if (r != RET_PF_INVALID)
			return r;
	}

	r = mmu_topup_memory_caches(vcpu, false);
	if (r)
		return r;

	mmu_seq = vcpu->kvm->mmu_notifier_seq;
	smp_rmb();

	if (try_async_pf(vcpu, prefault, gfn, gpa, &pfnpg, &hva,
			 write, &map_writable))
		return RET_PF_RETRY;

	if (handle_abnormal_pfn(vcpu, is_tdp ? 0 : gpa,
				gfn, pfnpg.pfn, ACC_ALL, &r))
		return r;

	r = RET_PF_RETRY;

	if (is_tdp_mmu_fault)
		read_lock(&vcpu->kvm->mmu_lock);
	else
		write_lock(&vcpu->kvm->mmu_lock);

	if (!is_noslot_pfn(pfnpg.pfn) &&
	    mmu_notifier_retry_hva(vcpu->kvm, mmu_seq, hva))
		goto out_unlock;
	r = make_mmu_pages_available(vcpu);
	if (r)
		goto out_unlock;

	if (is_tdp_mmu_fault)
		r = kvm_tdp_mmu_map(vcpu, gpa, error_code, map_writable, max_level,
				    &pfnpg, prefault);
	else
		r = __direct_map(vcpu, gpa, error_code, map_writable, max_level,
				 &pfnpg, prefault, is_tdp);

out_unlock:
	if (is_tdp_mmu_fault)
		read_unlock(&vcpu->kvm->mmu_lock);
	else
		write_unlock(&vcpu->kvm->mmu_lock);
	if (pfnpg.page)
		put_page(pfnpg.page);
	return r;
}

static int nonpaging_page_fault(struct kvm_vcpu *vcpu, gpa_t gpa,
				u32 error_code, bool prefault)
{
	pgprintk("%s: gva %lx error %x\n", __func__, gpa, error_code);

	/* This path builds a PAE pagetable, we can map 2mb pages at maximum. */
	return direct_page_fault(vcpu, gpa & PAGE_MASK, error_code, prefault,
				 PG_LEVEL_2M, false);
}

int kvm_handle_page_fault(struct kvm_vcpu *vcpu, u64 error_code,
				u64 fault_address, char *insn, int insn_len)
{
	int r = 1;
	u32 flags = vcpu->arch.apf.host_apf_flags;

#ifndef CONFIG_X86_64
	/* A 64-bit CR2 should be impossible on 32-bit KVM. */
	if (WARN_ON_ONCE(fault_address >> 32))
		return -EFAULT;
#endif

	vcpu->arch.l1tf_flush_l1d = true;
	if (!flags) {
		trace_kvm_page_fault(fault_address, error_code);

		if (kvm_event_needs_reinjection(vcpu))
			kvm_mmu_unprotect_page_virt(vcpu, fault_address);
		r = kvm_mmu_page_fault(vcpu, fault_address, error_code, insn,
				insn_len);
	} else if (flags & KVM_PV_REASON_PAGE_NOT_PRESENT) {
		vcpu->arch.apf.host_apf_flags = 0;
		local_irq_disable();
		kvm_async_pf_task_wait_schedule(fault_address);
		local_irq_enable();
	} else {
		WARN_ONCE(1, "Unexpected host async PF flags: %x\n", flags);
	}

	return r;
}
EXPORT_SYMBOL_GPL(kvm_handle_page_fault);

int kvm_tdp_page_fault(struct kvm_vcpu *vcpu, gpa_t gpa, u32 error_code,
		       bool prefault)
{
	int max_level;

	for (max_level = KVM_MAX_HUGEPAGE_LEVEL;
	     max_level > PG_LEVEL_4K;
	     max_level--) {
		int page_num = KVM_PAGES_PER_HPAGE(max_level);
		gfn_t base = (gpa >> PAGE_SHIFT) & ~(page_num - 1);

		if (kvm_mtrr_check_gfn_range_consistency(vcpu, base, page_num))
			break;
	}

	return direct_page_fault(vcpu, gpa, error_code, prefault,
				 max_level, true);
}

static void nonpaging_init_context(struct kvm_mmu *context)
{
	context->page_fault = nonpaging_page_fault;
	context->gva_to_gpa = nonpaging_gva_to_gpa;
	context->sync_page = nonpaging_sync_page;
	context->invlpg = NULL;
	context->direct_map = true;
}

static inline bool is_root_usable(struct kvm_mmu_root_info *root, gpa_t pgd,
				  union kvm_mmu_page_role role)
{
	return (role.direct || pgd == root->pgd) &&
	       VALID_PAGE(root->hpa) && to_shadow_page(root->hpa) &&
	       role.word == to_shadow_page(root->hpa)->role.word;
}

/*
 * Find out if a previously cached root matching the new pgd/role is available.
 * The current root is also inserted into the cache.
 * If a matching root was found, it is assigned to kvm_mmu->root_hpa and true is
 * returned.
 * Otherwise, the LRU root from the cache is assigned to kvm_mmu->root_hpa and
 * false is returned. This root should now be freed by the caller.
 */
static bool cached_root_available(struct kvm_vcpu *vcpu, gpa_t new_pgd,
				  union kvm_mmu_page_role new_role)
{
	uint i;
	struct kvm_mmu_root_info root;
	struct kvm_mmu *mmu = vcpu->arch.mmu;

	root.pgd = mmu->root_pgd;
	root.hpa = mmu->root_hpa;

	if (is_root_usable(&root, new_pgd, new_role))
		return true;

	for (i = 0; i < KVM_MMU_NUM_PREV_ROOTS; i++) {
		swap(root, mmu->prev_roots[i]);

		if (is_root_usable(&root, new_pgd, new_role))
			break;
	}

	mmu->root_hpa = root.hpa;
	mmu->root_pgd = root.pgd;

	return i < KVM_MMU_NUM_PREV_ROOTS;
}

static bool fast_pgd_switch(struct kvm_vcpu *vcpu, gpa_t new_pgd,
			    union kvm_mmu_page_role new_role)
{
	struct kvm_mmu *mmu = vcpu->arch.mmu;

	/*
	 * For now, limit the fast switch to 64-bit hosts+VMs in order to avoid
	 * having to deal with PDPTEs. We may add support for 32-bit hosts/VMs
	 * later if necessary.
	 */
	if (mmu->shadow_root_level >= PT64_ROOT_4LEVEL &&
	    mmu->root_level >= PT64_ROOT_4LEVEL)
		return cached_root_available(vcpu, new_pgd, new_role);

	return false;
}

static void __kvm_mmu_new_pgd(struct kvm_vcpu *vcpu, gpa_t new_pgd,
			      union kvm_mmu_page_role new_role)
{
	if (!fast_pgd_switch(vcpu, new_pgd, new_role)) {
		kvm_mmu_free_roots(vcpu, vcpu->arch.mmu, KVM_MMU_ROOT_CURRENT);
		return;
	}

	/*
	 * It's possible that the cached previous root page is obsolete because
	 * of a change in the MMU generation number. However, changing the
	 * generation number is accompanied by KVM_REQ_MMU_RELOAD, which will
	 * free the root set here and allocate a new one.
	 */
	kvm_make_request(KVM_REQ_LOAD_MMU_PGD, vcpu);

	if (force_flush_and_sync_on_reuse) {
		kvm_make_request(KVM_REQ_MMU_SYNC, vcpu);
		kvm_make_request(KVM_REQ_TLB_FLUSH_CURRENT, vcpu);
	}

	/*
	 * The last MMIO access's GVA and GPA are cached in the VCPU. When
	 * switching to a new CR3, that GVA->GPA mapping may no longer be
	 * valid. So clear any cached MMIO info even when we don't need to sync
	 * the shadow page tables.
	 */
	vcpu_clear_mmio_info(vcpu, MMIO_GVA_ANY);

	/*
	 * If this is a direct root page, it doesn't have a write flooding
	 * count. Otherwise, clear the write flooding count.
	 */
	if (!new_role.direct)
		__clear_sp_write_flooding_count(
				to_shadow_page(vcpu->arch.mmu->root_hpa));
}

void kvm_mmu_new_pgd(struct kvm_vcpu *vcpu, gpa_t new_pgd)
{
	__kvm_mmu_new_pgd(vcpu, new_pgd, kvm_mmu_calc_root_page_role(vcpu));
}
EXPORT_SYMBOL_GPL(kvm_mmu_new_pgd);

static unsigned long get_cr3(struct kvm_vcpu *vcpu)
{
	return kvm_read_cr3(vcpu);
}

static bool sync_mmio_spte(struct kvm_vcpu *vcpu, u64 *sptep, gfn_t gfn,
			   unsigned int access, int *nr_present)
{
	if (unlikely(is_mmio_spte(*sptep))) {
		if (gfn != get_mmio_spte_gfn(*sptep)) {
			mmu_spte_clear_no_track(sptep);
			return true;
		}

		(*nr_present)++;
		mark_mmio_spte(vcpu, sptep, gfn, access);
		return true;
	}

	return false;
}

#define PTTYPE_EPT 18 /* arbitrary */
#define PTTYPE PTTYPE_EPT
#include "paging_tmpl.h"
#undef PTTYPE

#define PTTYPE 64
#include "paging_tmpl.h"
#undef PTTYPE

#define PTTYPE 32
#include "paging_tmpl.h"
#undef PTTYPE

static void
__reset_rsvds_bits_mask(struct rsvd_bits_validate *rsvd_check,
			u64 pa_bits_rsvd, int level, bool nx, bool gbpages,
			bool pse, bool amd)
{
	u64 gbpages_bit_rsvd = 0;
	u64 nonleaf_bit8_rsvd = 0;
	u64 high_bits_rsvd;

	rsvd_check->bad_mt_xwr = 0;

	if (!gbpages)
		gbpages_bit_rsvd = rsvd_bits(7, 7);

	if (level == PT32E_ROOT_LEVEL)
		high_bits_rsvd = pa_bits_rsvd & rsvd_bits(0, 62);
	else
		high_bits_rsvd = pa_bits_rsvd & rsvd_bits(0, 51);

	/* Note, NX doesn't exist in PDPTEs, this is handled below. */
	if (!nx)
		high_bits_rsvd |= rsvd_bits(63, 63);

	/*
	 * Non-leaf PML4Es and PDPEs reserve bit 8 (which would be the G bit for
	 * leaf entries) on AMD CPUs only.
	 */
	if (amd)
		nonleaf_bit8_rsvd = rsvd_bits(8, 8);

	switch (level) {
	case PT32_ROOT_LEVEL:
		/* no rsvd bits for 2 level 4K page table entries */
		rsvd_check->rsvd_bits_mask[0][1] = 0;
		rsvd_check->rsvd_bits_mask[0][0] = 0;
		rsvd_check->rsvd_bits_mask[1][0] =
			rsvd_check->rsvd_bits_mask[0][0];

		if (!pse) {
			rsvd_check->rsvd_bits_mask[1][1] = 0;
			break;
		}

		if (is_cpuid_PSE36())
			/* 36bits PSE 4MB page */
			rsvd_check->rsvd_bits_mask[1][1] = rsvd_bits(17, 21);
		else
			/* 32 bits PSE 4MB page */
			rsvd_check->rsvd_bits_mask[1][1] = rsvd_bits(13, 21);
		break;
	case PT32E_ROOT_LEVEL:
		rsvd_check->rsvd_bits_mask[0][2] = rsvd_bits(63, 63) |
						   high_bits_rsvd |
						   rsvd_bits(5, 8) |
						   rsvd_bits(1, 2);	/* PDPTE */
		rsvd_check->rsvd_bits_mask[0][1] = high_bits_rsvd;	/* PDE */
		rsvd_check->rsvd_bits_mask[0][0] = high_bits_rsvd;	/* PTE */
		rsvd_check->rsvd_bits_mask[1][1] = high_bits_rsvd |
						   rsvd_bits(13, 20);	/* large page */
		rsvd_check->rsvd_bits_mask[1][0] =
			rsvd_check->rsvd_bits_mask[0][0];
		break;
	case PT64_ROOT_5LEVEL:
		rsvd_check->rsvd_bits_mask[0][4] = high_bits_rsvd |
						   nonleaf_bit8_rsvd |
						   rsvd_bits(7, 7);
		rsvd_check->rsvd_bits_mask[1][4] =
			rsvd_check->rsvd_bits_mask[0][4];
		fallthrough;
	case PT64_ROOT_4LEVEL:
		rsvd_check->rsvd_bits_mask[0][3] = high_bits_rsvd |
						   nonleaf_bit8_rsvd |
						   rsvd_bits(7, 7);
		rsvd_check->rsvd_bits_mask[0][2] = high_bits_rsvd |
						   gbpages_bit_rsvd;
		rsvd_check->rsvd_bits_mask[0][1] = high_bits_rsvd;
		rsvd_check->rsvd_bits_mask[0][0] = high_bits_rsvd;
		rsvd_check->rsvd_bits_mask[1][3] =
			rsvd_check->rsvd_bits_mask[0][3];
		rsvd_check->rsvd_bits_mask[1][2] = high_bits_rsvd |
						   gbpages_bit_rsvd |
						   rsvd_bits(13, 29);
		rsvd_check->rsvd_bits_mask[1][1] = high_bits_rsvd |
						   rsvd_bits(13, 20); /* large page */
		rsvd_check->rsvd_bits_mask[1][0] =
			rsvd_check->rsvd_bits_mask[0][0];
		break;
	}
}

static bool guest_can_use_gbpages(struct kvm_vcpu *vcpu)
{
	/*
	 * If TDP is enabled, let the guest use GBPAGES if they're supported in
	 * hardware.  The hardware page walker doesn't let KVM disable GBPAGES,
	 * i.e. won't treat them as reserved, and KVM doesn't redo the GVA->GPA
	 * walk for performance and complexity reasons.  Not to mention KVM
	 * _can't_ solve the problem because GVA->GPA walks aren't visible to
	 * KVM once a TDP translation is installed.  Mimic hardware behavior so
	 * that KVM's is at least consistent, i.e. doesn't randomly inject #PF.
	 */
	return tdp_enabled ? boot_cpu_has(X86_FEATURE_GBPAGES) :
			     guest_cpuid_has(vcpu, X86_FEATURE_GBPAGES);
}

static void reset_rsvds_bits_mask(struct kvm_vcpu *vcpu,
				  struct kvm_mmu *context)
{
	__reset_rsvds_bits_mask(&context->guest_rsvd_check,
				vcpu->arch.reserved_gpa_bits,
				context->root_level, is_efer_nx(context),
				guest_can_use_gbpages(vcpu),
				is_cr4_pse(context),
				guest_cpuid_is_amd_or_hygon(vcpu));
}

static void
__reset_rsvds_bits_mask_ept(struct rsvd_bits_validate *rsvd_check,
			    u64 pa_bits_rsvd, bool execonly)
{
	u64 high_bits_rsvd = pa_bits_rsvd & rsvd_bits(0, 51);
	u64 bad_mt_xwr;

	rsvd_check->rsvd_bits_mask[0][4] = high_bits_rsvd | rsvd_bits(3, 7);
	rsvd_check->rsvd_bits_mask[0][3] = high_bits_rsvd | rsvd_bits(3, 7);
	rsvd_check->rsvd_bits_mask[0][2] = high_bits_rsvd | rsvd_bits(3, 6);
	rsvd_check->rsvd_bits_mask[0][1] = high_bits_rsvd | rsvd_bits(3, 6);
	rsvd_check->rsvd_bits_mask[0][0] = high_bits_rsvd;

	/* large page */
	rsvd_check->rsvd_bits_mask[1][4] = rsvd_check->rsvd_bits_mask[0][4];
	rsvd_check->rsvd_bits_mask[1][3] = rsvd_check->rsvd_bits_mask[0][3];
	rsvd_check->rsvd_bits_mask[1][2] = high_bits_rsvd | rsvd_bits(12, 29);
	rsvd_check->rsvd_bits_mask[1][1] = high_bits_rsvd | rsvd_bits(12, 20);
	rsvd_check->rsvd_bits_mask[1][0] = rsvd_check->rsvd_bits_mask[0][0];

	bad_mt_xwr = 0xFFull << (2 * 8);	/* bits 3..5 must not be 2 */
	bad_mt_xwr |= 0xFFull << (3 * 8);	/* bits 3..5 must not be 3 */
	bad_mt_xwr |= 0xFFull << (7 * 8);	/* bits 3..5 must not be 7 */
	bad_mt_xwr |= REPEAT_BYTE(1ull << 2);	/* bits 0..2 must not be 010 */
	bad_mt_xwr |= REPEAT_BYTE(1ull << 6);	/* bits 0..2 must not be 110 */
	if (!execonly) {
		/* bits 0..2 must not be 100 unless VMX capabilities allow it */
		bad_mt_xwr |= REPEAT_BYTE(1ull << 4);
	}
	rsvd_check->bad_mt_xwr = bad_mt_xwr;
}

static void reset_rsvds_bits_mask_ept(struct kvm_vcpu *vcpu,
		struct kvm_mmu *context, bool execonly)
{
	__reset_rsvds_bits_mask_ept(&context->guest_rsvd_check,
				    vcpu->arch.reserved_gpa_bits, execonly);
}

static inline u64 reserved_hpa_bits(void)
{
	return rsvd_bits(shadow_phys_bits, 63);
}

/*
 * the page table on host is the shadow page table for the page
 * table in guest or amd nested guest, its mmu features completely
 * follow the features in guest.
 */
static void reset_shadow_zero_bits_mask(struct kvm_vcpu *vcpu,
					struct kvm_mmu *context)
{
	/*
	 * KVM uses NX when TDP is disabled to handle a variety of scenarios,
	 * notably for huge SPTEs if iTLB multi-hit mitigation is enabled and
	 * to generate correct permissions for CR0.WP=0/CR4.SMEP=1/EFER.NX=0.
	 * The iTLB multi-hit workaround can be toggled at any time, so assume
	 * NX can be used by any non-nested shadow MMU to avoid having to reset
	 * MMU contexts.  Note, KVM forces EFER.NX=1 when TDP is disabled.
	 */
	bool uses_nx = is_efer_nx(context) || !tdp_enabled;

	/* @amd adds a check on bit of SPTEs, which KVM shouldn't use anyways. */
	bool is_amd = true;
	/* KVM doesn't use 2-level page tables for the shadow MMU. */
	bool is_pse = false;
	struct rsvd_bits_validate *shadow_zero_check;
	int i;

	WARN_ON_ONCE(context->shadow_root_level < PT32E_ROOT_LEVEL);

	shadow_zero_check = &context->shadow_zero_check;
	__reset_rsvds_bits_mask(shadow_zero_check, reserved_hpa_bits(),
				context->shadow_root_level, uses_nx,
				guest_can_use_gbpages(vcpu), is_pse, is_amd);

	if (!shadow_me_mask)
		return;

	for (i = context->shadow_root_level; --i >= 0;) {
		shadow_zero_check->rsvd_bits_mask[0][i] &= ~shadow_me_mask;
		shadow_zero_check->rsvd_bits_mask[1][i] &= ~shadow_me_mask;
	}

}

static inline bool boot_cpu_is_amd(void)
{
	WARN_ON_ONCE(!tdp_enabled);
	return shadow_x_mask == 0;
}

/*
 * the direct page table on host, use as much mmu features as
 * possible, however, kvm currently does not do execution-protection.
 */
static void
reset_tdp_shadow_zero_bits_mask(struct kvm_vcpu *vcpu,
				struct kvm_mmu *context)
{
	struct rsvd_bits_validate *shadow_zero_check;
	int i;

	shadow_zero_check = &context->shadow_zero_check;

	if (boot_cpu_is_amd())
		__reset_rsvds_bits_mask(shadow_zero_check, reserved_hpa_bits(),
					context->shadow_root_level, false,
					boot_cpu_has(X86_FEATURE_GBPAGES),
					false, true);
	else
		__reset_rsvds_bits_mask_ept(shadow_zero_check,
					    reserved_hpa_bits(), false);

	if (!shadow_me_mask)
		return;

	for (i = context->shadow_root_level; --i >= 0;) {
		shadow_zero_check->rsvd_bits_mask[0][i] &= ~shadow_me_mask;
		shadow_zero_check->rsvd_bits_mask[1][i] &= ~shadow_me_mask;
	}
}

/*
 * as the comments in reset_shadow_zero_bits_mask() except it
 * is the shadow page table for intel nested guest.
 */
static void
reset_ept_shadow_zero_bits_mask(struct kvm_vcpu *vcpu,
				struct kvm_mmu *context, bool execonly)
{
	__reset_rsvds_bits_mask_ept(&context->shadow_zero_check,
				    reserved_hpa_bits(), execonly);
}

#define BYTE_MASK(access) \
	((1 & (access) ? 2 : 0) | \
	 (2 & (access) ? 4 : 0) | \
	 (3 & (access) ? 8 : 0) | \
	 (4 & (access) ? 16 : 0) | \
	 (5 & (access) ? 32 : 0) | \
	 (6 & (access) ? 64 : 0) | \
	 (7 & (access) ? 128 : 0))


static void update_permission_bitmask(struct kvm_mmu *mmu, bool ept)
{
	unsigned byte;

	const u8 x = BYTE_MASK(ACC_EXEC_MASK);
	const u8 w = BYTE_MASK(ACC_WRITE_MASK);
	const u8 u = BYTE_MASK(ACC_USER_MASK);

	bool cr4_smep = is_cr4_smep(mmu);
	bool cr4_smap = is_cr4_smap(mmu);
	bool cr0_wp = is_cr0_wp(mmu);
	bool efer_nx = is_efer_nx(mmu);

	for (byte = 0; byte < ARRAY_SIZE(mmu->permissions); ++byte) {
		unsigned pfec = byte << 1;

		/*
		 * Each "*f" variable has a 1 bit for each UWX value
		 * that causes a fault with the given PFEC.
		 */

		/* Faults from writes to non-writable pages */
		u8 wf = (pfec & PFERR_WRITE_MASK) ? (u8)~w : 0;
		/* Faults from user mode accesses to supervisor pages */
		u8 uf = (pfec & PFERR_USER_MASK) ? (u8)~u : 0;
		/* Faults from fetches of non-executable pages*/
		u8 ff = (pfec & PFERR_FETCH_MASK) ? (u8)~x : 0;
		/* Faults from kernel mode fetches of user pages */
		u8 smepf = 0;
		/* Faults from kernel mode accesses of user pages */
		u8 smapf = 0;

		if (!ept) {
			/* Faults from kernel mode accesses to user pages */
			u8 kf = (pfec & PFERR_USER_MASK) ? 0 : u;

			/* Not really needed: !nx will cause pte.nx to fault */
			if (!efer_nx)
				ff = 0;

			/* Allow supervisor writes if !cr0.wp */
			if (!cr0_wp)
				wf = (pfec & PFERR_USER_MASK) ? wf : 0;

			/* Disallow supervisor fetches of user code if cr4.smep */
			if (cr4_smep)
				smepf = (pfec & PFERR_FETCH_MASK) ? kf : 0;

			/*
			 * SMAP:kernel-mode data accesses from user-mode
			 * mappings should fault. A fault is considered
			 * as a SMAP violation if all of the following
			 * conditions are true:
			 *   - X86_CR4_SMAP is set in CR4
			 *   - A user page is accessed
			 *   - The access is not a fetch
			 *   - Page fault in kernel mode
			 *   - if CPL = 3 or X86_EFLAGS_AC is clear
			 *
			 * Here, we cover the first three conditions.
			 * The fourth is computed dynamically in permission_fault();
			 * PFERR_RSVD_MASK bit will be set in PFEC if the access is
			 * *not* subject to SMAP restrictions.
			 */
			if (cr4_smap)
				smapf = (pfec & (PFERR_RSVD_MASK|PFERR_FETCH_MASK)) ? 0 : kf;
		}

		mmu->permissions[byte] = ff | uf | wf | smepf | smapf;
	}
}

/*
* PKU is an additional mechanism by which the paging controls access to
* user-mode addresses based on the value in the PKRU register.  Protection
* key violations are reported through a bit in the page fault error code.
* Unlike other bits of the error code, the PK bit is not known at the
* call site of e.g. gva_to_gpa; it must be computed directly in
* permission_fault based on two bits of PKRU, on some machine state (CR4,
* CR0, EFER, CPL), and on other bits of the error code and the page tables.
*
* In particular the following conditions come from the error code, the
* page tables and the machine state:
* - PK is always zero unless CR4.PKE=1 and EFER.LMA=1
* - PK is always zero if RSVD=1 (reserved bit set) or F=1 (instruction fetch)
* - PK is always zero if U=0 in the page tables
* - PKRU.WD is ignored if CR0.WP=0 and the access is a supervisor access.
*
* The PKRU bitmask caches the result of these four conditions.  The error
* code (minus the P bit) and the page table's U bit form an index into the
* PKRU bitmask.  Two bits of the PKRU bitmask are then extracted and ANDed
* with the two bits of the PKRU register corresponding to the protection key.
* For the first three conditions above the bits will be 00, thus masking
* away both AD and WD.  For all reads or if the last condition holds, WD
* only will be masked away.
*/
static void update_pkru_bitmask(struct kvm_mmu *mmu)
{
	unsigned bit;
	bool wp;

	if (!is_cr4_pke(mmu)) {
		mmu->pkru_mask = 0;
		return;
	}

	wp = is_cr0_wp(mmu);

	for (bit = 0; bit < ARRAY_SIZE(mmu->permissions); ++bit) {
		unsigned pfec, pkey_bits;
		bool check_pkey, check_write, ff, uf, wf, pte_user;

		pfec = bit << 1;
		ff = pfec & PFERR_FETCH_MASK;
		uf = pfec & PFERR_USER_MASK;
		wf = pfec & PFERR_WRITE_MASK;

		/* PFEC.RSVD is replaced by ACC_USER_MASK. */
		pte_user = pfec & PFERR_RSVD_MASK;

		/*
		 * Only need to check the access which is not an
		 * instruction fetch and is to a user page.
		 */
		check_pkey = (!ff && pte_user);
		/*
		 * write access is controlled by PKRU if it is a
		 * user access or CR0.WP = 1.
		 */
		check_write = check_pkey && wf && (uf || wp);

		/* PKRU.AD stops both read and write access. */
		pkey_bits = !!check_pkey;
		/* PKRU.WD stops write access. */
		pkey_bits |= (!!check_write) << 1;

		mmu->pkru_mask |= (pkey_bits & 3) << pfec;
	}
}

static void reset_guest_paging_metadata(struct kvm_vcpu *vcpu,
					struct kvm_mmu *mmu)
{
	if (!is_cr0_pg(mmu))
		return;

	reset_rsvds_bits_mask(vcpu, mmu);
	update_permission_bitmask(mmu, false);
	update_pkru_bitmask(mmu);
}

static void paging64_init_context(struct kvm_mmu *context)
{
	context->page_fault = paging64_page_fault;
	context->gva_to_gpa = paging64_gva_to_gpa;
	context->sync_page = paging64_sync_page;
	context->invlpg = paging64_invlpg;
	context->direct_map = false;
}

static void paging32_init_context(struct kvm_mmu *context)
{
	context->page_fault = paging32_page_fault;
	context->gva_to_gpa = paging32_gva_to_gpa;
	context->sync_page = paging32_sync_page;
	context->invlpg = paging32_invlpg;
	context->direct_map = false;
}

static union kvm_mmu_extended_role kvm_calc_mmu_role_ext(struct kvm_vcpu *vcpu,
							 struct kvm_mmu_role_regs *regs)
{
	union kvm_mmu_extended_role ext = {0};

	if (____is_cr0_pg(regs)) {
		ext.cr0_pg = 1;
		ext.cr4_pae = ____is_cr4_pae(regs);
		ext.cr4_smep = ____is_cr4_smep(regs);
		ext.cr4_smap = ____is_cr4_smap(regs);
		ext.cr4_pse = ____is_cr4_pse(regs);

		/* PKEY and LA57 are active iff long mode is active. */
		ext.cr4_pke = ____is_efer_lma(regs) && ____is_cr4_pke(regs);
		ext.cr4_la57 = ____is_efer_lma(regs) && ____is_cr4_la57(regs);
	}

	ext.valid = 1;

	return ext;
}

static union kvm_mmu_role kvm_calc_mmu_role_common(struct kvm_vcpu *vcpu,
						   struct kvm_mmu_role_regs *regs,
						   bool base_only)
{
	union kvm_mmu_role role = {0};

	role.base.access = ACC_ALL;
	if (____is_cr0_pg(regs)) {
		role.base.efer_nx = ____is_efer_nx(regs);
		role.base.cr0_wp = ____is_cr0_wp(regs);
	}
	role.base.smm = is_smm(vcpu);
	role.base.guest_mode = is_guest_mode(vcpu);

	if (base_only)
		return role;

	role.ext = kvm_calc_mmu_role_ext(vcpu, regs);

	return role;
}

static inline int kvm_mmu_get_tdp_level(struct kvm_vcpu *vcpu)
{
	/* Use 5-level TDP if and only if it's useful/necessary. */
	if (max_tdp_level == 5 && cpuid_maxphyaddr(vcpu) <= 48)
		return 4;

	return max_tdp_level;
}

static union kvm_mmu_role
kvm_calc_tdp_mmu_root_page_role(struct kvm_vcpu *vcpu,
				struct kvm_mmu_role_regs *regs, bool base_only)
{
	union kvm_mmu_role role = kvm_calc_mmu_role_common(vcpu, regs, base_only);

	role.base.ad_disabled = (shadow_accessed_mask == 0);
	role.base.level = kvm_mmu_get_tdp_level(vcpu);
	role.base.direct = true;
	role.base.gpte_is_8_bytes = true;

	return role;
}

static void init_kvm_tdp_mmu(struct kvm_vcpu *vcpu)
{
	struct kvm_mmu *context = &vcpu->arch.root_mmu;
	struct kvm_mmu_role_regs regs = vcpu_to_role_regs(vcpu);
	union kvm_mmu_role new_role =
		kvm_calc_tdp_mmu_root_page_role(vcpu, &regs, false);

	if (new_role.as_u64 == context->mmu_role.as_u64)
		return;

	context->mmu_role.as_u64 = new_role.as_u64;
	context->page_fault = kvm_tdp_page_fault;
	context->sync_page = nonpaging_sync_page;
	context->invlpg = NULL;
	context->shadow_root_level = kvm_mmu_get_tdp_level(vcpu);
	context->direct_map = true;
	context->get_guest_pgd = get_cr3;
	context->get_pdptr = kvm_pdptr_read;
	context->inject_page_fault = kvm_inject_page_fault;
	context->root_level = role_regs_to_root_level(&regs);

	if (!is_cr0_pg(context))
		context->gva_to_gpa = nonpaging_gva_to_gpa;
	else if (is_cr4_pae(context))
		context->gva_to_gpa = paging64_gva_to_gpa;
	else
		context->gva_to_gpa = paging32_gva_to_gpa;

	reset_guest_paging_metadata(vcpu, context);
	reset_tdp_shadow_zero_bits_mask(vcpu, context);
}

static union kvm_mmu_role
kvm_calc_shadow_root_page_role_common(struct kvm_vcpu *vcpu,
				      struct kvm_mmu_role_regs *regs, bool base_only)
{
	union kvm_mmu_role role = kvm_calc_mmu_role_common(vcpu, regs, base_only);

	role.base.smep_andnot_wp = role.ext.cr4_smep && !____is_cr0_wp(regs);
	role.base.smap_andnot_wp = role.ext.cr4_smap && !____is_cr0_wp(regs);
	role.base.gpte_is_8_bytes = ____is_cr0_pg(regs) && ____is_cr4_pae(regs);

	return role;
}

static union kvm_mmu_role
kvm_calc_shadow_mmu_root_page_role(struct kvm_vcpu *vcpu,
				   struct kvm_mmu_role_regs *regs, bool base_only)
{
	union kvm_mmu_role role =
		kvm_calc_shadow_root_page_role_common(vcpu, regs, base_only);

	role.base.direct = !____is_cr0_pg(regs);

	if (!____is_efer_lma(regs))
		role.base.level = PT32E_ROOT_LEVEL;
	else if (____is_cr4_la57(regs))
		role.base.level = PT64_ROOT_5LEVEL;
	else
		role.base.level = PT64_ROOT_4LEVEL;

	return role;
}

static void shadow_mmu_init_context(struct kvm_vcpu *vcpu, struct kvm_mmu *context,
				    struct kvm_mmu_role_regs *regs,
				    union kvm_mmu_role new_role)
{
	if (new_role.as_u64 == context->mmu_role.as_u64)
		return;

	context->mmu_role.as_u64 = new_role.as_u64;

	if (!is_cr0_pg(context))
		nonpaging_init_context(context);
	else if (is_cr4_pae(context))
		paging64_init_context(context);
	else
		paging32_init_context(context);
	context->root_level = role_regs_to_root_level(regs);

	reset_guest_paging_metadata(vcpu, context);
	context->shadow_root_level = new_role.base.level;

	reset_shadow_zero_bits_mask(vcpu, context);
}

static void kvm_init_shadow_mmu(struct kvm_vcpu *vcpu,
				struct kvm_mmu_role_regs *regs)
{
	struct kvm_mmu *context = &vcpu->arch.root_mmu;
	union kvm_mmu_role new_role =
		kvm_calc_shadow_mmu_root_page_role(vcpu, regs, false);

	shadow_mmu_init_context(vcpu, context, regs, new_role);
}

static union kvm_mmu_role
kvm_calc_shadow_npt_root_page_role(struct kvm_vcpu *vcpu,
				   struct kvm_mmu_role_regs *regs)
{
	union kvm_mmu_role role =
		kvm_calc_shadow_root_page_role_common(vcpu, regs, false);

	role.base.direct = false;
	role.base.level = kvm_mmu_get_tdp_level(vcpu);

	return role;
}

void kvm_init_shadow_npt_mmu(struct kvm_vcpu *vcpu, unsigned long cr0,
			     unsigned long cr4, u64 efer, gpa_t nested_cr3)
{
	struct kvm_mmu *context = &vcpu->arch.guest_mmu;
	struct kvm_mmu_role_regs regs = {
		.cr0 = cr0,
		.cr4 = cr4,
		.efer = efer,
	};
	union kvm_mmu_role new_role;

	new_role = kvm_calc_shadow_npt_root_page_role(vcpu, &regs);

	__kvm_mmu_new_pgd(vcpu, nested_cr3, new_role.base);

	shadow_mmu_init_context(vcpu, context, &regs, new_role);
}
EXPORT_SYMBOL_GPL(kvm_init_shadow_npt_mmu);

static union kvm_mmu_role
kvm_calc_shadow_ept_root_page_role(struct kvm_vcpu *vcpu, bool accessed_dirty,
				   bool execonly, u8 level)
{
	union kvm_mmu_role role = {0};

	/* SMM flag is inherited from root_mmu */
	role.base.smm = vcpu->arch.root_mmu.mmu_role.base.smm;

	role.base.level = level;
	role.base.gpte_is_8_bytes = true;
	role.base.direct = false;
	role.base.ad_disabled = !accessed_dirty;
	role.base.guest_mode = true;
	role.base.access = ACC_ALL;

	/* EPT, and thus nested EPT, does not consume CR0, CR4, nor EFER. */
	role.ext.word = 0;
	role.ext.execonly = execonly;
	role.ext.valid = 1;

	return role;
}

void kvm_init_shadow_ept_mmu(struct kvm_vcpu *vcpu, bool execonly,
			     bool accessed_dirty, gpa_t new_eptp)
{
	struct kvm_mmu *context = &vcpu->arch.guest_mmu;
	u8 level = vmx_eptp_page_walk_level(new_eptp);
	union kvm_mmu_role new_role =
		kvm_calc_shadow_ept_root_page_role(vcpu, accessed_dirty,
						   execonly, level);

	__kvm_mmu_new_pgd(vcpu, new_eptp, new_role.base);

	if (new_role.as_u64 == context->mmu_role.as_u64)
		return;

	context->mmu_role.as_u64 = new_role.as_u64;

	context->shadow_root_level = level;

	context->ept_ad = accessed_dirty;
	context->page_fault = ept_page_fault;
	context->gva_to_gpa = ept_gva_to_gpa;
	context->sync_page = ept_sync_page;
	context->invlpg = ept_invlpg;
	context->root_level = level;
	context->direct_map = false;

	update_permission_bitmask(context, true);
	update_pkru_bitmask(context);
	reset_rsvds_bits_mask_ept(vcpu, context, execonly);
	reset_ept_shadow_zero_bits_mask(vcpu, context, execonly);
}
EXPORT_SYMBOL_GPL(kvm_init_shadow_ept_mmu);

static void init_kvm_softmmu(struct kvm_vcpu *vcpu)
{
	struct kvm_mmu *context = &vcpu->arch.root_mmu;
	struct kvm_mmu_role_regs regs = vcpu_to_role_regs(vcpu);

	kvm_init_shadow_mmu(vcpu, &regs);

	context->get_guest_pgd     = get_cr3;
	context->get_pdptr         = kvm_pdptr_read;
	context->inject_page_fault = kvm_inject_page_fault;
}

static union kvm_mmu_role
kvm_calc_nested_mmu_role(struct kvm_vcpu *vcpu, struct kvm_mmu_role_regs *regs)
{
	union kvm_mmu_role role;

	role = kvm_calc_shadow_root_page_role_common(vcpu, regs, false);

	/*
	 * Nested MMUs are used only for walking L2's gva->gpa, they never have
	 * shadow pages of their own and so "direct" has no meaning.   Set it
	 * to "true" to try to detect bogus usage of the nested MMU.
	 */
	role.base.direct = true;
	role.base.level = role_regs_to_root_level(regs);
	return role;
}

static void init_kvm_nested_mmu(struct kvm_vcpu *vcpu)
{
	struct kvm_mmu_role_regs regs = vcpu_to_role_regs(vcpu);
	union kvm_mmu_role new_role = kvm_calc_nested_mmu_role(vcpu, &regs);
	struct kvm_mmu *g_context = &vcpu->arch.nested_mmu;

	if (new_role.as_u64 == g_context->mmu_role.as_u64)
		return;

	g_context->mmu_role.as_u64 = new_role.as_u64;
	g_context->get_guest_pgd     = get_cr3;
	g_context->get_pdptr         = kvm_pdptr_read;
	g_context->inject_page_fault = kvm_inject_page_fault;
	g_context->root_level        = new_role.base.level;

	/*
	 * L2 page tables are never shadowed, so there is no need to sync
	 * SPTEs.
	 */
	g_context->invlpg            = NULL;

	/*
	 * Note that arch.mmu->gva_to_gpa translates l2_gpa to l1_gpa using
	 * L1's nested page tables (e.g. EPT12). The nested translation
	 * of l2_gva to l1_gpa is done by arch.nested_mmu.gva_to_gpa using
	 * L2's page tables as the first level of translation and L1's
	 * nested page tables as the second level of translation. Basically
	 * the gva_to_gpa functions between mmu and nested_mmu are swapped.
	 */
	if (!is_paging(vcpu))
		g_context->gva_to_gpa = nonpaging_gva_to_gpa_nested;
	else if (is_long_mode(vcpu))
		g_context->gva_to_gpa = paging64_gva_to_gpa_nested;
	else if (is_pae(vcpu))
		g_context->gva_to_gpa = paging64_gva_to_gpa_nested;
	else
		g_context->gva_to_gpa = paging32_gva_to_gpa_nested;

	reset_guest_paging_metadata(vcpu, g_context);
}

void kvm_init_mmu(struct kvm_vcpu *vcpu)
{
	if (mmu_is_nested(vcpu))
		init_kvm_nested_mmu(vcpu);
	else if (tdp_enabled)
		init_kvm_tdp_mmu(vcpu);
	else
		init_kvm_softmmu(vcpu);
}
EXPORT_SYMBOL_GPL(kvm_init_mmu);

static union kvm_mmu_page_role
kvm_mmu_calc_root_page_role(struct kvm_vcpu *vcpu)
{
	struct kvm_mmu_role_regs regs = vcpu_to_role_regs(vcpu);
	union kvm_mmu_role role;

	if (tdp_enabled)
		role = kvm_calc_tdp_mmu_root_page_role(vcpu, &regs, true);
	else
		role = kvm_calc_shadow_mmu_root_page_role(vcpu, &regs, true);

	return role.base;
}

void kvm_mmu_after_set_cpuid(struct kvm_vcpu *vcpu)
{
	/*
	 * Invalidate all MMU roles to force them to reinitialize as CPUID
	 * information is factored into reserved bit calculations.
	 */
	vcpu->arch.root_mmu.mmu_role.ext.valid = 0;
	vcpu->arch.guest_mmu.mmu_role.ext.valid = 0;
	vcpu->arch.nested_mmu.mmu_role.ext.valid = 0;
	kvm_mmu_reset_context(vcpu);

	/*
	 * KVM does not correctly handle changing guest CPUID after KVM_RUN, as
	 * MAXPHYADDR, GBPAGES support, AMD reserved bit behavior, etc.. aren't
	 * tracked in kvm_mmu_page_role.  As a result, KVM may miss guest page
	 * faults due to reusing SPs/SPTEs.  Alert userspace, but otherwise
	 * sweep the problem under the rug.
	 *
	 * KVM's horrific CPUID ABI makes the problem all but impossible to
	 * solve, as correctly handling multiple vCPU models (with respect to
	 * paging and physical address properties) in a single VM would require
	 * tracking all relevant CPUID information in kvm_mmu_page_role.  That
	 * is very undesirable as it would double the memory requirements for
	 * gfn_track (see struct kvm_mmu_page_role comments), and in practice
	 * no sane VMM mucks with the core vCPU model on the fly.
	 */
	if (vcpu->arch.last_vmentry_cpu != -1) {
		pr_warn_ratelimited("KVM: KVM_SET_CPUID{,2} after KVM_RUN may cause guest instability\n");
		pr_warn_ratelimited("KVM: KVM_SET_CPUID{,2} will fail after KVM_RUN starting with Linux 5.16\n");
	}
}

void kvm_mmu_reset_context(struct kvm_vcpu *vcpu)
{
	kvm_mmu_unload(vcpu);
	kvm_init_mmu(vcpu);
}
EXPORT_SYMBOL_GPL(kvm_mmu_reset_context);

int kvm_mmu_load(struct kvm_vcpu *vcpu)
{
	int r;

	r = mmu_topup_memory_caches(vcpu, !vcpu->arch.mmu->direct_map);
	if (r)
		goto out;
	r = mmu_alloc_special_roots(vcpu);
	if (r)
		goto out;
	if (vcpu->arch.mmu->direct_map)
		r = mmu_alloc_direct_roots(vcpu);
	else
		r = mmu_alloc_shadow_roots(vcpu);
	if (r)
		goto out;

	kvm_mmu_sync_roots(vcpu);

	kvm_mmu_load_pgd(vcpu);
	static_call(kvm_x86_tlb_flush_current)(vcpu);
out:
	return r;
}

void kvm_mmu_unload(struct kvm_vcpu *vcpu)
{
	kvm_mmu_free_roots(vcpu, &vcpu->arch.root_mmu, KVM_MMU_ROOTS_ALL);
	WARN_ON(VALID_PAGE(vcpu->arch.root_mmu.root_hpa));
	kvm_mmu_free_roots(vcpu, &vcpu->arch.guest_mmu, KVM_MMU_ROOTS_ALL);
	WARN_ON(VALID_PAGE(vcpu->arch.guest_mmu.root_hpa));
}

static bool need_remote_flush(u64 old, u64 new)
{
	if (!is_shadow_present_pte(old))
		return false;
	if (!is_shadow_present_pte(new))
		return true;
	if ((old ^ new) & PT64_BASE_ADDR_MASK)
		return true;
	old ^= shadow_nx_mask;
	new ^= shadow_nx_mask;
	return (old & ~new & PT64_PERM_MASK) != 0;
}

static u64 mmu_pte_write_fetch_gpte(struct kvm_vcpu *vcpu, gpa_t *gpa,
				    int *bytes)
{
	u64 gentry = 0;
	int r;

	/*
	 * Assume that the pte write on a page table of the same type
	 * as the current vcpu paging mode since we update the sptes only
	 * when they have the same mode.
	 */
	if (is_pae(vcpu) && *bytes == 4) {
		/* Handle a 32-bit guest writing two halves of a 64-bit gpte */
		*gpa &= ~(gpa_t)7;
		*bytes = 8;
	}

	if (*bytes == 4 || *bytes == 8) {
		r = kvm_vcpu_read_guest_atomic(vcpu, *gpa, &gentry, *bytes);
		if (r)
			gentry = 0;
	}

	return gentry;
}

/*
 * If we're seeing too many writes to a page, it may no longer be a page table,
 * or we may be forking, in which case it is better to unmap the page.
 */
static bool detect_write_flooding(struct kvm_mmu_page *sp)
{
	/*
	 * Skip write-flooding detected for the sp whose level is 1, because
	 * it can become unsync, then the guest page is not write-protected.
	 */
	if (sp->role.level == PG_LEVEL_4K)
		return false;

	atomic_inc(&sp->write_flooding_count);
	return atomic_read(&sp->write_flooding_count) >= 3;
}

/*
 * Misaligned accesses are too much trouble to fix up; also, they usually
 * indicate a page is not used as a page table.
 */
static bool detect_write_misaligned(struct kvm_mmu_page *sp, gpa_t gpa,
				    int bytes)
{
	unsigned offset, pte_size, misaligned;

	pgprintk("misaligned: gpa %llx bytes %d role %x\n",
		 gpa, bytes, sp->role.word);

	offset = offset_in_page(gpa);
	pte_size = sp->role.gpte_is_8_bytes ? 8 : 4;

	/*
	 * Sometimes, the OS only writes the last one bytes to update status
	 * bits, for example, in linux, andb instruction is used in clear_bit().
	 */
	if (!(offset & (pte_size - 1)) && bytes == 1)
		return false;

	misaligned = (offset ^ (offset + bytes - 1)) & ~(pte_size - 1);
	misaligned |= bytes < 4;

	return misaligned;
}

static u64 *get_written_sptes(struct kvm_mmu_page *sp, gpa_t gpa, int *nspte)
{
	unsigned page_offset, quadrant;
	u64 *spte;
	int level;

	page_offset = offset_in_page(gpa);
	level = sp->role.level;
	*nspte = 1;
	if (!sp->role.gpte_is_8_bytes) {
		page_offset <<= 1;	/* 32->64 */
		/*
		 * A 32-bit pde maps 4MB while the shadow pdes map
		 * only 2MB.  So we need to double the offset again
		 * and zap two pdes instead of one.
		 */
		if (level == PT32_ROOT_LEVEL) {
			page_offset &= ~7; /* kill rounding error */
			page_offset <<= 1;
			*nspte = 2;
		}
		quadrant = page_offset >> PAGE_SHIFT;
		page_offset &= ~PAGE_MASK;
		if (quadrant != sp->role.quadrant)
			return NULL;
	}

	spte = &sp->spt[page_offset / sizeof(*spte)];
	return spte;
}

static void kvm_mmu_pte_write(struct kvm_vcpu *vcpu, gpa_t gpa,
			      const u8 *new, int bytes,
			      struct kvm_page_track_notifier_node *node)
{
	gfn_t gfn = gpa >> PAGE_SHIFT;
	struct kvm_mmu_page *sp;
	LIST_HEAD(invalid_list);
	u64 entry, gentry, *spte;
	int npte;
	bool remote_flush, local_flush;

	/*
	 * If we don't have indirect shadow pages, it means no page is
	 * write-protected, so we can exit simply.
	 */
	if (!READ_ONCE(vcpu->kvm->arch.indirect_shadow_pages))
		return;

	remote_flush = local_flush = false;

	pgprintk("%s: gpa %llx bytes %d\n", __func__, gpa, bytes);

	/*
	 * No need to care whether allocation memory is successful
	 * or not since pte prefetch is skipped if it does not have
	 * enough objects in the cache.
	 */
	mmu_topup_memory_caches(vcpu, true);

	write_lock(&vcpu->kvm->mmu_lock);

	gentry = mmu_pte_write_fetch_gpte(vcpu, &gpa, &bytes);

	++vcpu->kvm->stat.mmu_pte_write;
	kvm_mmu_audit(vcpu, AUDIT_PRE_PTE_WRITE);

	for_each_gfn_indirect_valid_sp(vcpu->kvm, sp, gfn) {
		if (detect_write_misaligned(sp, gpa, bytes) ||
		      detect_write_flooding(sp)) {
			kvm_mmu_prepare_zap_page(vcpu->kvm, sp, &invalid_list);
			++vcpu->kvm->stat.mmu_flooded;
			continue;
		}

		spte = get_written_sptes(sp, gpa, &npte);
		if (!spte)
			continue;

		local_flush = true;
		while (npte--) {
			entry = *spte;
			mmu_page_zap_pte(vcpu->kvm, sp, spte, NULL);
			if (gentry && sp->role.level != PG_LEVEL_4K)
				++vcpu->kvm->stat.mmu_pde_zapped;
			if (need_remote_flush(entry, *spte))
				remote_flush = true;
			++spte;
		}
	}
	kvm_mmu_flush_or_zap(vcpu, &invalid_list, remote_flush, local_flush);
	kvm_mmu_audit(vcpu, AUDIT_POST_PTE_WRITE);
	write_unlock(&vcpu->kvm->mmu_lock);
}

int kvm_mmu_page_fault(struct kvm_vcpu *vcpu, gpa_t cr2_or_gpa, u64 error_code,
		       void *insn, int insn_len)
{
	int r, emulation_type = EMULTYPE_PF;
	bool direct = vcpu->arch.mmu->direct_map;

	if (WARN_ON(!VALID_PAGE(vcpu->arch.mmu->root_hpa)))
		return RET_PF_RETRY;

	r = RET_PF_INVALID;
	if (unlikely(error_code & PFERR_RSVD_MASK)) {
		r = handle_mmio_page_fault(vcpu, cr2_or_gpa, direct);
		if (r == RET_PF_EMULATE)
			goto emulate;
	}

	if (r == RET_PF_INVALID) {
		r = kvm_mmu_do_page_fault(vcpu, cr2_or_gpa,
					  lower_32_bits(error_code), false);
		if (WARN_ON_ONCE(r == RET_PF_INVALID))
			return -EIO;
	}

	if (r < 0)
		return r;
	if (r != RET_PF_EMULATE)
		return 1;

	/*
	 * Before emulating the instruction, check if the error code
	 * was due to a RO violation while translating the guest page.
	 * This can occur when using nested virtualization with nested
	 * paging in both guests. If true, we simply unprotect the page
	 * and resume the guest.
	 */
	if (vcpu->arch.mmu->direct_map &&
	    (error_code & PFERR_NESTED_GUEST_PAGE) == PFERR_NESTED_GUEST_PAGE) {
		kvm_mmu_unprotect_page(vcpu->kvm, gpa_to_gfn(cr2_or_gpa));
		return 1;
	}

	/*
	 * vcpu->arch.mmu.page_fault returned RET_PF_EMULATE, but we can still
	 * optimistically try to just unprotect the page and let the processor
	 * re-execute the instruction that caused the page fault.  Do not allow
	 * retrying MMIO emulation, as it's not only pointless but could also
	 * cause us to enter an infinite loop because the processor will keep
	 * faulting on the non-existent MMIO address.  Retrying an instruction
	 * from a nested guest is also pointless and dangerous as we are only
	 * explicitly shadowing L1's page tables, i.e. unprotecting something
	 * for L1 isn't going to magically fix whatever issue cause L2 to fail.
	 */
	if (!mmio_info_in_cache(vcpu, cr2_or_gpa, direct) && !is_guest_mode(vcpu))
		emulation_type |= EMULTYPE_ALLOW_RETRY_PF;
emulate:
	return x86_emulate_instruction(vcpu, cr2_or_gpa, emulation_type, insn,
				       insn_len);
}
EXPORT_SYMBOL_GPL(kvm_mmu_page_fault);

void kvm_mmu_invalidate_gva(struct kvm_vcpu *vcpu, struct kvm_mmu *mmu,
			    gva_t gva, hpa_t root_hpa)
{
	int i;

	/* It's actually a GPA for vcpu->arch.guest_mmu.  */
	if (mmu != &vcpu->arch.guest_mmu) {
		/* INVLPG on a non-canonical address is a NOP according to the SDM.  */
		if (is_noncanonical_address(gva, vcpu))
			return;

		static_call(kvm_x86_tlb_flush_gva)(vcpu, gva);
	}

	if (!mmu->invlpg)
		return;

	if (root_hpa == INVALID_PAGE) {
		mmu->invlpg(vcpu, gva, mmu->root_hpa);

		/*
		 * INVLPG is required to invalidate any global mappings for the VA,
		 * irrespective of PCID. Since it would take us roughly similar amount
		 * of work to determine whether any of the prev_root mappings of the VA
		 * is marked global, or to just sync it blindly, so we might as well
		 * just always sync it.
		 *
		 * Mappings not reachable via the current cr3 or the prev_roots will be
		 * synced when switching to that cr3, so nothing needs to be done here
		 * for them.
		 */
		for (i = 0; i < KVM_MMU_NUM_PREV_ROOTS; i++)
			if (VALID_PAGE(mmu->prev_roots[i].hpa))
				mmu->invlpg(vcpu, gva, mmu->prev_roots[i].hpa);
	} else {
		mmu->invlpg(vcpu, gva, root_hpa);
	}
}

void kvm_mmu_invlpg(struct kvm_vcpu *vcpu, gva_t gva)
{
	kvm_mmu_invalidate_gva(vcpu, vcpu->arch.mmu, gva, INVALID_PAGE);
	++vcpu->stat.invlpg;
}
EXPORT_SYMBOL_GPL(kvm_mmu_invlpg);


void kvm_mmu_invpcid_gva(struct kvm_vcpu *vcpu, gva_t gva, unsigned long pcid)
{
	struct kvm_mmu *mmu = vcpu->arch.mmu;
	bool tlb_flush = false;
	uint i;

	if (pcid == kvm_get_active_pcid(vcpu)) {
		mmu->invlpg(vcpu, gva, mmu->root_hpa);
		tlb_flush = true;
	}

	for (i = 0; i < KVM_MMU_NUM_PREV_ROOTS; i++) {
		if (VALID_PAGE(mmu->prev_roots[i].hpa) &&
		    pcid == kvm_get_pcid(vcpu, mmu->prev_roots[i].pgd)) {
			mmu->invlpg(vcpu, gva, mmu->prev_roots[i].hpa);
			tlb_flush = true;
		}
	}

	if (tlb_flush)
		static_call(kvm_x86_tlb_flush_gva)(vcpu, gva);

	++vcpu->stat.invlpg;

	/*
	 * Mappings not reachable via the current cr3 or the prev_roots will be
	 * synced when switching to that cr3, so nothing needs to be done here
	 * for them.
	 */
}

void kvm_configure_mmu(bool enable_tdp, int tdp_max_root_level,
		       int tdp_huge_page_level)
{
	tdp_enabled = enable_tdp;
	max_tdp_level = tdp_max_root_level;

	/*
	 * max_huge_page_level reflects KVM's MMU capabilities irrespective
	 * of kernel support, e.g. KVM may be capable of using 1GB pages when
	 * the kernel is not.  But, KVM never creates a page size greater than
	 * what is used by the kernel for any given HVA, i.e. the kernel's
	 * capabilities are ultimately consulted by kvm_mmu_hugepage_adjust().
	 */
	if (tdp_enabled)
		max_huge_page_level = tdp_huge_page_level;
	else if (boot_cpu_has(X86_FEATURE_GBPAGES))
		max_huge_page_level = PG_LEVEL_1G;
	else
		max_huge_page_level = PG_LEVEL_2M;
}
EXPORT_SYMBOL_GPL(kvm_configure_mmu);

/* The return value indicates if tlb flush on all vcpus is needed. */
typedef bool (*slot_level_handler) (struct kvm *kvm, struct kvm_rmap_head *rmap_head,
				    struct kvm_memory_slot *slot);

/* The caller should hold mmu-lock before calling this function. */
static __always_inline bool
slot_handle_level_range(struct kvm *kvm, struct kvm_memory_slot *memslot,
			slot_level_handler fn, int start_level, int end_level,
			gfn_t start_gfn, gfn_t end_gfn, bool flush_on_yield,
			bool flush)
{
	struct slot_rmap_walk_iterator iterator;

	for_each_slot_rmap_range(memslot, start_level, end_level, start_gfn,
			end_gfn, &iterator) {
		if (iterator.rmap)
			flush |= fn(kvm, iterator.rmap, memslot);

		if (need_resched() || rwlock_needbreak(&kvm->mmu_lock)) {
			if (flush && flush_on_yield) {
				kvm_flush_remote_tlbs_with_address(kvm,
						start_gfn,
						iterator.gfn - start_gfn + 1);
				flush = false;
			}
			cond_resched_rwlock_write(&kvm->mmu_lock);
		}
	}

	return flush;
}

static __always_inline bool
slot_handle_level(struct kvm *kvm, struct kvm_memory_slot *memslot,
		  slot_level_handler fn, int start_level, int end_level,
		  bool flush_on_yield)
{
	return slot_handle_level_range(kvm, memslot, fn, start_level,
			end_level, memslot->base_gfn,
			memslot->base_gfn + memslot->npages - 1,
			flush_on_yield, false);
}

static __always_inline bool
slot_handle_leaf(struct kvm *kvm, struct kvm_memory_slot *memslot,
		 slot_level_handler fn, bool flush_on_yield)
{
	return slot_handle_level(kvm, memslot, fn, PG_LEVEL_4K,
				 PG_LEVEL_4K, flush_on_yield);
}

static void free_mmu_pages(struct kvm_mmu *mmu)
{
	if (!tdp_enabled && mmu->pae_root)
		set_memory_encrypted((unsigned long)mmu->pae_root, 1);
	free_page((unsigned long)mmu->pae_root);
	free_page((unsigned long)mmu->pml4_root);
}

static int __kvm_mmu_create(struct kvm_vcpu *vcpu, struct kvm_mmu *mmu)
{
	struct page *page;
	int i;

	mmu->root_hpa = INVALID_PAGE;
	mmu->root_pgd = 0;
	mmu->translate_gpa = translate_gpa;
	for (i = 0; i < KVM_MMU_NUM_PREV_ROOTS; i++)
		mmu->prev_roots[i] = KVM_MMU_ROOT_INFO_INVALID;

	/*
	 * When using PAE paging, the four PDPTEs are treated as 'root' pages,
	 * while the PDP table is a per-vCPU construct that's allocated at MMU
	 * creation.  When emulating 32-bit mode, cr3 is only 32 bits even on
	 * x86_64.  Therefore we need to allocate the PDP table in the first
	 * 4GB of memory, which happens to fit the DMA32 zone.  TDP paging
	 * generally doesn't use PAE paging and can skip allocating the PDP
	 * table.  The main exception, handled here, is SVM's 32-bit NPT.  The
	 * other exception is for shadowing L1's 32-bit or PAE NPT on 64-bit
	 * KVM; that horror is handled on-demand by mmu_alloc_shadow_roots().
	 */
	if (tdp_enabled && kvm_mmu_get_tdp_level(vcpu) > PT32E_ROOT_LEVEL)
		return 0;

	page = alloc_page(GFP_KERNEL_ACCOUNT | __GFP_DMA32);
	if (!page)
		return -ENOMEM;

	mmu->pae_root = page_address(page);

	/*
	 * CR3 is only 32 bits when PAE paging is used, thus it's impossible to
	 * get the CPU to treat the PDPTEs as encrypted.  Decrypt the page so
	 * that KVM's writes and the CPU's reads get along.  Note, this is
	 * only necessary when using shadow paging, as 64-bit NPT can get at
	 * the C-bit even when shadowing 32-bit NPT, and SME isn't supported
	 * by 32-bit kernels (when KVM itself uses 32-bit NPT).
	 */
	if (!tdp_enabled)
		set_memory_decrypted((unsigned long)mmu->pae_root, 1);
	else
		WARN_ON_ONCE(shadow_me_mask);

	for (i = 0; i < 4; ++i)
		mmu->pae_root[i] = INVALID_PAE_ROOT;

	return 0;
}

int kvm_mmu_create(struct kvm_vcpu *vcpu)
{
	int ret;

	vcpu->arch.mmu_pte_list_desc_cache.kmem_cache = pte_list_desc_cache;
	vcpu->arch.mmu_pte_list_desc_cache.gfp_zero = __GFP_ZERO;

	vcpu->arch.mmu_page_header_cache.kmem_cache = mmu_page_header_cache;
	vcpu->arch.mmu_page_header_cache.gfp_zero = __GFP_ZERO;

	vcpu->arch.mmu_shadow_page_cache.gfp_zero = __GFP_ZERO;

	vcpu->arch.mmu = &vcpu->arch.root_mmu;
	vcpu->arch.walk_mmu = &vcpu->arch.root_mmu;

	vcpu->arch.nested_mmu.translate_gpa = translate_nested_gpa;

	ret = __kvm_mmu_create(vcpu, &vcpu->arch.guest_mmu);
	if (ret)
		return ret;

	ret = __kvm_mmu_create(vcpu, &vcpu->arch.root_mmu);
	if (ret)
		goto fail_allocate_root;

	return ret;
 fail_allocate_root:
	free_mmu_pages(&vcpu->arch.guest_mmu);
	return ret;
}

#define BATCH_ZAP_PAGES	10
static void kvm_zap_obsolete_pages(struct kvm *kvm)
{
	struct kvm_mmu_page *sp, *node;
	int nr_zapped, batch = 0;

restart:
	list_for_each_entry_safe_reverse(sp, node,
	      &kvm->arch.active_mmu_pages, link) {
		/*
		 * No obsolete valid page exists before a newly created page
		 * since active_mmu_pages is a FIFO list.
		 */
		if (!is_obsolete_sp(kvm, sp))
			break;

		/*
		 * Invalid pages should never land back on the list of active
		 * pages.  Skip the bogus page, otherwise we'll get stuck in an
		 * infinite loop if the page gets put back on the list (again).
		 */
		if (WARN_ON(sp->role.invalid))
			continue;

		/*
		 * No need to flush the TLB since we're only zapping shadow
		 * pages with an obsolete generation number and all vCPUS have
		 * loaded a new root, i.e. the shadow pages being zapped cannot
		 * be in active use by the guest.
		 */
		if (batch >= BATCH_ZAP_PAGES &&
		    cond_resched_rwlock_write(&kvm->mmu_lock)) {
			batch = 0;
			goto restart;
		}

		if (__kvm_mmu_prepare_zap_page(kvm, sp,
				&kvm->arch.zapped_obsolete_pages, &nr_zapped)) {
			batch += nr_zapped;
			goto restart;
		}
	}

	/*
	 * Trigger a remote TLB flush before freeing the page tables to ensure
	 * KVM is not in the middle of a lockless shadow page table walk, which
	 * may reference the pages.
	 */
	kvm_mmu_commit_zap_page(kvm, &kvm->arch.zapped_obsolete_pages);
}

/*
 * Fast invalidate all shadow pages and use lock-break technique
 * to zap obsolete pages.
 *
 * It's required when memslot is being deleted or VM is being
 * destroyed, in these cases, we should ensure that KVM MMU does
 * not use any resource of the being-deleted slot or all slots
 * after calling the function.
 */
static void kvm_mmu_zap_all_fast(struct kvm *kvm)
{
	lockdep_assert_held(&kvm->slots_lock);

	write_lock(&kvm->mmu_lock);
	trace_kvm_mmu_zap_all_fast(kvm);

	/*
	 * Toggle mmu_valid_gen between '0' and '1'.  Because slots_lock is
	 * held for the entire duration of zapping obsolete pages, it's
	 * impossible for there to be multiple invalid generations associated
	 * with *valid* shadow pages at any given time, i.e. there is exactly
	 * one valid generation and (at most) one invalid generation.
	 */
	kvm->arch.mmu_valid_gen = kvm->arch.mmu_valid_gen ? 0 : 1;

	/* In order to ensure all threads see this change when
	 * handling the MMU reload signal, this must happen in the
	 * same critical section as kvm_reload_remote_mmus, and
	 * before kvm_zap_obsolete_pages as kvm_zap_obsolete_pages
	 * could drop the MMU lock and yield.
	 */
	if (is_tdp_mmu_enabled(kvm))
		kvm_tdp_mmu_invalidate_all_roots(kvm);

	/*
	 * Notify all vcpus to reload its shadow page table and flush TLB.
	 * Then all vcpus will switch to new shadow page table with the new
	 * mmu_valid_gen.
	 *
	 * Note: we need to do this under the protection of mmu_lock,
	 * otherwise, vcpu would purge shadow page but miss tlb flush.
	 */
	kvm_reload_remote_mmus(kvm);

	kvm_zap_obsolete_pages(kvm);

	write_unlock(&kvm->mmu_lock);

	if (is_tdp_mmu_enabled(kvm)) {
		read_lock(&kvm->mmu_lock);
		kvm_tdp_mmu_zap_invalidated_roots(kvm);
		read_unlock(&kvm->mmu_lock);
	}
}

static bool kvm_has_zapped_obsolete_pages(struct kvm *kvm)
{
	return unlikely(!list_empty_careful(&kvm->arch.zapped_obsolete_pages));
}

static void kvm_mmu_invalidate_zap_pages_in_memslot(struct kvm *kvm,
			struct kvm_memory_slot *slot,
			struct kvm_page_track_notifier_node *node)
{
	kvm_mmu_zap_all_fast(kvm);
}

void kvm_mmu_init_vm(struct kvm *kvm)
{
	struct kvm_page_track_notifier_node *node = &kvm->arch.mmu_sp_tracker;

	if (!kvm_mmu_init_tdp_mmu(kvm))
		/*
		 * No smp_load/store wrappers needed here as we are in
		 * VM init and there cannot be any memslots / other threads
		 * accessing this struct kvm yet.
		 */
		kvm->arch.memslots_have_rmaps = true;

	node->track_write = kvm_mmu_pte_write;
	node->track_flush_slot = kvm_mmu_invalidate_zap_pages_in_memslot;
	kvm_page_track_register_notifier(kvm, node);
}

void kvm_mmu_uninit_vm(struct kvm *kvm)
{
	struct kvm_page_track_notifier_node *node = &kvm->arch.mmu_sp_tracker;

	kvm_page_track_unregister_notifier(kvm, node);

	kvm_mmu_uninit_tdp_mmu(kvm);
}

void kvm_zap_gfn_range(struct kvm *kvm, gfn_t gfn_start, gfn_t gfn_end)
{
	struct kvm_memslots *slots;
	struct kvm_memory_slot *memslot;
	int i;
	bool flush = false;

	if (kvm_memslots_have_rmaps(kvm)) {
		write_lock(&kvm->mmu_lock);
		for (i = 0; i < KVM_ADDRESS_SPACE_NUM; i++) {
			slots = __kvm_memslots(kvm, i);
			kvm_for_each_memslot(memslot, slots) {
				gfn_t start, end;

				start = max(gfn_start, memslot->base_gfn);
				end = min(gfn_end, memslot->base_gfn + memslot->npages);
				if (start >= end)
					continue;

				flush = slot_handle_level_range(kvm, memslot,
						kvm_zap_rmapp, PG_LEVEL_4K,
						KVM_MAX_HUGEPAGE_LEVEL, start,
						end - 1, true, flush);
			}
		}
		if (flush)
			kvm_flush_remote_tlbs_with_address(kvm, gfn_start, gfn_end);
		write_unlock(&kvm->mmu_lock);
	}

	if (is_tdp_mmu_enabled(kvm)) {
		flush = false;

		read_lock(&kvm->mmu_lock);
		for (i = 0; i < KVM_ADDRESS_SPACE_NUM; i++)
			flush = kvm_tdp_mmu_zap_gfn_range(kvm, i, gfn_start,
							  gfn_end, flush, true);
		if (flush)
			kvm_flush_remote_tlbs_with_address(kvm, gfn_start,
							   gfn_end);

		read_unlock(&kvm->mmu_lock);
	}
}

static bool slot_rmap_write_protect(struct kvm *kvm,
				    struct kvm_rmap_head *rmap_head,
				    struct kvm_memory_slot *slot)
{
	return __rmap_write_protect(kvm, rmap_head, false);
}

void kvm_mmu_slot_remove_write_access(struct kvm *kvm,
				      struct kvm_memory_slot *memslot,
				      int start_level)
{
	bool flush = false;

	if (kvm_memslots_have_rmaps(kvm)) {
		write_lock(&kvm->mmu_lock);
		flush = slot_handle_level(kvm, memslot, slot_rmap_write_protect,
					  start_level, KVM_MAX_HUGEPAGE_LEVEL,
					  false);
		write_unlock(&kvm->mmu_lock);
	}

	if (is_tdp_mmu_enabled(kvm)) {
		read_lock(&kvm->mmu_lock);
		flush |= kvm_tdp_mmu_wrprot_slot(kvm, memslot, start_level);
		read_unlock(&kvm->mmu_lock);
	}

	/*
	 * We can flush all the TLBs out of the mmu lock without TLB
	 * corruption since we just change the spte from writable to
	 * readonly so that we only need to care the case of changing
	 * spte from present to present (changing the spte from present
	 * to nonpresent will flush all the TLBs immediately), in other
	 * words, the only case we care is mmu_spte_update() where we
	 * have checked Host-writable | MMU-writable instead of
	 * PT_WRITABLE_MASK, that means it does not depend on PT_WRITABLE_MASK
	 * anymore.
	 */
	if (flush)
		kvm_arch_flush_remote_tlbs_memslot(kvm, memslot);
}

static bool kvm_mmu_zap_collapsible_spte(struct kvm *kvm,
					 struct kvm_rmap_head *rmap_head,
					 struct kvm_memory_slot *slot)
{
	u64 *sptep;
	struct rmap_iterator iter;
	int need_tlb_flush = 0;
	kvm_pfn_t pfn;
	struct kvm_mmu_page *sp;

restart:
	for_each_rmap_spte(rmap_head, &iter, sptep) {
		sp = sptep_to_sp(sptep);
		pfn = spte_to_pfn(*sptep);

		/*
		 * We cannot do huge page mapping for indirect shadow pages,
		 * which are found on the last rmap (level = 1) when not using
		 * tdp; such shadow pages are synced with the page table in
		 * the guest, and the guest page table is using 4K page size
		 * mapping if the indirect sp has level = 1.
		 */
		if (sp->role.direct && !kvm_is_reserved_pfn(pfn) &&
		    sp->role.level < kvm_mmu_max_mapping_level(kvm, slot, sp->gfn,
							       pfn, PG_LEVEL_NUM)) {
			pte_list_remove(rmap_head, sptep);

			if (kvm_available_flush_tlb_with_range())
				kvm_flush_remote_tlbs_with_address(kvm, sp->gfn,
					KVM_PAGES_PER_HPAGE(sp->role.level));
			else
				need_tlb_flush = 1;

			goto restart;
		}
	}

	return need_tlb_flush;
}

void kvm_mmu_zap_collapsible_sptes(struct kvm *kvm,
				   const struct kvm_memory_slot *memslot)
{
	/* FIXME: const-ify all uses of struct kvm_memory_slot.  */
	struct kvm_memory_slot *slot = (struct kvm_memory_slot *)memslot;
	bool flush = false;

	if (kvm_memslots_have_rmaps(kvm)) {
		write_lock(&kvm->mmu_lock);
		flush = slot_handle_leaf(kvm, slot, kvm_mmu_zap_collapsible_spte, true);
		if (flush)
			kvm_arch_flush_remote_tlbs_memslot(kvm, slot);
		write_unlock(&kvm->mmu_lock);
	}

	if (is_tdp_mmu_enabled(kvm)) {
		read_lock(&kvm->mmu_lock);
		flush = kvm_tdp_mmu_zap_collapsible_sptes(kvm, slot, flush);
		if (flush)
			kvm_arch_flush_remote_tlbs_memslot(kvm, slot);
		read_unlock(&kvm->mmu_lock);
	}
}

void kvm_arch_flush_remote_tlbs_memslot(struct kvm *kvm,
					const struct kvm_memory_slot *memslot)
{
	/*
	 * All current use cases for flushing the TLBs for a specific memslot
	 * related to dirty logging, and many do the TLB flush out of mmu_lock.
	 * The interaction between the various operations on memslot must be
	 * serialized by slots_locks to ensure the TLB flush from one operation
	 * is observed by any other operation on the same memslot.
	 */
	lockdep_assert_held(&kvm->slots_lock);
	kvm_flush_remote_tlbs_with_address(kvm, memslot->base_gfn,
					   memslot->npages);
}

void kvm_mmu_slot_leaf_clear_dirty(struct kvm *kvm,
				   struct kvm_memory_slot *memslot)
{
	bool flush = false;

	if (kvm_memslots_have_rmaps(kvm)) {
		write_lock(&kvm->mmu_lock);
		flush = slot_handle_leaf(kvm, memslot, __rmap_clear_dirty,
					 false);
		write_unlock(&kvm->mmu_lock);
	}

	if (is_tdp_mmu_enabled(kvm)) {
		read_lock(&kvm->mmu_lock);
		flush |= kvm_tdp_mmu_clear_dirty_slot(kvm, memslot);
		read_unlock(&kvm->mmu_lock);
	}

	/*
	 * It's also safe to flush TLBs out of mmu lock here as currently this
	 * function is only used for dirty logging, in which case flushing TLB
	 * out of mmu lock also guarantees no dirty pages will be lost in
	 * dirty_bitmap.
	 */
	if (flush)
		kvm_arch_flush_remote_tlbs_memslot(kvm, memslot);
}

void kvm_mmu_zap_all(struct kvm *kvm)
{
	struct kvm_mmu_page *sp, *node;
	LIST_HEAD(invalid_list);
	int ign;

	write_lock(&kvm->mmu_lock);
restart:
	list_for_each_entry_safe(sp, node, &kvm->arch.active_mmu_pages, link) {
		if (WARN_ON(sp->role.invalid))
			continue;
		if (__kvm_mmu_prepare_zap_page(kvm, sp, &invalid_list, &ign))
			goto restart;
		if (cond_resched_rwlock_write(&kvm->mmu_lock))
			goto restart;
	}

	kvm_mmu_commit_zap_page(kvm, &invalid_list);

	if (is_tdp_mmu_enabled(kvm))
		kvm_tdp_mmu_zap_all(kvm);

	write_unlock(&kvm->mmu_lock);
}

void kvm_mmu_invalidate_mmio_sptes(struct kvm *kvm, u64 gen)
{
	WARN_ON(gen & KVM_MEMSLOT_GEN_UPDATE_IN_PROGRESS);

	gen &= MMIO_SPTE_GEN_MASK;

	/*
	 * Generation numbers are incremented in multiples of the number of
	 * address spaces in order to provide unique generations across all
	 * address spaces.  Strip what is effectively the address space
	 * modifier prior to checking for a wrap of the MMIO generation so
	 * that a wrap in any address space is detected.
	 */
	gen &= ~((u64)KVM_ADDRESS_SPACE_NUM - 1);

	/*
	 * The very rare case: if the MMIO generation number has wrapped,
	 * zap all shadow pages.
	 */
	if (unlikely(gen == 0)) {
		kvm_debug_ratelimited("kvm: zapping shadow pages for mmio generation wraparound\n");
		kvm_mmu_zap_all_fast(kvm);
	}
}

static unsigned long
mmu_shrink_scan(struct shrinker *shrink, struct shrink_control *sc)
{
	struct kvm *kvm;
	int nr_to_scan = sc->nr_to_scan;
	unsigned long freed = 0;

	mutex_lock(&kvm_lock);

	list_for_each_entry(kvm, &vm_list, vm_list) {
		int idx;
		LIST_HEAD(invalid_list);

		/*
		 * Never scan more than sc->nr_to_scan VM instances.
		 * Will not hit this condition practically since we do not try
		 * to shrink more than one VM and it is very unlikely to see
		 * !n_used_mmu_pages so many times.
		 */
		if (!nr_to_scan--)
			break;
		/*
		 * n_used_mmu_pages is accessed without holding kvm->mmu_lock
		 * here. We may skip a VM instance errorneosly, but we do not
		 * want to shrink a VM that only started to populate its MMU
		 * anyway.
		 */
		if (!kvm->arch.n_used_mmu_pages &&
		    !kvm_has_zapped_obsolete_pages(kvm))
			continue;

		idx = srcu_read_lock(&kvm->srcu);
		write_lock(&kvm->mmu_lock);

		if (kvm_has_zapped_obsolete_pages(kvm)) {
			kvm_mmu_commit_zap_page(kvm,
			      &kvm->arch.zapped_obsolete_pages);
			goto unlock;
		}

		freed = kvm_mmu_zap_oldest_mmu_pages(kvm, sc->nr_to_scan);

unlock:
		write_unlock(&kvm->mmu_lock);
		srcu_read_unlock(&kvm->srcu, idx);

		/*
		 * unfair on small ones
		 * per-vm shrinkers cry out
		 * sadness comes quickly
		 */
		list_move_tail(&kvm->vm_list, &vm_list);
		break;
	}

	mutex_unlock(&kvm_lock);
	return freed;
}

static unsigned long
mmu_shrink_count(struct shrinker *shrink, struct shrink_control *sc)
{
	return percpu_counter_read_positive(&kvm_total_used_mmu_pages);
}

static struct shrinker mmu_shrinker = {
	.count_objects = mmu_shrink_count,
	.scan_objects = mmu_shrink_scan,
	.seeks = DEFAULT_SEEKS * 10,
};

static void mmu_destroy_caches(void)
{
	kmem_cache_destroy(pte_list_desc_cache);
	kmem_cache_destroy(mmu_page_header_cache);
}

static bool get_nx_auto_mode(void)
{
	/* Return true when CPU has the bug, and mitigations are ON */
	return boot_cpu_has_bug(X86_BUG_ITLB_MULTIHIT) && !cpu_mitigations_off();
}

static void __set_nx_huge_pages(bool val)
{
	nx_huge_pages = itlb_multihit_kvm_mitigation = val;
}

static int set_nx_huge_pages(const char *val, const struct kernel_param *kp)
{
	bool old_val = nx_huge_pages;
	bool new_val;

	/* In "auto" mode deploy workaround only if CPU has the bug. */
	if (sysfs_streq(val, "off"))
		new_val = 0;
	else if (sysfs_streq(val, "force"))
		new_val = 1;
	else if (sysfs_streq(val, "auto"))
		new_val = get_nx_auto_mode();
	else if (strtobool(val, &new_val) < 0)
		return -EINVAL;

	__set_nx_huge_pages(new_val);

	if (new_val != old_val) {
		struct kvm *kvm;

		mutex_lock(&kvm_lock);

		list_for_each_entry(kvm, &vm_list, vm_list) {
			mutex_lock(&kvm->slots_lock);
			kvm_mmu_zap_all_fast(kvm);
			mutex_unlock(&kvm->slots_lock);

			wake_up_process(kvm->arch.nx_lpage_recovery_thread);
		}
		mutex_unlock(&kvm_lock);
	}

	return 0;
}

int kvm_mmu_module_init(void)
{
	int ret = -ENOMEM;

	if (nx_huge_pages == -1)
		__set_nx_huge_pages(get_nx_auto_mode());

	/*
	 * MMU roles use union aliasing which is, generally speaking, an
	 * undefined behavior. However, we supposedly know how compilers behave
	 * and the current status quo is unlikely to change. Guardians below are
	 * supposed to let us know if the assumption becomes false.
	 */
	BUILD_BUG_ON(sizeof(union kvm_mmu_page_role) != sizeof(u32));
	BUILD_BUG_ON(sizeof(union kvm_mmu_extended_role) != sizeof(u32));
	BUILD_BUG_ON(sizeof(union kvm_mmu_role) != sizeof(u64));

	kvm_mmu_reset_all_pte_masks();

	pte_list_desc_cache = kmem_cache_create("pte_list_desc",
					    sizeof(struct pte_list_desc),
					    0, SLAB_ACCOUNT, NULL);
	if (!pte_list_desc_cache)
		goto out;

	mmu_page_header_cache = kmem_cache_create("kvm_mmu_page_header",
						  sizeof(struct kvm_mmu_page),
						  0, SLAB_ACCOUNT, NULL);
	if (!mmu_page_header_cache)
		goto out;

	if (percpu_counter_init(&kvm_total_used_mmu_pages, 0, GFP_KERNEL))
		goto out;

	ret = register_shrinker(&mmu_shrinker);
	if (ret)
		goto out;

	return 0;

out:
	mmu_destroy_caches();
	return ret;
}

/*
 * Calculate mmu pages needed for kvm.
 */
unsigned long kvm_mmu_calculate_default_mmu_pages(struct kvm *kvm)
{
	unsigned long nr_mmu_pages;
	unsigned long nr_pages = 0;
	struct kvm_memslots *slots;
	struct kvm_memory_slot *memslot;
	int i;

	for (i = 0; i < KVM_ADDRESS_SPACE_NUM; i++) {
		slots = __kvm_memslots(kvm, i);

		kvm_for_each_memslot(memslot, slots)
			nr_pages += memslot->npages;
	}

	nr_mmu_pages = nr_pages * KVM_PERMILLE_MMU_PAGES / 1000;
	nr_mmu_pages = max(nr_mmu_pages, KVM_MIN_ALLOC_MMU_PAGES);

	return nr_mmu_pages;
}

void kvm_mmu_destroy(struct kvm_vcpu *vcpu)
{
	kvm_mmu_unload(vcpu);
	free_mmu_pages(&vcpu->arch.root_mmu);
	free_mmu_pages(&vcpu->arch.guest_mmu);
	mmu_free_memory_caches(vcpu);
}

void kvm_mmu_module_exit(void)
{
	mmu_destroy_caches();
	percpu_counter_destroy(&kvm_total_used_mmu_pages);
	unregister_shrinker(&mmu_shrinker);
	mmu_audit_disable();
}

static int set_nx_huge_pages_recovery_ratio(const char *val, const struct kernel_param *kp)
{
	unsigned int old_val;
	int err;

	old_val = nx_huge_pages_recovery_ratio;
	err = param_set_uint(val, kp);
	if (err)
		return err;

	if (READ_ONCE(nx_huge_pages) &&
	    !old_val && nx_huge_pages_recovery_ratio) {
		struct kvm *kvm;

		mutex_lock(&kvm_lock);

		list_for_each_entry(kvm, &vm_list, vm_list)
			wake_up_process(kvm->arch.nx_lpage_recovery_thread);

		mutex_unlock(&kvm_lock);
	}

	return err;
}

static void kvm_recover_nx_lpages(struct kvm *kvm)
{
	unsigned long nx_lpage_splits = kvm->stat.nx_lpage_splits;
	int rcu_idx;
	struct kvm_mmu_page *sp;
	unsigned int ratio;
	LIST_HEAD(invalid_list);
	bool flush = false;
	ulong to_zap;

	rcu_idx = srcu_read_lock(&kvm->srcu);
	write_lock(&kvm->mmu_lock);

	ratio = READ_ONCE(nx_huge_pages_recovery_ratio);
	to_zap = ratio ? DIV_ROUND_UP(nx_lpage_splits, ratio) : 0;
	for ( ; to_zap; --to_zap) {
		if (list_empty(&kvm->arch.lpage_disallowed_mmu_pages))
			break;

		/*
		 * We use a separate list instead of just using active_mmu_pages
		 * because the number of lpage_disallowed pages is expected to
		 * be relatively small compared to the total.
		 */
		sp = list_first_entry(&kvm->arch.lpage_disallowed_mmu_pages,
				      struct kvm_mmu_page,
				      lpage_disallowed_link);
		WARN_ON_ONCE(!sp->lpage_disallowed);
		if (is_tdp_mmu_page(sp)) {
			flush |= kvm_tdp_mmu_zap_sp(kvm, sp);
		} else {
			kvm_mmu_prepare_zap_page(kvm, sp, &invalid_list);
			WARN_ON_ONCE(sp->lpage_disallowed);
		}

		if (need_resched() || rwlock_needbreak(&kvm->mmu_lock)) {
			kvm_mmu_remote_flush_or_zap(kvm, &invalid_list, flush);
			cond_resched_rwlock_write(&kvm->mmu_lock);
			flush = false;
		}
	}
	kvm_mmu_remote_flush_or_zap(kvm, &invalid_list, flush);

	write_unlock(&kvm->mmu_lock);
	srcu_read_unlock(&kvm->srcu, rcu_idx);
}

static long get_nx_lpage_recovery_timeout(u64 start_time)
{
	return READ_ONCE(nx_huge_pages) && READ_ONCE(nx_huge_pages_recovery_ratio)
		? start_time + 60 * HZ - get_jiffies_64()
		: MAX_SCHEDULE_TIMEOUT;
}

static int kvm_nx_lpage_recovery_worker(struct kvm *kvm, uintptr_t data)
{
	u64 start_time;
	long remaining_time;

	while (true) {
		start_time = get_jiffies_64();
		remaining_time = get_nx_lpage_recovery_timeout(start_time);

		set_current_state(TASK_INTERRUPTIBLE);
		while (!kthread_should_stop() && remaining_time > 0) {
			schedule_timeout(remaining_time);
			remaining_time = get_nx_lpage_recovery_timeout(start_time);
			set_current_state(TASK_INTERRUPTIBLE);
		}

		set_current_state(TASK_RUNNING);

		if (kthread_should_stop())
			return 0;

		kvm_recover_nx_lpages(kvm);
	}
}

int kvm_mmu_post_init_vm(struct kvm *kvm)
{
	int err;

	err = kvm_vm_create_worker_thread(kvm, kvm_nx_lpage_recovery_worker, 0,
					  "kvm-nx-lpage-recovery",
					  &kvm->arch.nx_lpage_recovery_thread);
	if (!err)
		kthread_unpark(kvm->arch.nx_lpage_recovery_thread);

	return err;
}

void kvm_mmu_pre_destroy_vm(struct kvm *kvm)
{
	if (kvm->arch.nx_lpage_recovery_thread)
		kthread_stop(kvm->arch.nx_lpage_recovery_thread);
}<|MERGE_RESOLUTION|>--- conflicted
+++ resolved
@@ -2918,14 +2918,7 @@
 	gfn_t base_gfn = gfn;
 	kvm_pfn_t pfn = pfnpg->pfn;
 
-<<<<<<< HEAD
-	level = kvm_mmu_hugepage_adjust(vcpu, gfn, max_level, &pfn,
-=======
-	if (WARN_ON(!VALID_PAGE(vcpu->arch.mmu->root_hpa)))
-		return RET_PF_RETRY;
-
 	level = kvm_mmu_hugepage_adjust(vcpu, gfn, max_level, &pfn, pfnpg->page,
->>>>>>> 22108199
 					huge_page_disallowed, &req_level);
 
 	trace_kvm_mmu_spte_requested(gpa, level, pfn);
