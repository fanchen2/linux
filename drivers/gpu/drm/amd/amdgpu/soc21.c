/*
 * Copyright 2021 Advanced Micro Devices, Inc.
 *
 * Permission is hereby granted, free of charge, to any person obtaining a
 * copy of this software and associated documentation files (the "Software"),
 * to deal in the Software without restriction, including without limitation
 * the rights to use, copy, modify, merge, publish, distribute, sublicense,
 * and/or sell copies of the Software, and to permit persons to whom the
 * Software is furnished to do so, subject to the following conditions:
 *
 * The above copyright notice and this permission notice shall be included in
 * all copies or substantial portions of the Software.
 *
 * THE SOFTWARE IS PROVIDED "AS IS", WITHOUT WARRANTY OF ANY KIND, EXPRESS OR
 * IMPLIED, INCLUDING BUT NOT LIMITED TO THE WARRANTIES OF MERCHANTABILITY,
 * FITNESS FOR A PARTICULAR PURPOSE AND NONINFRINGEMENT.  IN NO EVENT SHALL
 * THE COPYRIGHT HOLDER(S) OR AUTHOR(S) BE LIABLE FOR ANY CLAIM, DAMAGES OR
 * OTHER LIABILITY, WHETHER IN AN ACTION OF CONTRACT, TORT OR OTHERWISE,
 * ARISING FROM, OUT OF OR IN CONNECTION WITH THE SOFTWARE OR THE USE OR
 * OTHER DEALINGS IN THE SOFTWARE.
 *
 */
#include <linux/firmware.h>
#include <linux/slab.h>
#include <linux/module.h>
#include <linux/pci.h>

#include "amdgpu.h"
#include "amdgpu_atombios.h"
#include "amdgpu_ih.h"
#include "amdgpu_uvd.h"
#include "amdgpu_vce.h"
#include "amdgpu_ucode.h"
#include "amdgpu_psp.h"
#include "amdgpu_smu.h"
#include "atom.h"
#include "amd_pcie.h"

#include "gc/gc_11_0_0_offset.h"
#include "gc/gc_11_0_0_sh_mask.h"
#include "mp/mp_13_0_0_offset.h"

#include "soc15.h"
#include "soc15_common.h"
#include "soc21.h"
#include "mxgpu_nv.h"

static const struct amd_ip_funcs soc21_common_ip_funcs;

/* SOC21 */
static const struct amdgpu_video_codec_info vcn_4_0_0_video_codecs_encode_array_vcn0[] =
{
	{codec_info_build(AMDGPU_INFO_VIDEO_CAPS_CODEC_IDX_MPEG4_AVC, 4096, 2304, 0)},
	{codec_info_build(AMDGPU_INFO_VIDEO_CAPS_CODEC_IDX_HEVC, 4096, 2304, 0)},
	{codec_info_build(AMDGPU_INFO_VIDEO_CAPS_CODEC_IDX_AV1, 8192, 4352, 0)},
};

static const struct amdgpu_video_codec_info vcn_4_0_0_video_codecs_encode_array_vcn1[] =
{
	{codec_info_build(AMDGPU_INFO_VIDEO_CAPS_CODEC_IDX_MPEG4_AVC, 4096, 2304, 0)},
	{codec_info_build(AMDGPU_INFO_VIDEO_CAPS_CODEC_IDX_HEVC, 4096, 2304, 0)},
};

static const struct amdgpu_video_codecs vcn_4_0_0_video_codecs_encode_vcn0 =
{
	.codec_count = ARRAY_SIZE(vcn_4_0_0_video_codecs_encode_array_vcn0),
	.codec_array = vcn_4_0_0_video_codecs_encode_array_vcn0,
};

static const struct amdgpu_video_codecs vcn_4_0_0_video_codecs_encode_vcn1 =
{
	.codec_count = ARRAY_SIZE(vcn_4_0_0_video_codecs_encode_array_vcn1),
	.codec_array = vcn_4_0_0_video_codecs_encode_array_vcn1,
};

static const struct amdgpu_video_codec_info vcn_4_0_0_video_codecs_decode_array_vcn0[] =
{
	{codec_info_build(AMDGPU_INFO_VIDEO_CAPS_CODEC_IDX_MPEG4_AVC, 4096, 4096, 52)},
	{codec_info_build(AMDGPU_INFO_VIDEO_CAPS_CODEC_IDX_HEVC, 8192, 4352, 186)},
	{codec_info_build(AMDGPU_INFO_VIDEO_CAPS_CODEC_IDX_JPEG, 4096, 4096, 0)},
	{codec_info_build(AMDGPU_INFO_VIDEO_CAPS_CODEC_IDX_VP9, 8192, 4352, 0)},
	{codec_info_build(AMDGPU_INFO_VIDEO_CAPS_CODEC_IDX_AV1, 8192, 4352, 0)},
};

static const struct amdgpu_video_codec_info vcn_4_0_0_video_codecs_decode_array_vcn1[] =
{
	{codec_info_build(AMDGPU_INFO_VIDEO_CAPS_CODEC_IDX_MPEG4_AVC, 4096, 4096, 52)},
	{codec_info_build(AMDGPU_INFO_VIDEO_CAPS_CODEC_IDX_HEVC, 8192, 4352, 186)},
	{codec_info_build(AMDGPU_INFO_VIDEO_CAPS_CODEC_IDX_JPEG, 4096, 4096, 0)},
	{codec_info_build(AMDGPU_INFO_VIDEO_CAPS_CODEC_IDX_VP9, 8192, 4352, 0)},
};

static const struct amdgpu_video_codecs vcn_4_0_0_video_codecs_decode_vcn0 =
{
	.codec_count = ARRAY_SIZE(vcn_4_0_0_video_codecs_decode_array_vcn0),
	.codec_array = vcn_4_0_0_video_codecs_decode_array_vcn0,
};

static const struct amdgpu_video_codecs vcn_4_0_0_video_codecs_decode_vcn1 =
{
	.codec_count = ARRAY_SIZE(vcn_4_0_0_video_codecs_decode_array_vcn1),
	.codec_array = vcn_4_0_0_video_codecs_decode_array_vcn1,
};

/* SRIOV SOC21, not const since data is controlled by host */
static struct amdgpu_video_codec_info sriov_vcn_4_0_0_video_codecs_encode_array_vcn0[] = {
	{codec_info_build(AMDGPU_INFO_VIDEO_CAPS_CODEC_IDX_MPEG4_AVC, 4096, 2304, 0)},
	{codec_info_build(AMDGPU_INFO_VIDEO_CAPS_CODEC_IDX_HEVC, 4096, 2304, 0)},
	{codec_info_build(AMDGPU_INFO_VIDEO_CAPS_CODEC_IDX_AV1, 8192, 4352, 0)},
};

static struct amdgpu_video_codec_info sriov_vcn_4_0_0_video_codecs_encode_array_vcn1[] = {
	{codec_info_build(AMDGPU_INFO_VIDEO_CAPS_CODEC_IDX_MPEG4_AVC, 4096, 2304, 0)},
	{codec_info_build(AMDGPU_INFO_VIDEO_CAPS_CODEC_IDX_HEVC, 4096, 2304, 0)},
};

static struct amdgpu_video_codecs sriov_vcn_4_0_0_video_codecs_encode_vcn0 = {
	.codec_count = ARRAY_SIZE(sriov_vcn_4_0_0_video_codecs_encode_array_vcn0),
	.codec_array = sriov_vcn_4_0_0_video_codecs_encode_array_vcn0,
};

static struct amdgpu_video_codecs sriov_vcn_4_0_0_video_codecs_encode_vcn1 = {
	.codec_count = ARRAY_SIZE(sriov_vcn_4_0_0_video_codecs_encode_array_vcn1),
	.codec_array = sriov_vcn_4_0_0_video_codecs_encode_array_vcn1,
};

static struct amdgpu_video_codec_info sriov_vcn_4_0_0_video_codecs_decode_array_vcn0[] = {
	{codec_info_build(AMDGPU_INFO_VIDEO_CAPS_CODEC_IDX_MPEG2, 4096, 4096, 3)},
	{codec_info_build(AMDGPU_INFO_VIDEO_CAPS_CODEC_IDX_MPEG4, 4096, 4096, 5)},
	{codec_info_build(AMDGPU_INFO_VIDEO_CAPS_CODEC_IDX_MPEG4_AVC, 4096, 4096, 52)},
	{codec_info_build(AMDGPU_INFO_VIDEO_CAPS_CODEC_IDX_VC1, 4096, 4096, 4)},
	{codec_info_build(AMDGPU_INFO_VIDEO_CAPS_CODEC_IDX_HEVC, 8192, 4352, 186)},
	{codec_info_build(AMDGPU_INFO_VIDEO_CAPS_CODEC_IDX_JPEG, 4096, 4096, 0)},
	{codec_info_build(AMDGPU_INFO_VIDEO_CAPS_CODEC_IDX_VP9, 8192, 4352, 0)},
	{codec_info_build(AMDGPU_INFO_VIDEO_CAPS_CODEC_IDX_AV1, 8192, 4352, 0)},
};

static struct amdgpu_video_codec_info sriov_vcn_4_0_0_video_codecs_decode_array_vcn1[] = {
	{codec_info_build(AMDGPU_INFO_VIDEO_CAPS_CODEC_IDX_MPEG2, 4096, 4096, 3)},
	{codec_info_build(AMDGPU_INFO_VIDEO_CAPS_CODEC_IDX_MPEG4, 4096, 4096, 5)},
	{codec_info_build(AMDGPU_INFO_VIDEO_CAPS_CODEC_IDX_MPEG4_AVC, 4096, 4096, 52)},
	{codec_info_build(AMDGPU_INFO_VIDEO_CAPS_CODEC_IDX_VC1, 4096, 4096, 4)},
	{codec_info_build(AMDGPU_INFO_VIDEO_CAPS_CODEC_IDX_HEVC, 8192, 4352, 186)},
	{codec_info_build(AMDGPU_INFO_VIDEO_CAPS_CODEC_IDX_JPEG, 4096, 4096, 0)},
	{codec_info_build(AMDGPU_INFO_VIDEO_CAPS_CODEC_IDX_VP9, 8192, 4352, 0)},
};

static struct amdgpu_video_codecs sriov_vcn_4_0_0_video_codecs_decode_vcn0 = {
	.codec_count = ARRAY_SIZE(sriov_vcn_4_0_0_video_codecs_decode_array_vcn0),
	.codec_array = sriov_vcn_4_0_0_video_codecs_decode_array_vcn0,
};

static struct amdgpu_video_codecs sriov_vcn_4_0_0_video_codecs_decode_vcn1 = {
	.codec_count = ARRAY_SIZE(sriov_vcn_4_0_0_video_codecs_decode_array_vcn1),
	.codec_array = sriov_vcn_4_0_0_video_codecs_decode_array_vcn1,
};

static int soc21_query_video_codecs(struct amdgpu_device *adev, bool encode,
				 const struct amdgpu_video_codecs **codecs)
{
	if (adev->vcn.num_vcn_inst == hweight8(adev->vcn.harvest_config))
		return -EINVAL;

	switch (adev->ip_versions[UVD_HWIP][0]) {
	case IP_VERSION(4, 0, 0):
	case IP_VERSION(4, 0, 2):
	case IP_VERSION(4, 0, 4):
<<<<<<< HEAD
		if (adev->vcn.harvest_config & AMDGPU_VCN_HARVEST_VCN0) {
			if (encode)
				*codecs = &vcn_4_0_0_video_codecs_encode_vcn1;
			else
				*codecs = &vcn_4_0_0_video_codecs_decode_vcn1;
=======
		if (amdgpu_sriov_vf(adev)) {
			if ((adev->vcn.harvest_config & AMDGPU_VCN_HARVEST_VCN0) ||
			!amdgpu_sriov_is_av1_support(adev)) {
				if (encode)
					*codecs = &sriov_vcn_4_0_0_video_codecs_encode_vcn1;
				else
					*codecs = &sriov_vcn_4_0_0_video_codecs_decode_vcn1;
			} else {
				if (encode)
					*codecs = &sriov_vcn_4_0_0_video_codecs_encode_vcn0;
				else
					*codecs = &sriov_vcn_4_0_0_video_codecs_decode_vcn0;
			}
>>>>>>> 7ee938ac
		} else {
			if ((adev->vcn.harvest_config & AMDGPU_VCN_HARVEST_VCN0)) {
				if (encode)
					*codecs = &vcn_4_0_0_video_codecs_encode_vcn1;
				else
					*codecs = &vcn_4_0_0_video_codecs_decode_vcn1;
			} else {
				if (encode)
					*codecs = &vcn_4_0_0_video_codecs_encode_vcn0;
				else
					*codecs = &vcn_4_0_0_video_codecs_decode_vcn0;
			}
		}
		return 0;
	default:
		return -EINVAL;
	}
}

static u32 soc21_didt_rreg(struct amdgpu_device *adev, u32 reg)
{
	unsigned long flags, address, data;
	u32 r;

	address = SOC15_REG_OFFSET(GC, 0, regDIDT_IND_INDEX);
	data = SOC15_REG_OFFSET(GC, 0, regDIDT_IND_DATA);

	spin_lock_irqsave(&adev->didt_idx_lock, flags);
	WREG32(address, (reg));
	r = RREG32(data);
	spin_unlock_irqrestore(&adev->didt_idx_lock, flags);
	return r;
}

static void soc21_didt_wreg(struct amdgpu_device *adev, u32 reg, u32 v)
{
	unsigned long flags, address, data;

	address = SOC15_REG_OFFSET(GC, 0, regDIDT_IND_INDEX);
	data = SOC15_REG_OFFSET(GC, 0, regDIDT_IND_DATA);

	spin_lock_irqsave(&adev->didt_idx_lock, flags);
	WREG32(address, (reg));
	WREG32(data, (v));
	spin_unlock_irqrestore(&adev->didt_idx_lock, flags);
}

static u32 soc21_get_config_memsize(struct amdgpu_device *adev)
{
	return adev->nbio.funcs->get_memsize(adev);
}

static u32 soc21_get_xclk(struct amdgpu_device *adev)
{
	return adev->clock.spll.reference_freq;
}


void soc21_grbm_select(struct amdgpu_device *adev,
		     u32 me, u32 pipe, u32 queue, u32 vmid)
{
	u32 grbm_gfx_cntl = 0;
	grbm_gfx_cntl = REG_SET_FIELD(grbm_gfx_cntl, GRBM_GFX_CNTL, PIPEID, pipe);
	grbm_gfx_cntl = REG_SET_FIELD(grbm_gfx_cntl, GRBM_GFX_CNTL, MEID, me);
	grbm_gfx_cntl = REG_SET_FIELD(grbm_gfx_cntl, GRBM_GFX_CNTL, VMID, vmid);
	grbm_gfx_cntl = REG_SET_FIELD(grbm_gfx_cntl, GRBM_GFX_CNTL, QUEUEID, queue);

	WREG32_SOC15(GC, 0, regGRBM_GFX_CNTL, grbm_gfx_cntl);
}

static void soc21_vga_set_state(struct amdgpu_device *adev, bool state)
{
	/* todo */
}

static bool soc21_read_disabled_bios(struct amdgpu_device *adev)
{
	/* todo */
	return false;
}

static struct soc15_allowed_register_entry soc21_allowed_read_registers[] = {
	{ SOC15_REG_ENTRY(GC, 0, regGRBM_STATUS)},
	{ SOC15_REG_ENTRY(GC, 0, regGRBM_STATUS2)},
	{ SOC15_REG_ENTRY(GC, 0, regGRBM_STATUS_SE0)},
	{ SOC15_REG_ENTRY(GC, 0, regGRBM_STATUS_SE1)},
	{ SOC15_REG_ENTRY(GC, 0, regGRBM_STATUS_SE2)},
	{ SOC15_REG_ENTRY(GC, 0, regGRBM_STATUS_SE3)},
	{ SOC15_REG_ENTRY(SDMA0, 0, regSDMA0_STATUS_REG)},
	{ SOC15_REG_ENTRY(SDMA1, 0, regSDMA1_STATUS_REG)},
	{ SOC15_REG_ENTRY(GC, 0, regCP_STAT)},
	{ SOC15_REG_ENTRY(GC, 0, regCP_STALLED_STAT1)},
	{ SOC15_REG_ENTRY(GC, 0, regCP_STALLED_STAT2)},
	{ SOC15_REG_ENTRY(GC, 0, regCP_STALLED_STAT3)},
	{ SOC15_REG_ENTRY(GC, 0, regCP_CPF_BUSY_STAT)},
	{ SOC15_REG_ENTRY(GC, 0, regCP_CPF_STALLED_STAT1)},
	{ SOC15_REG_ENTRY(GC, 0, regCP_CPF_STATUS)},
	{ SOC15_REG_ENTRY(GC, 0, regCP_CPC_BUSY_STAT)},
	{ SOC15_REG_ENTRY(GC, 0, regCP_CPC_STALLED_STAT1)},
	{ SOC15_REG_ENTRY(GC, 0, regCP_CPC_STATUS)},
	{ SOC15_REG_ENTRY(GC, 0, regGB_ADDR_CONFIG)},
};

static uint32_t soc21_read_indexed_register(struct amdgpu_device *adev, u32 se_num,
					 u32 sh_num, u32 reg_offset)
{
	uint32_t val;

	mutex_lock(&adev->grbm_idx_mutex);
	if (se_num != 0xffffffff || sh_num != 0xffffffff)
		amdgpu_gfx_select_se_sh(adev, se_num, sh_num, 0xffffffff);

	val = RREG32(reg_offset);

	if (se_num != 0xffffffff || sh_num != 0xffffffff)
		amdgpu_gfx_select_se_sh(adev, 0xffffffff, 0xffffffff, 0xffffffff);
	mutex_unlock(&adev->grbm_idx_mutex);
	return val;
}

static uint32_t soc21_get_register_value(struct amdgpu_device *adev,
				      bool indexed, u32 se_num,
				      u32 sh_num, u32 reg_offset)
{
	if (indexed) {
		return soc21_read_indexed_register(adev, se_num, sh_num, reg_offset);
	} else {
		if (reg_offset == SOC15_REG_OFFSET(GC, 0, regGB_ADDR_CONFIG) && adev->gfx.config.gb_addr_config)
			return adev->gfx.config.gb_addr_config;
		return RREG32(reg_offset);
	}
}

static int soc21_read_register(struct amdgpu_device *adev, u32 se_num,
			    u32 sh_num, u32 reg_offset, u32 *value)
{
	uint32_t i;
	struct soc15_allowed_register_entry  *en;

	*value = 0;
	for (i = 0; i < ARRAY_SIZE(soc21_allowed_read_registers); i++) {
		en = &soc21_allowed_read_registers[i];
		if (!adev->reg_offset[en->hwip][en->inst])
			continue;
		else if (reg_offset != (adev->reg_offset[en->hwip][en->inst][en->seg]
					+ en->reg_offset))
			continue;

		*value = soc21_get_register_value(adev,
					       soc21_allowed_read_registers[i].grbm_indexed,
					       se_num, sh_num, reg_offset);
		return 0;
	}
	return -EINVAL;
}

#if 0
static int soc21_asic_mode1_reset(struct amdgpu_device *adev)
{
	u32 i;
	int ret = 0;

	amdgpu_atombios_scratch_regs_engine_hung(adev, true);

	/* disable BM */
	pci_clear_master(adev->pdev);

	amdgpu_device_cache_pci_state(adev->pdev);

	if (amdgpu_dpm_is_mode1_reset_supported(adev)) {
		dev_info(adev->dev, "GPU smu mode1 reset\n");
		ret = amdgpu_dpm_mode1_reset(adev);
	} else {
		dev_info(adev->dev, "GPU psp mode1 reset\n");
		ret = psp_gpu_reset(adev);
	}

	if (ret)
		dev_err(adev->dev, "GPU mode1 reset failed\n");
	amdgpu_device_load_pci_state(adev->pdev);

	/* wait for asic to come out of reset */
	for (i = 0; i < adev->usec_timeout; i++) {
		u32 memsize = adev->nbio.funcs->get_memsize(adev);

		if (memsize != 0xffffffff)
			break;
		udelay(1);
	}

	amdgpu_atombios_scratch_regs_engine_hung(adev, false);

	return ret;
}
#endif

static enum amd_reset_method
soc21_asic_reset_method(struct amdgpu_device *adev)
{
	if (amdgpu_reset_method == AMD_RESET_METHOD_MODE1 ||
	    amdgpu_reset_method == AMD_RESET_METHOD_MODE2 ||
	    amdgpu_reset_method == AMD_RESET_METHOD_BACO)
		return amdgpu_reset_method;

	if (amdgpu_reset_method != -1)
		dev_warn(adev->dev, "Specified reset method:%d isn't supported, using AUTO instead.\n",
				  amdgpu_reset_method);

	switch (adev->ip_versions[MP1_HWIP][0]) {
	case IP_VERSION(13, 0, 0):
	case IP_VERSION(13, 0, 7):
	case IP_VERSION(13, 0, 10):
		return AMD_RESET_METHOD_MODE1;
	case IP_VERSION(13, 0, 4):
	case IP_VERSION(13, 0, 11):
		return AMD_RESET_METHOD_MODE2;
	default:
		if (amdgpu_dpm_is_baco_supported(adev))
			return AMD_RESET_METHOD_BACO;
		else
			return AMD_RESET_METHOD_MODE1;
	}
}

static int soc21_asic_reset(struct amdgpu_device *adev)
{
	int ret = 0;

	switch (soc21_asic_reset_method(adev)) {
	case AMD_RESET_METHOD_PCI:
		dev_info(adev->dev, "PCI reset\n");
		ret = amdgpu_device_pci_reset(adev);
		break;
	case AMD_RESET_METHOD_BACO:
		dev_info(adev->dev, "BACO reset\n");
		ret = amdgpu_dpm_baco_reset(adev);
		break;
	case AMD_RESET_METHOD_MODE2:
		dev_info(adev->dev, "MODE2 reset\n");
		ret = amdgpu_dpm_mode2_reset(adev);
		break;
	default:
		dev_info(adev->dev, "MODE1 reset\n");
		ret = amdgpu_device_mode1_reset(adev);
		break;
	}

	return ret;
}

static int soc21_set_uvd_clocks(struct amdgpu_device *adev, u32 vclk, u32 dclk)
{
	/* todo */
	return 0;
}

static int soc21_set_vce_clocks(struct amdgpu_device *adev, u32 evclk, u32 ecclk)
{
	/* todo */
	return 0;
}

static void soc21_program_aspm(struct amdgpu_device *adev)
{
	if (!amdgpu_device_should_use_aspm(adev))
		return;

	if (!(adev->flags & AMD_IS_APU) &&
	    (adev->nbio.funcs->program_aspm))
		adev->nbio.funcs->program_aspm(adev);
}

static void soc21_enable_doorbell_aperture(struct amdgpu_device *adev,
					bool enable)
{
	adev->nbio.funcs->enable_doorbell_aperture(adev, enable);
	adev->nbio.funcs->enable_doorbell_selfring_aperture(adev, enable);
}

const struct amdgpu_ip_block_version soc21_common_ip_block =
{
	.type = AMD_IP_BLOCK_TYPE_COMMON,
	.major = 1,
	.minor = 0,
	.rev = 0,
	.funcs = &soc21_common_ip_funcs,
};

static bool soc21_need_full_reset(struct amdgpu_device *adev)
{
	switch (adev->ip_versions[GC_HWIP][0]) {
	case IP_VERSION(11, 0, 0):
		return amdgpu_ras_is_supported(adev, AMDGPU_RAS_BLOCK__UMC);
	case IP_VERSION(11, 0, 2):
	case IP_VERSION(11, 0, 3):
		return false;
	default:
		return true;
	}
}

static bool soc21_need_reset_on_init(struct amdgpu_device *adev)
{
	u32 sol_reg;

	if (adev->flags & AMD_IS_APU)
		return false;

	/* Check sOS sign of life register to confirm sys driver and sOS
	 * are already been loaded.
	 */
	sol_reg = RREG32_SOC15(MP0, 0, regMP0_SMN_C2PMSG_81);
	if (sol_reg)
		return true;

	return false;
}

static uint64_t soc21_get_pcie_replay_count(struct amdgpu_device *adev)
{

	/* TODO
	 * dummy implement for pcie_replay_count sysfs interface
	 * */

	return 0;
}

static void soc21_init_doorbell_index(struct amdgpu_device *adev)
{
	adev->doorbell_index.kiq = AMDGPU_NAVI10_DOORBELL_KIQ;
	adev->doorbell_index.mec_ring0 = AMDGPU_NAVI10_DOORBELL_MEC_RING0;
	adev->doorbell_index.mec_ring1 = AMDGPU_NAVI10_DOORBELL_MEC_RING1;
	adev->doorbell_index.mec_ring2 = AMDGPU_NAVI10_DOORBELL_MEC_RING2;
	adev->doorbell_index.mec_ring3 = AMDGPU_NAVI10_DOORBELL_MEC_RING3;
	adev->doorbell_index.mec_ring4 = AMDGPU_NAVI10_DOORBELL_MEC_RING4;
	adev->doorbell_index.mec_ring5 = AMDGPU_NAVI10_DOORBELL_MEC_RING5;
	adev->doorbell_index.mec_ring6 = AMDGPU_NAVI10_DOORBELL_MEC_RING6;
	adev->doorbell_index.mec_ring7 = AMDGPU_NAVI10_DOORBELL_MEC_RING7;
	adev->doorbell_index.userqueue_start = AMDGPU_NAVI10_DOORBELL_USERQUEUE_START;
	adev->doorbell_index.userqueue_end = AMDGPU_NAVI10_DOORBELL_USERQUEUE_END;
	adev->doorbell_index.gfx_ring0 = AMDGPU_NAVI10_DOORBELL_GFX_RING0;
	adev->doorbell_index.gfx_ring1 = AMDGPU_NAVI10_DOORBELL_GFX_RING1;
	adev->doorbell_index.gfx_userqueue_start =
		AMDGPU_NAVI10_DOORBELL_GFX_USERQUEUE_START;
	adev->doorbell_index.gfx_userqueue_end =
		AMDGPU_NAVI10_DOORBELL_GFX_USERQUEUE_END;
	adev->doorbell_index.mes_ring0 = AMDGPU_NAVI10_DOORBELL_MES_RING0;
	adev->doorbell_index.mes_ring1 = AMDGPU_NAVI10_DOORBELL_MES_RING1;
	adev->doorbell_index.sdma_engine[0] = AMDGPU_NAVI10_DOORBELL_sDMA_ENGINE0;
	adev->doorbell_index.sdma_engine[1] = AMDGPU_NAVI10_DOORBELL_sDMA_ENGINE1;
	adev->doorbell_index.ih = AMDGPU_NAVI10_DOORBELL_IH;
	adev->doorbell_index.vcn.vcn_ring0_1 = AMDGPU_NAVI10_DOORBELL64_VCN0_1;
	adev->doorbell_index.vcn.vcn_ring2_3 = AMDGPU_NAVI10_DOORBELL64_VCN2_3;
	adev->doorbell_index.vcn.vcn_ring4_5 = AMDGPU_NAVI10_DOORBELL64_VCN4_5;
	adev->doorbell_index.vcn.vcn_ring6_7 = AMDGPU_NAVI10_DOORBELL64_VCN6_7;
	adev->doorbell_index.first_non_cp = AMDGPU_NAVI10_DOORBELL64_FIRST_NON_CP;
	adev->doorbell_index.last_non_cp = AMDGPU_NAVI10_DOORBELL64_LAST_NON_CP;

	adev->doorbell_index.max_assignment = AMDGPU_NAVI10_DOORBELL_MAX_ASSIGNMENT << 1;
	adev->doorbell_index.sdma_doorbell_range = 20;
}

static void soc21_pre_asic_init(struct amdgpu_device *adev)
{
}

static int soc21_update_umd_stable_pstate(struct amdgpu_device *adev,
					  bool enter)
{
	if (enter)
		amdgpu_gfx_rlc_enter_safe_mode(adev);
	else
		amdgpu_gfx_rlc_exit_safe_mode(adev);

	if (adev->gfx.funcs->update_perfmon_mgcg)
		adev->gfx.funcs->update_perfmon_mgcg(adev, !enter);

	return 0;
}

static const struct amdgpu_asic_funcs soc21_asic_funcs =
{
	.read_disabled_bios = &soc21_read_disabled_bios,
	.read_bios_from_rom = &amdgpu_soc15_read_bios_from_rom,
	.read_register = &soc21_read_register,
	.reset = &soc21_asic_reset,
	.reset_method = &soc21_asic_reset_method,
	.set_vga_state = &soc21_vga_set_state,
	.get_xclk = &soc21_get_xclk,
	.set_uvd_clocks = &soc21_set_uvd_clocks,
	.set_vce_clocks = &soc21_set_vce_clocks,
	.get_config_memsize = &soc21_get_config_memsize,
	.init_doorbell_index = &soc21_init_doorbell_index,
	.need_full_reset = &soc21_need_full_reset,
	.need_reset_on_init = &soc21_need_reset_on_init,
	.get_pcie_replay_count = &soc21_get_pcie_replay_count,
	.supports_baco = &amdgpu_dpm_is_baco_supported,
	.pre_asic_init = &soc21_pre_asic_init,
	.query_video_codecs = &soc21_query_video_codecs,
	.update_umd_stable_pstate = &soc21_update_umd_stable_pstate,
};

static int soc21_common_early_init(void *handle)
{
#define MMIO_REG_HOLE_OFFSET (0x80000 - PAGE_SIZE)
	struct amdgpu_device *adev = (struct amdgpu_device *)handle;

	adev->rmmio_remap.reg_offset = MMIO_REG_HOLE_OFFSET;
	adev->rmmio_remap.bus_addr = adev->rmmio_base + MMIO_REG_HOLE_OFFSET;
	adev->smc_rreg = NULL;
	adev->smc_wreg = NULL;
	adev->pcie_rreg = &amdgpu_device_indirect_rreg;
	adev->pcie_wreg = &amdgpu_device_indirect_wreg;
	adev->pcie_rreg64 = &amdgpu_device_indirect_rreg64;
	adev->pcie_wreg64 = &amdgpu_device_indirect_wreg64;
	adev->pciep_rreg = amdgpu_device_pcie_port_rreg;
	adev->pciep_wreg = amdgpu_device_pcie_port_wreg;

	/* TODO: will add them during VCN v2 implementation */
	adev->uvd_ctx_rreg = NULL;
	adev->uvd_ctx_wreg = NULL;

	adev->didt_rreg = &soc21_didt_rreg;
	adev->didt_wreg = &soc21_didt_wreg;

	adev->asic_funcs = &soc21_asic_funcs;

	adev->rev_id = amdgpu_device_get_rev_id(adev);
	adev->external_rev_id = 0xff;
	switch (adev->ip_versions[GC_HWIP][0]) {
	case IP_VERSION(11, 0, 0):
		adev->cg_flags = AMD_CG_SUPPORT_GFX_CGCG |
			AMD_CG_SUPPORT_GFX_CGLS |
#if 0
			AMD_CG_SUPPORT_GFX_3D_CGCG |
			AMD_CG_SUPPORT_GFX_3D_CGLS |
#endif
			AMD_CG_SUPPORT_GFX_MGCG |
			AMD_CG_SUPPORT_REPEATER_FGCG |
			AMD_CG_SUPPORT_GFX_FGCG |
			AMD_CG_SUPPORT_GFX_PERF_CLK |
			AMD_CG_SUPPORT_VCN_MGCG |
			AMD_CG_SUPPORT_JPEG_MGCG |
			AMD_CG_SUPPORT_ATHUB_MGCG |
			AMD_CG_SUPPORT_ATHUB_LS |
			AMD_CG_SUPPORT_MC_MGCG |
			AMD_CG_SUPPORT_MC_LS |
			AMD_CG_SUPPORT_IH_CG |
			AMD_CG_SUPPORT_HDP_SD;
		adev->pg_flags = AMD_PG_SUPPORT_VCN |
			AMD_PG_SUPPORT_VCN_DPG |
			AMD_PG_SUPPORT_JPEG |
			AMD_PG_SUPPORT_ATHUB |
			AMD_PG_SUPPORT_MMHUB;
		adev->external_rev_id = adev->rev_id + 0x1; // TODO: need update
		break;
	case IP_VERSION(11, 0, 2):
		adev->cg_flags =
			AMD_CG_SUPPORT_GFX_CGCG |
			AMD_CG_SUPPORT_GFX_CGLS |
			AMD_CG_SUPPORT_REPEATER_FGCG |
			AMD_CG_SUPPORT_VCN_MGCG |
			AMD_CG_SUPPORT_JPEG_MGCG |
			AMD_CG_SUPPORT_ATHUB_MGCG |
			AMD_CG_SUPPORT_ATHUB_LS |
			AMD_CG_SUPPORT_IH_CG |
			AMD_CG_SUPPORT_HDP_SD;
		adev->pg_flags =
			AMD_PG_SUPPORT_VCN |
			AMD_PG_SUPPORT_VCN_DPG |
			AMD_PG_SUPPORT_JPEG |
			AMD_PG_SUPPORT_ATHUB |
			AMD_PG_SUPPORT_MMHUB;
		adev->external_rev_id = adev->rev_id + 0x10;
		break;
	case IP_VERSION(11, 0, 1):
		adev->cg_flags =
			AMD_CG_SUPPORT_GFX_CGCG |
			AMD_CG_SUPPORT_GFX_CGLS |
			AMD_CG_SUPPORT_GFX_MGCG |
			AMD_CG_SUPPORT_GFX_FGCG |
			AMD_CG_SUPPORT_REPEATER_FGCG |
			AMD_CG_SUPPORT_GFX_PERF_CLK |
			AMD_CG_SUPPORT_MC_MGCG |
			AMD_CG_SUPPORT_MC_LS |
			AMD_CG_SUPPORT_HDP_MGCG |
			AMD_CG_SUPPORT_HDP_LS |
			AMD_CG_SUPPORT_ATHUB_MGCG |
			AMD_CG_SUPPORT_ATHUB_LS |
			AMD_CG_SUPPORT_IH_CG |
			AMD_CG_SUPPORT_BIF_MGCG |
			AMD_CG_SUPPORT_BIF_LS |
			AMD_CG_SUPPORT_VCN_MGCG |
			AMD_CG_SUPPORT_JPEG_MGCG;
		adev->pg_flags =
			AMD_PG_SUPPORT_GFX_PG |
			AMD_PG_SUPPORT_VCN |
			AMD_PG_SUPPORT_VCN_DPG |
			AMD_PG_SUPPORT_JPEG;
		adev->external_rev_id = adev->rev_id + 0x1;
		break;
	case IP_VERSION(11, 0, 3):
		adev->cg_flags = AMD_CG_SUPPORT_VCN_MGCG |
			AMD_CG_SUPPORT_JPEG_MGCG |
			AMD_CG_SUPPORT_GFX_CGCG |
			AMD_CG_SUPPORT_GFX_CGLS |
			AMD_CG_SUPPORT_REPEATER_FGCG |
			AMD_CG_SUPPORT_GFX_MGCG |
			AMD_CG_SUPPORT_HDP_SD |
			AMD_CG_SUPPORT_ATHUB_MGCG |
			AMD_CG_SUPPORT_ATHUB_LS;
		adev->pg_flags = AMD_PG_SUPPORT_VCN |
			AMD_PG_SUPPORT_VCN_DPG |
			AMD_PG_SUPPORT_JPEG;
		adev->external_rev_id = adev->rev_id + 0x20;
		break;
	case IP_VERSION(11, 0, 4):
		adev->cg_flags =
			AMD_CG_SUPPORT_GFX_CGCG |
			AMD_CG_SUPPORT_GFX_CGLS |
			AMD_CG_SUPPORT_GFX_MGCG |
			AMD_CG_SUPPORT_GFX_FGCG |
			AMD_CG_SUPPORT_REPEATER_FGCG |
			AMD_CG_SUPPORT_GFX_PERF_CLK |
			AMD_CG_SUPPORT_MC_MGCG |
			AMD_CG_SUPPORT_MC_LS |
			AMD_CG_SUPPORT_HDP_MGCG |
			AMD_CG_SUPPORT_HDP_LS |
			AMD_CG_SUPPORT_ATHUB_MGCG |
			AMD_CG_SUPPORT_ATHUB_LS |
			AMD_CG_SUPPORT_IH_CG |
			AMD_CG_SUPPORT_BIF_MGCG |
			AMD_CG_SUPPORT_BIF_LS |
			AMD_CG_SUPPORT_VCN_MGCG |
			AMD_CG_SUPPORT_JPEG_MGCG;
		adev->pg_flags = AMD_PG_SUPPORT_VCN |
			AMD_PG_SUPPORT_VCN_DPG |
			AMD_PG_SUPPORT_GFX_PG |
			AMD_PG_SUPPORT_JPEG;
		adev->external_rev_id = adev->rev_id + 0x1;
		break;

	default:
		/* FIXME: not supported yet */
		return -EINVAL;
	}

	if (amdgpu_sriov_vf(adev)) {
		amdgpu_virt_init_setting(adev);
		xgpu_nv_mailbox_set_irq_funcs(adev);
	}

	return 0;
}

static int soc21_common_late_init(void *handle)
{
	struct amdgpu_device *adev = (struct amdgpu_device *)handle;

	if (amdgpu_sriov_vf(adev)) {
		xgpu_nv_mailbox_get_irq(adev);
		if ((adev->vcn.harvest_config & AMDGPU_VCN_HARVEST_VCN0) ||
		!amdgpu_sriov_is_av1_support(adev)) {
			amdgpu_virt_update_sriov_video_codec(adev,
							     sriov_vcn_4_0_0_video_codecs_encode_array_vcn1,
							     ARRAY_SIZE(sriov_vcn_4_0_0_video_codecs_encode_array_vcn1),
							     sriov_vcn_4_0_0_video_codecs_decode_array_vcn1,
							     ARRAY_SIZE(sriov_vcn_4_0_0_video_codecs_decode_array_vcn1));
		} else {
			amdgpu_virt_update_sriov_video_codec(adev,
							     sriov_vcn_4_0_0_video_codecs_encode_array_vcn0,
							     ARRAY_SIZE(sriov_vcn_4_0_0_video_codecs_encode_array_vcn0),
							     sriov_vcn_4_0_0_video_codecs_decode_array_vcn0,
							     ARRAY_SIZE(sriov_vcn_4_0_0_video_codecs_decode_array_vcn0));
		}
	}

	return 0;
}

static int soc21_common_sw_init(void *handle)
{
	struct amdgpu_device *adev = (struct amdgpu_device *)handle;

	if (amdgpu_sriov_vf(adev))
		xgpu_nv_mailbox_add_irq_id(adev);

	return 0;
}

static int soc21_common_sw_fini(void *handle)
{
	return 0;
}

static int soc21_common_hw_init(void *handle)
{
	struct amdgpu_device *adev = (struct amdgpu_device *)handle;

	/* enable aspm */
	soc21_program_aspm(adev);
	/* setup nbio registers */
	adev->nbio.funcs->init_registers(adev);
	/* remap HDP registers to a hole in mmio space,
	 * for the purpose of expose those registers
	 * to process space
	 */
	if (adev->nbio.funcs->remap_hdp_registers)
		adev->nbio.funcs->remap_hdp_registers(adev);
	/* enable the doorbell aperture */
	soc21_enable_doorbell_aperture(adev, true);

	return 0;
}

static int soc21_common_hw_fini(void *handle)
{
	struct amdgpu_device *adev = (struct amdgpu_device *)handle;

	/* disable the doorbell aperture */
	soc21_enable_doorbell_aperture(adev, false);

	if (amdgpu_sriov_vf(adev))
		xgpu_nv_mailbox_put_irq(adev);

	return 0;
}

static int soc21_common_suspend(void *handle)
{
	struct amdgpu_device *adev = (struct amdgpu_device *)handle;

	return soc21_common_hw_fini(adev);
}

static int soc21_common_resume(void *handle)
{
	struct amdgpu_device *adev = (struct amdgpu_device *)handle;

	return soc21_common_hw_init(adev);
}

static bool soc21_common_is_idle(void *handle)
{
	return true;
}

static int soc21_common_wait_for_idle(void *handle)
{
	return 0;
}

static int soc21_common_soft_reset(void *handle)
{
	return 0;
}

static int soc21_common_set_clockgating_state(void *handle,
					   enum amd_clockgating_state state)
{
	struct amdgpu_device *adev = (struct amdgpu_device *)handle;

	switch (adev->ip_versions[NBIO_HWIP][0]) {
	case IP_VERSION(4, 3, 0):
	case IP_VERSION(4, 3, 1):
	case IP_VERSION(7, 7, 0):
		adev->nbio.funcs->update_medium_grain_clock_gating(adev,
				state == AMD_CG_STATE_GATE);
		adev->nbio.funcs->update_medium_grain_light_sleep(adev,
				state == AMD_CG_STATE_GATE);
		adev->hdp.funcs->update_clock_gating(adev,
				state == AMD_CG_STATE_GATE);
		break;
	default:
		break;
	}
	return 0;
}

static int soc21_common_set_powergating_state(void *handle,
					   enum amd_powergating_state state)
{
	struct amdgpu_device *adev = (struct amdgpu_device *)handle;

	switch (adev->ip_versions[LSDMA_HWIP][0]) {
	case IP_VERSION(6, 0, 0):
	case IP_VERSION(6, 0, 2):
		adev->lsdma.funcs->update_memory_power_gating(adev,
				state == AMD_PG_STATE_GATE);
		break;
	default:
		break;
	}

	return 0;
}

static void soc21_common_get_clockgating_state(void *handle, u64 *flags)
{
	struct amdgpu_device *adev = (struct amdgpu_device *)handle;

	adev->nbio.funcs->get_clockgating_state(adev, flags);

	adev->hdp.funcs->get_clock_gating_state(adev, flags);

	return;
}

static const struct amd_ip_funcs soc21_common_ip_funcs = {
	.name = "soc21_common",
	.early_init = soc21_common_early_init,
	.late_init = soc21_common_late_init,
	.sw_init = soc21_common_sw_init,
	.sw_fini = soc21_common_sw_fini,
	.hw_init = soc21_common_hw_init,
	.hw_fini = soc21_common_hw_fini,
	.suspend = soc21_common_suspend,
	.resume = soc21_common_resume,
	.is_idle = soc21_common_is_idle,
	.wait_for_idle = soc21_common_wait_for_idle,
	.soft_reset = soc21_common_soft_reset,
	.set_clockgating_state = soc21_common_set_clockgating_state,
	.set_powergating_state = soc21_common_set_powergating_state,
	.get_clockgating_state = soc21_common_get_clockgating_state,
};<|MERGE_RESOLUTION|>--- conflicted
+++ resolved
@@ -165,13 +165,6 @@
 	case IP_VERSION(4, 0, 0):
 	case IP_VERSION(4, 0, 2):
 	case IP_VERSION(4, 0, 4):
-<<<<<<< HEAD
-		if (adev->vcn.harvest_config & AMDGPU_VCN_HARVEST_VCN0) {
-			if (encode)
-				*codecs = &vcn_4_0_0_video_codecs_encode_vcn1;
-			else
-				*codecs = &vcn_4_0_0_video_codecs_decode_vcn1;
-=======
 		if (amdgpu_sriov_vf(adev)) {
 			if ((adev->vcn.harvest_config & AMDGPU_VCN_HARVEST_VCN0) ||
 			!amdgpu_sriov_is_av1_support(adev)) {
@@ -185,7 +178,6 @@
 				else
 					*codecs = &sriov_vcn_4_0_0_video_codecs_decode_vcn0;
 			}
->>>>>>> 7ee938ac
 		} else {
 			if ((adev->vcn.harvest_config & AMDGPU_VCN_HARVEST_VCN0)) {
 				if (encode)
