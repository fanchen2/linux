// SPDX-License-Identifier: GPL-2.0
/*
 * ucall support. A ucall is a "hypercall to userspace".
 *
 * Copyright (C) 2018, Red Hat, Inc.
 */
#include "kvm_util.h"

static vm_vaddr_t *ucall_exit_mmio_addr;

static bool ucall_mmio_init(struct kvm_vm *vm, vm_paddr_t gpa)
{
	if (kvm_userspace_memory_region_find(vm, gpa, gpa + 1))
		return false;

	virt_pg_map(vm, gpa, gpa);

	ucall_exit_mmio_addr = (vm_vaddr_t *)gpa;
	sync_global_to_guest(vm, ucall_exit_mmio_addr);

	return true;
}

void ucall_init(struct kvm_vm *vm, void *arg)
{
	vm_paddr_t gpa, start, end, step, offset;
	unsigned int bits;
	bool ret;

	if (arg) {
		gpa = (vm_paddr_t)arg;
		ret = ucall_mmio_init(vm, gpa);
		TEST_ASSERT(ret, "Can't set ucall mmio address to %lx", gpa);
		return;
	}

	/*
	 * Find an address within the allowed physical and virtual address
	 * spaces, that does _not_ have a KVM memory region associated with
	 * it. Identity mapping an address like this allows the guest to
	 * access it, but as KVM doesn't know what to do with it, it
	 * will assume it's something userspace handles and exit with
	 * KVM_EXIT_MMIO. Well, at least that's how it works for AArch64.
	 * Here we start with a guess that the addresses around 5/8th
	 * of the allowed space are unmapped and then work both down and
	 * up from there in 1/16th allowed space sized steps.
	 *
	 * Note, we need to use VA-bits - 1 when calculating the allowed
	 * virtual address space for an identity mapping because the upper
	 * half of the virtual address space is the two's complement of the
	 * lower and won't match physical addresses.
	 */
	bits = vm->va_bits - 1;
	bits = min(vm->pa_bits, bits);
	end = 1ul << bits;
	start = end * 5 / 8;
	step = end / 16;
	for (offset = 0; offset < end - start; offset += step) {
		if (ucall_mmio_init(vm, start - offset))
			return;
		if (ucall_mmio_init(vm, start + offset))
			return;
	}
	TEST_FAIL("Can't find a ucall mmio address");
}

void ucall_uninit(struct kvm_vm *vm)
{
	ucall_exit_mmio_addr = 0;
	sync_global_to_guest(vm, ucall_exit_mmio_addr);
}

void ucall(uint64_t cmd, int nargs, ...)
{
	struct ucall uc = {};
	va_list va;
	int i;

<<<<<<< HEAD
	WRITE_ONCE(uc.cmd, cmd);
	nargs = nargs <= UCALL_MAX_ARGS ? nargs : UCALL_MAX_ARGS;
=======
	nargs = min(nargs, UCALL_MAX_ARGS);
>>>>>>> 7edc3a68

	va_start(va, nargs);
	for (i = 0; i < nargs; ++i)
		WRITE_ONCE(uc.args[i], va_arg(va, uint64_t));
	va_end(va);

	WRITE_ONCE(*ucall_exit_mmio_addr, (vm_vaddr_t)&uc);
}

uint64_t get_ucall(struct kvm_vcpu *vcpu, struct ucall *uc)
{
	struct kvm_run *run = vcpu->run;
	struct ucall ucall = {};

	if (uc)
		memset(uc, 0, sizeof(*uc));

	if (run->exit_reason == KVM_EXIT_MMIO &&
	    run->mmio.phys_addr == (uint64_t)ucall_exit_mmio_addr) {
		vm_vaddr_t gva;

		TEST_ASSERT(run->mmio.is_write && run->mmio.len == 8,
			    "Unexpected ucall exit mmio address access");
		memcpy(&gva, run->mmio.data, sizeof(gva));
		memcpy(&ucall, addr_gva2hva(vcpu->vm, gva), sizeof(ucall));

		vcpu_run_complete_io(vcpu);
		if (uc)
			memcpy(uc, &ucall, sizeof(ucall));
	}

	return ucall.cmd;
}<|MERGE_RESOLUTION|>--- conflicted
+++ resolved
@@ -76,12 +76,8 @@
 	va_list va;
 	int i;
 
-<<<<<<< HEAD
 	WRITE_ONCE(uc.cmd, cmd);
-	nargs = nargs <= UCALL_MAX_ARGS ? nargs : UCALL_MAX_ARGS;
-=======
 	nargs = min(nargs, UCALL_MAX_ARGS);
->>>>>>> 7edc3a68
 
 	va_start(va, nargs);
 	for (i = 0; i < nargs; ++i)
