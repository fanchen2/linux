--- conflicted
+++ resolved
@@ -1030,23 +1030,10 @@
 void svm_update_lbrv(struct kvm_vcpu *vcpu)
 {
 	struct vcpu_svm *svm = to_svm(vcpu);
-<<<<<<< HEAD
 	bool current_enable_lbrv = svm->vmcb->control.virt_ext & LBR_CTL_ENABLE_MASK;
 	bool enable_lbrv = (svm_get_lbr_vmcb(svm)->save.dbgctl & DEBUGCTLMSR_LBR) ||
-			   (is_guest_mode(vcpu) && svm->lbrv_enabled &&
+			   (is_guest_mode(vcpu) && guest_can_use(vcpu, X86_FEATURE_LBRV) &&
 			    (svm->nested.ctl.virt_ext & LBR_CTL_ENABLE_MASK));
-=======
-
-	bool enable_lbrv = svm_get_lbr_msr(svm, MSR_IA32_DEBUGCTLMSR) &
-					   DEBUGCTLMSR_LBR;
-
-	bool current_enable_lbrv = !!(svm->vmcb->control.virt_ext &
-				      LBR_CTL_ENABLE_MASK);
-
-	if (unlikely(is_guest_mode(vcpu) && guest_can_use(vcpu, X86_FEATURE_LBRV)))
-		if (unlikely(svm->nested.ctl.virt_ext & LBR_CTL_ENABLE_MASK))
-			enable_lbrv = true;
->>>>>>> 9717efbe
 
 	if (enable_lbrv == current_enable_lbrv)
 		return;
